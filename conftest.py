--- conflicted
+++ resolved
@@ -31,11 +31,8 @@
 import os
 import pathlib
 import shutil
-<<<<<<< HEAD
 import subprocess
-=======
 import signal
->>>>>>> 1267a9a8
 import sys
 import tempfile
 import time
