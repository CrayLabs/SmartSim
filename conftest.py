--- conflicted
+++ resolved
@@ -247,11 +247,7 @@
         elif test_launcher == "slurm":
             db = Orchestrator(db_nodes=nodes, port=port, batch=batch, interface=test_nic, launcher=test_launcher)
         elif test_launcher == "lsf":
-<<<<<<< HEAD
-            db = Orchestrator(db_nodes=nodes, port=port, batch=batch, gpus_per_shard=1 if test_device=="GPU" else 0, project=get_account(), interface=test_nic, launcher=test_launcher)
-=======
-            db = LSFOrchestrator(db_nodes=nodes, port=port, batch=batch, cpus_per_shard=4, gpus_per_shard=2 if test_device=="GPU" else 0, project=get_account(), interface=test_nic)
->>>>>>> bf6495a7
+            db = Orchestrator(db_nodes=nodes, port=port, batch=batch, cpus_per_shard=4, gpus_per_shard=2 if test_device=="GPU" else 0, project=get_account(), interface=test_nic, launcher=test_launcher)
         else:
             db = Orchestrator(port=port, interface="lo")
         return db
