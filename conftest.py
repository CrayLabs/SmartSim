import json
import os
import inspect
import shutil
import pytest
import psutil
import shutil
import smartsim
from smartsim import Experiment
from smartsim.database import Orchestrator
from smartsim.settings import (
    SrunSettings,
    AprunSettings,
    JsrunSettings,
    MpirunSettings,
    RunSettings,
)
from smartsim._core.config import CONFIG
from smartsim.error import SSConfigError
from subprocess import run


# Globals, yes, but its a testing file
test_path = os.path.dirname(os.path.abspath(__file__))
test_dir = os.path.join(test_path, "tests", "test_output")
test_launcher = CONFIG.test_launcher
test_device = CONFIG.test_device
test_nic = CONFIG.test_interface
<<<<<<< HEAD
test_alloc_specs_path = os.getenv("SMARTSIM_TEST_ALLOC_SPEC_SHEET_PATH", None)
=======
test_port = CONFIG.test_port

>>>>>>> b0691665
# Fill this at runtime if needed
test_hostlist = None

def get_account():
    global test_account
    test_account = CONFIG.test_account
    return test_account


def print_test_configuration():
    global test_path
    global test_dir
    global test_launcher
    global test_account
    global test_nic
<<<<<<< HEAD
    global test_alloc_specs_path
=======
    global test_port
>>>>>>> b0691665
    print("TEST_SMARTSIM_LOCATION:", smartsim.__path__)
    print("TEST_PATH:", test_path)
    print("TEST_LAUNCHER:", test_launcher)
    if test_account != "":
        print("TEST_ACCOUNT:", test_account)
    print("TEST_DEVICE:", test_device)
    print("TEST_NETWORK_INTERFACE (WLM only):", test_nic)
    if test_alloc_specs_path:
        print("TEST_ALLOC_SPEC_SHEET_PATH:", test_alloc_specs_path)
    print("TEST_DIR:", test_dir)
    print("Test output will be located in TEST_DIR if there is a failure")
    print("TEST_PORT", test_port)
    print("TEST_PORT + 1", test_port + 1)


def pytest_configure():
    global test_launcher
    pytest.test_launcher = test_launcher
    pytest.wlm_options = ["slurm", "pbs", "cobalt", "lsf"]
    account = get_account()
    pytest.test_account = account


def pytest_sessionstart(session):
    """
    Called after the Session object has been created and
    before performing collection and entering the run test loop.
    """
    if os.path.isdir(test_dir):
        shutil.rmtree(test_dir)
    os.mkdir(test_dir)
    print_test_configuration()


def pytest_sessionfinish(session, exitstatus):
    """
    Called after whole test run finished, right before
    returning the exit status to the system.
    """
    if exitstatus == 0:
        shutil.rmtree(test_dir)
    else:
        # kill all spawned processes in case of error
        kill_all_test_spawned_processes()


def kill_all_test_spawned_processes():
    # in case of test failure, clean up all spawned processes
    pid = os.getpid()
    try:
        parent = psutil.Process(pid)
    except psutil.Error:
        # could not find parent process id
        return
    try:
        for child in parent.children(recursive=True):
            child.kill()
    except Exception:
        print("Not all processes were killed after test")


def get_hostlist():
    global test_hostlist
    if not test_hostlist:
        if "COBALT_NODEFILE" in os.environ:
            try:
                with open(os.environ["COBALT_NODEFILE"], "r") as nodefile:
                    lines = nodefile.readlines()
                    test_hostlist = list(
                        dict.fromkeys([line.strip() for line in lines])
                    )
            except:
                return None
        elif "PBS_NODEFILE" in os.environ and not shutil.which("aprun"):
            try:
                with open(os.environ["PBS_NODEFILE"], "r") as nodefile:
                    lines = nodefile.readlines()
                    test_hostlist = list(
                        dict.fromkeys([line.strip() for line in lines])
                    )
            except:
                return None
        elif "SLURM_JOB_NODELIST" in os.environ:
            try:
                nodelist = os.environ["SLURM_JOB_NODELIST"]
                test_hostlist = run(
                    ["scontrol", "show", "hostnames", nodelist],
                    capture_output=True,
                    text=True,
                ).stdout.split()
            except:
                return None
    return test_hostlist


@pytest.fixture(scope="session")
def alloc_specs():
    global test_alloc_specs_path
    specs = {}
    if test_alloc_specs_path:
        try:
            with open(test_alloc_specs_path) as f:
                specs = json.load(f)
        except Exception:
            raise Exception(
                (
                    f"Failed to load allocation spec sheet {test_alloc_specs_path}. "
                    "This is likely not an issue with SmartSim."
                )
            ) from None
    return specs


@pytest.fixture
def wlmutils():
    return WLMUtils


class WLMUtils:
    @staticmethod
    def set_test_launcher(new_test_launcher):
        global test_launcher
        test_launcher = new_test_launcher

    @staticmethod
    def get_test_launcher():
        global test_launcher
        return test_launcher
    
    @staticmethod
    def get_test_port():
        global test_port
        return test_port

    @staticmethod
    def get_test_account():
        global test_account
        return test_account

    @staticmethod
    def get_test_interface():
        global test_nic
        return test_nic

    @staticmethod
    def get_test_hostlist():
        return get_hostlist()

    @staticmethod
    def get_base_run_settings(exe, args, nodes=1, ntasks=1, **kwargs):
        if test_launcher == "slurm":
            run_args = {"--nodes": nodes, "--ntasks": ntasks, "--time": "00:10:00"}
            run_args.update(kwargs)
            settings = RunSettings(exe, args, run_command="srun", run_args=run_args)
            return settings
        if test_launcher == "pbs":
            if shutil.which("aprun"):
                run_command = "aprun"
                run_args = {"--pes": ntasks}
            else:
                run_command = "mpirun"
                host_file = os.environ["PBS_NODEFILE"]
                run_args = {"-n": ntasks, "--hostfile": host_file}
            run_args.update(kwargs)
            settings = RunSettings(
                exe, args, run_command=run_command, run_args=run_args
            )
            return settings
        if test_launcher == "cobalt":
            if shutil.which("aprun"):
                run_command = "aprun"
                run_args = {"--pes": ntasks}
            else:
                run_command = "mpirun"
                host_file = os.environ["COBALT_NODEFILE"]
                run_args = {"-n": ntasks, "--hostfile": host_file}
            run_args.update(kwargs)
            settings = RunSettings(
                exe, args, run_command=run_command, run_args=run_args
            )
            return settings
        if test_launcher == "lsf":
            run_args = {"--np": ntasks, "--nrs": nodes}
            run_args.update(kwargs)
            settings = RunSettings(exe, args, run_command="jsrun", run_args=run_args)
            return settings
        elif test_launcher != "local":
            raise SSConfigError(
                f"Base run settings are available for Slurm, PBS, Cobalt, and LSF, but launcher was {test_launcher}"
            )
        # TODO allow user to pick aprun vs MPIrun
        return RunSettings(exe, args)

    @staticmethod
    def get_run_settings(exe, args, nodes=1, ntasks=1, **kwargs):
        if test_launcher == "slurm":
            run_args = {"nodes": nodes, "ntasks": ntasks, "time": "00:10:00"}
            run_args.update(kwargs)
            settings = SrunSettings(exe, args, run_args=run_args)
            return settings
        elif test_launcher == "pbs":
            if shutil.which("aprun"):
                run_args = {"pes": ntasks}
                run_args.update(kwargs)
                settings = AprunSettings(exe, args, run_args=run_args)
            else:
                host_file = os.environ["PBS_NODEFILE"]
                run_args = {"n": ntasks, "hostfile": host_file}
                run_args.update(kwargs)
                settings = MpirunSettings(exe, args, run_args=run_args)
            return settings
        # TODO allow user to pick aprun vs MPIrun
        elif test_launcher == "cobalt":
            if shutil.which("aprun"):
                run_args = {"pes": ntasks}
                run_args.update(kwargs)
                settings = AprunSettings(exe, args, run_args=run_args)
            else:
                host_file = os.environ["COBALT_NODEFILE"]
                run_args = {"n": ntasks, "hostfile": host_file}
                run_args.update(kwargs)
                settings = MpirunSettings(exe, args, run_args=run_args)
            return settings
        if test_launcher == "lsf":
            run_args = {
                "nrs": nodes,
                "tasks_per_rs": max(ntasks // nodes, 1),
            }
            run_args.update(kwargs)
            settings = JsrunSettings(exe, args, run_args=run_args)
            return settings
        else:
            return RunSettings(exe, args)

    @staticmethod
    def get_orchestrator(nodes=1, batch=False):
        global test_launcher
        global test_nic
        global test_port
        if test_launcher in ["pbs", "cobalt"]:
            if not shutil.which("aprun"):
                hostlist = get_hostlist()
            else:
                hostlist = None
<<<<<<< HEAD
            db = Orchestrator(
                db_nodes=nodes,
                port=port,
                batch=batch,
                interface=test_nic,
                launcher=test_launcher,
                hosts=hostlist,
            )
        elif test_launcher == "slurm":
            db = Orchestrator(
                db_nodes=nodes,
                port=port,
                batch=batch,
                interface=test_nic,
                launcher=test_launcher,
            )
        elif test_launcher == "lsf":
            db = Orchestrator(
                db_nodes=nodes,
                port=port,
                batch=batch,
                cpus_per_shard=4,
                gpus_per_shard=2 if test_device == "GPU" else 0,
                project=get_account(),
                interface=test_nic,
                launcher=test_launcher,
            )
=======
            db = Orchestrator(db_nodes=nodes, port=test_port, batch=batch, interface=test_nic, launcher=test_launcher, hosts=hostlist)
        elif test_launcher == "slurm":
            db = Orchestrator(db_nodes=nodes, port=test_port, batch=batch, interface=test_nic, launcher=test_launcher)
        elif test_launcher == "lsf":
            db = Orchestrator(db_nodes=nodes, port=test_port, batch=batch, cpus_per_shard=4, gpus_per_shard=2 if test_device=="GPU" else 0, project=get_account(), interface=test_nic, launcher=test_launcher)
>>>>>>> b0691665
        else:
            db = Orchestrator(port=test_port, interface="lo")
        return db


@pytest.fixture
def local_db(fileutils, request, wlmutils):
    """Yield fixture for startup and teardown of an local orchestrator"""

    exp_name = request.function.__name__
    exp = Experiment(exp_name, launcher="local")
<<<<<<< HEAD
    test_dir = fileutils.make_test_dir(
        caller_function=exp_name, caller_fspath=request.fspath
    )
    db = Orchestrator(port=6780, interface="lo")
=======
    test_dir = fileutils.make_test_dir(caller_function=exp_name, caller_fspath=request.fspath)
    db = Orchestrator(port=wlmutils.get_test_port(), interface="lo")
>>>>>>> b0691665
    db.set_path(test_dir)
    exp.start(db)

    yield db
    # pass or fail, the teardown code below is ran after the
    # completion of a test case that uses this fixture
    exp.stop(db)


@pytest.fixture
def db(fileutils, wlmutils, request):
    """Yield fixture for startup and teardown of an orchestrator"""
    launcher = wlmutils.get_test_launcher()

    exp_name = request.function.__name__
    exp = Experiment(exp_name, launcher=launcher)
    test_dir = fileutils.make_test_dir(
        caller_function=exp_name, caller_fspath=request.fspath
    )
    db = wlmutils.get_orchestrator()
    db.set_path(test_dir)
    exp.start(db)

    yield db
    # pass or fail, the teardown code below is ran after the
    # completion of a test case that uses this fixture
    exp.stop(db)


@pytest.fixture
def db_cluster(fileutils, wlmutils, request):
    """
    Yield fixture for startup and teardown of a clustered orchestrator.
    This should only be used in on_wlm and full_wlm tests.
    """
    launcher = wlmutils.get_test_launcher()

    exp_name = request.function.__name__
    exp = Experiment(exp_name, launcher=launcher)
    test_dir = fileutils.make_test_dir(
        caller_function=exp_name, caller_fspath=request.fspath
    )
    db = wlmutils.get_orchestrator(nodes=3)
    db.set_path(test_dir)
    exp.start(db)

    yield db
    # pass or fail, the teardown code below is ran after the
    # completion of a test case that uses this fixture
    exp.stop(db)


@pytest.fixture
def dbutils():
    return DBUtils


class DBUtils:
    @staticmethod
    def get_db_configs():
        config_settings = {
            "enable_checkpoints": 1,
            "set_max_memory": "3gb",
            "set_eviction_strategy": "allkeys-lru",
            # set low to avoid permissions issues during testing
            # TODO make a note in SmartRedis about this method possibly
            # erroring due to the max file descriptors setting being too low
            "set_max_clients": 100,
            "set_max_message_size": 2_147_483_648,
        }
        return config_settings

    @staticmethod
    def get_smartsim_error_db_configs():
        bad_configs = {
            "save": [
                "-1",  # frequency must be positive
                "2.4",  # frequency must be specified in whole seconds
            ],
            "maxmemory": [
                "29GG",  # invalid memory form
                str(2 ** 65) + "gb",  # memory is too much
                "3.5gb",  # invalid memory form
            ],
            "maxclients": [
                "-3",  # number clients must be positive
                str(2 ** 65),  # number of clients is too large
                "2.9",  # number of clients must be an integer
            ],
            "proto-max-bulk-len": [
                "100",  # max message size can't be smaller than 1mb
                "9.9gb",  # invalid memory form
                "101.1",  # max message size must be an integer
            ],
            "maxmemory-policy": ["invalid-policy"],  # must use a valid maxmemory policy
            "invalid-parameter": ["99"],  # invalid key - no such configuration exists
        }
        return bad_configs

    @staticmethod
    def get_type_error_db_configs():
        bad_configs = {
            "save": [2, True, ["2"]],  # frequency must be specified as a string
            "maxmemory": [99, True, ["99"]],  # memory form must be a string
            "maxclients": [3, True, ["3"]],  # number of clients must be a string
            "proto-max-bulk-len": [
                101,
                True,
                ["101"],
            ],  # max message size must be a string
            "maxmemory-policy": [
                42,
                True,
                ["42"],
            ],  # maxmemory policies must be strings
            10: ["3"],  # invalid key - the key must be a string
        }
        return bad_configs

    @staticmethod
    def get_config_edit_method(db, config_setting):
        """Get a db configuration file edit method from a str"""
        config_edit_methods = {
            "enable_checkpoints": db.enable_checkpoints,
            "set_max_memory": db.set_max_memory,
            "set_eviction_strategy": db.set_eviction_strategy,
            "set_max_clients": db.set_max_clients,
            "set_max_message_size": db.set_max_message_size,
        }
        return config_edit_methods.get(config_setting, None)


@pytest.fixture
def fileutils():
    return FileUtils


class FileUtils:
    @staticmethod
    def _test_dir_path(caller_function, caller_fspath):
        caller_file_to_dir = os.path.splitext(str(caller_fspath))[0]
        rel_path = os.path.relpath(caller_file_to_dir, os.path.dirname(test_dir))
        dir_path = os.path.join(test_dir, rel_path, caller_function)
        return dir_path

    @staticmethod
    def get_test_dir(caller_function=None, caller_fspath=None):
        """Get path to test output.

        This function should be called without arguments from within
        a test: the returned directory will be
        `test_output/<relative_path_to_test_file>/<test_filename>/<test_name>`.
        When called from other functions (e.g. from functions in this file),
        the caller function and the caller file path should be provided.
        The directory will not be created, but the parent (and all the needed
        tree) will. This is to allow tests to create the directory.

        :param caller_function: caller function name defaults to None
        :type caller_function: str, optional
        :param caller_fspath: absolute path to file containing caller, defaults to None
        :type caller_fspath: str or Path, optional
        :return: String path to test ouptut directory
        :rtype: str
        """
        if not caller_function or not caller_fspath:
            caller_frame = inspect.stack()[1]
            caller_fspath = caller_frame.filename
            caller_function = caller_frame.function

        dir_path = FileUtils._test_dir_path(caller_function, caller_fspath)
        if not os.path.exists(os.path.dirname(dir_path)):
            os.makedirs(os.path.dirname(dir_path))
        # dir_path = os.path.join(test_dir, dir_name)
        return dir_path

    @staticmethod
    def make_test_dir(caller_function=None, caller_fspath=None):
        """Create test output directory and return path to it.

        This function should be called without arguments from within
        a test: the directory will be created as
        `test_output/<relative_path_to_test_file>/<test_filename>/<test_name>`.
        When called from other functions (e.g. from functions in this file),
        the caller function and the caller file path should be provided.

        :param caller_function: caller function name defaults to None
        :type caller_function: str, optional
        :param caller_fspath: absolute path to file containing caller, defaults to None
        :type caller_fspath: str or Path, optional
        :return: String path to test ouptut directory
        :rtype: str
        """
        if not caller_function or not caller_fspath:
            caller_frame = inspect.stack()[1]
            caller_fspath = caller_frame.filename
            caller_function = caller_frame.function

        dir_path = FileUtils._test_dir_path(caller_function, caller_fspath)
        # dir_path = os.path.join(test_dir, dir_name)
        try:
            os.makedirs(dir_path)
        except Exception:
            return dir_path
        return dir_path

    @staticmethod
    def get_test_conf_path(filename):
        file_path = os.path.join(test_path, "tests", "test_configs", filename)
        return file_path

    @staticmethod
    def get_test_dir_path(dirname):
        dir_path = os.path.join(test_path, "tests", "test_configs", dirname)
        return dir_path


@pytest.fixture
def mlutils():
    return MLUtils


class MLUtils:
    @staticmethod
    def get_test_device():
        global test_device
        return test_device<|MERGE_RESOLUTION|>--- conflicted
+++ resolved
@@ -26,14 +26,12 @@
 test_launcher = CONFIG.test_launcher
 test_device = CONFIG.test_device
 test_nic = CONFIG.test_interface
-<<<<<<< HEAD
 test_alloc_specs_path = os.getenv("SMARTSIM_TEST_ALLOC_SPEC_SHEET_PATH", None)
-=======
 test_port = CONFIG.test_port
 
->>>>>>> b0691665
 # Fill this at runtime if needed
 test_hostlist = None
+
 
 def get_account():
     global test_account
@@ -47,11 +45,8 @@
     global test_launcher
     global test_account
     global test_nic
-<<<<<<< HEAD
     global test_alloc_specs_path
-=======
     global test_port
->>>>>>> b0691665
     print("TEST_SMARTSIM_LOCATION:", smartsim.__path__)
     print("TEST_PATH:", test_path)
     print("TEST_LAUNCHER:", test_launcher)
@@ -180,7 +175,7 @@
     def get_test_launcher():
         global test_launcher
         return test_launcher
-    
+
     @staticmethod
     def get_test_port():
         global test_port
@@ -296,10 +291,9 @@
                 hostlist = get_hostlist()
             else:
                 hostlist = None
-<<<<<<< HEAD
             db = Orchestrator(
                 db_nodes=nodes,
-                port=port,
+                port=test_port,
                 batch=batch,
                 interface=test_nic,
                 launcher=test_launcher,
@@ -308,7 +302,7 @@
         elif test_launcher == "slurm":
             db = Orchestrator(
                 db_nodes=nodes,
-                port=port,
+                port=test_port,
                 batch=batch,
                 interface=test_nic,
                 launcher=test_launcher,
@@ -316,7 +310,7 @@
         elif test_launcher == "lsf":
             db = Orchestrator(
                 db_nodes=nodes,
-                port=port,
+                port=test_port,
                 batch=batch,
                 cpus_per_shard=4,
                 gpus_per_shard=2 if test_device == "GPU" else 0,
@@ -324,13 +318,6 @@
                 interface=test_nic,
                 launcher=test_launcher,
             )
-=======
-            db = Orchestrator(db_nodes=nodes, port=test_port, batch=batch, interface=test_nic, launcher=test_launcher, hosts=hostlist)
-        elif test_launcher == "slurm":
-            db = Orchestrator(db_nodes=nodes, port=test_port, batch=batch, interface=test_nic, launcher=test_launcher)
-        elif test_launcher == "lsf":
-            db = Orchestrator(db_nodes=nodes, port=test_port, batch=batch, cpus_per_shard=4, gpus_per_shard=2 if test_device=="GPU" else 0, project=get_account(), interface=test_nic, launcher=test_launcher)
->>>>>>> b0691665
         else:
             db = Orchestrator(port=test_port, interface="lo")
         return db
@@ -342,15 +329,10 @@
 
     exp_name = request.function.__name__
     exp = Experiment(exp_name, launcher="local")
-<<<<<<< HEAD
     test_dir = fileutils.make_test_dir(
         caller_function=exp_name, caller_fspath=request.fspath
     )
-    db = Orchestrator(port=6780, interface="lo")
-=======
-    test_dir = fileutils.make_test_dir(caller_function=exp_name, caller_fspath=request.fspath)
     db = Orchestrator(port=wlmutils.get_test_port(), interface="lo")
->>>>>>> b0691665
     db.set_path(test_dir)
     exp.start(db)
 
