# BSD 2-Clause License
#
# Copyright (c) 2021-2023, Hewlett Packard Enterprise
# All rights reserved.
#
# Redistribution and use in source and binary forms, with or without
# modification, are permitted provided that the following conditions are met:
#
# 1. Redistributions of source code must retain the above copyright notice, this
#    list of conditions and the following disclaimer.
#
# 2. Redistributions in binary form must reproduce the above copyright notice,
#    this list of conditions and the following disclaimer in the documentation
#    and/or other materials provided with the distribution.
#
# THIS SOFTWARE IS PROVIDED BY THE COPYRIGHT HOLDERS AND CONTRIBUTORS "AS IS"
# AND ANY EXPRESS OR IMPLIED WARRANTIES, INCLUDING, BUT NOT LIMITED TO, THE
# IMPLIED WARRANTIES OF MERCHANTABILITY AND FITNESS FOR A PARTICULAR PURPOSE ARE
# DISCLAIMED. IN NO EVENT SHALL THE COPYRIGHT HOLDER OR CONTRIBUTORS BE LIABLE
# FOR ANY DIRECT, INDIRECT, INCIDENTAL, SPECIAL, EXEMPLARY, OR CONSEQUENTIAL
# DAMAGES (INCLUDING, BUT NOT LIMITED TO, PROCUREMENT OF SUBSTITUTE GOODS OR
# SERVICES; LOSS OF USE, DATA, OR PROFITS; OR BUSINESS INTERRUPTION) HOWEVER
# CAUSED AND ON ANY THEORY OF LIABILITY, WHETHER IN CONTRACT, STRICT LIABILITY,
# OR TORT (INCLUDING NEGLIGENCE OR OTHERWISE) ARISING IN ANY WAY OUT OF THE USE
# OF THIS SOFTWARE, EVEN IF ADVISED OF THE POSSIBILITY OF SUCH DAMAGE.

from __future__ import annotations

import json
import os
import inspect
import pytest
import psutil
import shutil
import smartsim
from smartsim import Experiment
from smartsim.entity import Model
from smartsim.database import Orchestrator
from smartsim.settings import (
    SrunSettings,
    AprunSettings,
    JsrunSettings,
    MpirunSettings,
    PalsMpiexecSettings,
    RunSettings,
)
from smartsim._core.config import CONFIG
from smartsim.error import SSConfigError
from subprocess import run
import sys
import typing as t
import warnings
<<<<<<< HEAD
import contextlib
=======
>>>>>>> c6930c01


# pylint: disable=redefined-outer-name,invalid-name,global-statement

# Globals, yes, but its a testing file
test_path = os.path.dirname(os.path.abspath(__file__))
test_dir = os.path.join(test_path, "tests", "test_output")
test_launcher = CONFIG.test_launcher
test_device = CONFIG.test_device
test_num_gpus = CONFIG.test_num_gpus
test_nic = CONFIG.test_interface
test_alloc_specs_path = os.getenv("SMARTSIM_TEST_ALLOC_SPEC_SHEET_PATH", None)
test_port = CONFIG.test_port
test_account = CONFIG.test_account or ""
test_batch_resources = CONFIG.test_batch_resources

# Fill this at runtime if needed
test_hostlist = None
has_aprun = shutil.which("aprun") is not None

def get_account() -> str:
    return test_account


def print_test_configuration() -> None:
    print("TEST_SMARTSIM_LOCATION:", smartsim.__path__)
    print("TEST_PATH:", test_path)
    print("TEST_LAUNCHER:", test_launcher)
    if test_account != "":
        print("TEST_ACCOUNT:", test_account)
    print("TEST_DEVICE:", test_device)
    print("TEST_NETWORK_INTERFACE (WLM only):", test_nic)
    if test_alloc_specs_path:
        print("TEST_ALLOC_SPEC_SHEET_PATH:", test_alloc_specs_path)
    print("TEST_DIR:", test_dir)
    print("Test output will be located in TEST_DIR if there is a failure")
    print("TEST_PORTS:", ", ".join(str(port) for port in range(test_port, test_port+3)))
    if test_batch_resources:
        print("TEST_BATCH_RESOURCES: ")
        print(json.dumps(test_batch_resources, indent=2))


def pytest_configure() -> None:
    pytest.test_launcher = test_launcher
    pytest.wlm_options = ["slurm", "pbs", "cobalt", "lsf", "pals"]
    account = get_account()
    pytest.test_account = account
    pytest.test_device = test_device
    pytest.has_aprun = has_aprun


def pytest_sessionstart(
    session: pytest.Session,  # pylint: disable=unused-argument
) -> None:
    """
    Called after the Session object has been created and
    before performing collection and entering the run test loop.
    """
    if os.path.isdir(test_dir):
        shutil.rmtree(test_dir)
    os.makedirs(test_dir)
    print_test_configuration()


def pytest_sessionfinish(
    session: pytest.Session, exitstatus: int  # pylint: disable=unused-argument
) -> None:
    """
    Called after whole test run finished, right before
    returning the exit status to the system.
    """
    if exitstatus == 0:
        shutil.rmtree(test_dir)
    else:
        # kill all spawned processes in case of error
        kill_all_test_spawned_processes()


def kill_all_test_spawned_processes() -> None:
    # in case of test failure, clean up all spawned processes
    pid = os.getpid()
    try:
        parent = psutil.Process(pid)
    except psutil.Error:
        # could not find parent process id
        return
    try:
        for child in parent.children(recursive=True):
            child.kill()
    except Exception:
        print("Not all processes were killed after test")


def get_hostlist() -> t.Optional[t.List[str]]:
    global test_hostlist
    if not test_hostlist:
        if "COBALT_NODEFILE" in os.environ:
            try:
                return _parse_hostlist_file(os.environ["COBALT_NODEFILE"])
            except FileNotFoundError:
                return None
        elif "PBS_NODEFILE" in os.environ and test_launcher=="pals":
            # with PALS, we need a hostfile even if `aprun` is available
            try:
                return _parse_hostlist_file(os.environ["PBS_NODEFILE"])
            except FileNotFoundError:
                return None
        elif "PBS_NODEFILE" in os.environ and not shutil.which("aprun"):
            try:
                return _parse_hostlist_file(os.environ["PBS_NODEFILE"])
            except FileNotFoundError:
                return None
        elif "SLURM_JOB_NODELIST" in os.environ:
            try:
                nodelist = os.environ["SLURM_JOB_NODELIST"]
                test_hostlist = run(
                    ["scontrol", "show", "hostnames", nodelist],
                    capture_output=True,
                    text=True,
                    check=False,
                ).stdout.split()
            except Exception:
                return None
    return test_hostlist


def _parse_hostlist_file(path: str) -> t.List[str]:
    with open(path, "r", encoding="utf-8") as nodefile:
        return list({line.strip() for line in nodefile.readlines()})


@pytest.fixture(scope="session")
def alloc_specs() -> t.Dict[str, t.Any]:
    specs: t.Dict[str, t.Any] = {}
    if test_alloc_specs_path:
        try:
            with open(test_alloc_specs_path, encoding="utf-8") as spec_file:
                specs = json.load(spec_file)
        except Exception:
            raise Exception(
                (
                    f"Failed to load allocation spec sheet {test_alloc_specs_path}. "
                    "This is likely not an issue with SmartSim."
                )
            ) from None
    return specs


@pytest.fixture
def wlmutils() -> t.Type[WLMUtils]:
    return WLMUtils


class WLMUtils:
    @staticmethod
    def set_test_launcher(new_test_launcher: str) -> None:
        global test_launcher
        test_launcher = new_test_launcher

    @staticmethod
    def get_test_launcher() -> str:
        return test_launcher

    @staticmethod
    def get_test_port() -> int:
        return test_port

    @staticmethod
    def get_test_account() -> str:
        return get_account()

    @staticmethod
    def get_test_interface() -> t.List[str]:
        return test_nic

    @staticmethod
    def get_test_hostlist() -> t.Optional[t.List[str]]:
        return get_hostlist()

    @staticmethod
    def get_batch_resources() -> t.Dict:
        return test_batch_resources

    @staticmethod
    def get_base_run_settings(
        exe: str, args: t.List[str], nodes: int = 1, ntasks: int = 1, **kwargs: t.Any
    ) -> RunSettings:
        run_args: t.Dict[str, t.Union[int, str, float, None]] = {}

        if test_launcher == "slurm":
            run_args = {"--nodes": nodes, "--ntasks": ntasks, "--time": "00:10:00"}
            run_args.update(kwargs)
            settings = RunSettings(exe, args, run_command="srun", run_args=run_args)
            return settings
        if test_launcher == "pbs":
            if shutil.which("aprun"):
                run_command = "aprun"
                run_args = {"--pes": ntasks}
            else:
                run_command = "mpirun"
                host_file = os.environ["PBS_NODEFILE"]
                run_args = {"-n": ntasks, "--hostfile": host_file}
            run_args.update(kwargs)
            settings = RunSettings(
                exe, args, run_command=run_command, run_args=run_args
            )
            return settings
        if test_launcher == "pals":
            host_file = os.environ["PBS_NODEFILE"]
            run_args = {"--np": ntasks, "--hostfile": host_file}
            run_args.update(kwargs)
            return RunSettings(exe, args, run_command="mpiexec", run_args=run_args)
        if test_launcher == "cobalt":
            if shutil.which("aprun"):
                run_command = "aprun"
                run_args = {"--pes": ntasks}
            else:
                run_command = "mpirun"
                host_file = os.environ["COBALT_NODEFILE"]
                run_args = {"-n": ntasks, "--hostfile": host_file}
            run_args.update(kwargs)
            settings = RunSettings(
                exe, args, run_command=run_command, run_args=run_args
            )
            return settings
        if test_launcher == "lsf":
            run_args = {"--np": ntasks, "--nrs": nodes}
            run_args.update(kwargs)
            settings = RunSettings(exe, args, run_command="jsrun", run_args=run_args)
            return settings
        if test_launcher != "local":
            raise SSConfigError(
                "Base run settings are available for Slurm, PBS, Cobalt, "
                f"and LSF, but launcher was {test_launcher}"
            )
        # TODO allow user to pick aprun vs MPIrun
        return RunSettings(exe, args)

    @staticmethod
    def get_run_settings(
        exe: str, args: t.List[str], nodes: int = 1, ntasks: int = 1, **kwargs: t.Any
    ) -> RunSettings:
        run_args: t.Dict[str, t.Union[int, str, float, None]] = {}

        if test_launcher == "slurm":
            run_args = {"nodes": nodes, "ntasks": ntasks, "time": "00:10:00"}
            run_args.update(kwargs)
            return SrunSettings(exe, args, run_args=run_args)
        if test_launcher == "pbs":
            if shutil.which("aprun"):
                run_args = {"pes": ntasks}
                run_args.update(kwargs)
                return AprunSettings(exe, args, run_args=run_args)

            host_file = os.environ["PBS_NODEFILE"]
            run_args = {"n": ntasks, "hostfile": host_file}
            run_args.update(kwargs)
            return MpirunSettings(exe, args, run_args=run_args)
        if test_launcher == "pals":
            host_file = os.environ["PBS_NODEFILE"]
            run_args = {"np": ntasks, "hostfile": host_file}
            run_args.update(kwargs)
            return PalsMpiexecSettings(exe, args, run_args=run_args)
        # TODO allow user to pick aprun vs MPIrun
        if test_launcher == "cobalt":
            if shutil.which("aprun"):
                run_args = {"pes": ntasks}
                run_args.update(kwargs)
                return AprunSettings(exe, args, run_args=run_args)

            host_file = os.environ["COBALT_NODEFILE"]
            run_args = {"n": ntasks, "hostfile": host_file}
            run_args.update(kwargs)
            return MpirunSettings(exe, args, run_args=run_args)

        if test_launcher == "lsf":
            run_args = {
                "nrs": nodes,
                "tasks_per_rs": max(ntasks // nodes, 1),
            }
            run_args.update(kwargs)
            return JsrunSettings(exe, args, run_args=run_args)

        return RunSettings(exe, args)

    @staticmethod
    def get_orchestrator(nodes: int = 1, batch: bool = False) -> Orchestrator:
        if test_launcher in ["pbs", "cobalt"]:
            if not shutil.which("aprun"):
                hostlist = get_hostlist()
            else:
                hostlist = None
            return Orchestrator(
                db_nodes=nodes,
                port=test_port,
                batch=batch,
                interface=test_nic,
                launcher=test_launcher,
                hosts=hostlist,
            )
        if test_launcher == "pals":
            hostlist = get_hostlist()
            return Orchestrator(
                db_nodes=nodes,
                port=test_port,
                batch=batch,
                interface=test_nic,
                launcher=test_launcher,
                hosts=hostlist,
            )
        if test_launcher == "slurm":
            return Orchestrator(
                db_nodes=nodes,
                port=test_port,
                batch=batch,
                interface=test_nic,
                launcher=test_launcher,
            )
        if test_launcher == "lsf":
            return Orchestrator(
                db_nodes=nodes,
                port=test_port,
                batch=batch,
                cpus_per_shard=4,
                gpus_per_shard=2 if test_device == "GPU" else 0,
                project=get_account(),
                interface=test_nic,
                launcher=test_launcher,
            )

        return Orchestrator(port=test_port, interface="lo")


@pytest.fixture
def local_db(
    fileutils: FileUtils, request: t.Any, wlmutils: t.Type[WLMUtils]
) -> t.Generator[Orchestrator, None, None]:
    """Yield fixture for startup and teardown of an local orchestrator"""

    exp_name = request.function.__name__
    exp = Experiment(exp_name, launcher="local")
    test_dir = fileutils.make_test_dir(
        caller_function=exp_name, caller_fspath=request.fspath
    )
    db = Orchestrator(port=wlmutils.get_test_port(), interface="lo")
    db.set_path(test_dir)
    exp.start(db)

    yield db
    # pass or fail, the teardown code below is ran after the
    # completion of a test case that uses this fixture
    exp.stop(db)


@pytest.fixture
def db(
    fileutils: t.Type[FileUtils], wlmutils: t.Type[WLMUtils], request: t.Any
) -> t.Generator[Orchestrator, None, None]:
    """Yield fixture for startup and teardown of an orchestrator"""
    launcher = wlmutils.get_test_launcher()

    exp_name = request.function.__name__
    exp = Experiment(exp_name, launcher=launcher)
    test_dir = fileutils.make_test_dir(
        caller_function=exp_name, caller_fspath=request.fspath
    )
    db = wlmutils.get_orchestrator()
    db.set_path(test_dir)
    exp.start(db)

    yield db
    # pass or fail, the teardown code below is ran after the
    # completion of a test case that uses this fixture
    exp.stop(db)


@pytest.fixture
def db_cluster(
    fileutils: t.Type[FileUtils], wlmutils: t.Type[WLMUtils], request: t.Any
) -> t.Generator[Orchestrator, None, None]:
    """
    Yield fixture for startup and teardown of a clustered orchestrator.
    This should only be used in on_wlm and full_wlm tests.
    """
    launcher = wlmutils.get_test_launcher()

    exp_name = request.function.__name__
    exp = Experiment(exp_name, launcher=launcher)
    test_dir = fileutils.make_test_dir(
        caller_function=exp_name, caller_fspath=request.fspath
    )
    db = wlmutils.get_orchestrator(nodes=3)
    db.set_path(test_dir)
    exp.start(db)

    yield db
    # pass or fail, the teardown code below is ran after the
    # completion of a test case that uses this fixture
    exp.stop(db)


@pytest.fixture(scope="function", autouse=True)
def environment_cleanup(monkeypatch: pytest.MonkeyPatch) -> None:
    monkeypatch.delenv("SSDB", raising=False)
    monkeypatch.delenv("SSKEYIN", raising=False)
    monkeypatch.delenv("SSKEYOUT", raising=False)


@pytest.fixture
def dbutils() -> t.Type[DBUtils]:
    return DBUtils


class DBUtils:
    @staticmethod
    def get_db_configs() -> t.Dict[str, t.Any]:
        config_settings = {
            "enable_checkpoints": 1,
            "set_max_memory": "3gb",
            "set_eviction_strategy": "allkeys-lru",
            # set low to avoid permissions issues during testing
            # TODO make a note in SmartRedis about this method possibly
            # erroring due to the max file descriptors setting being too low
            "set_max_clients": 100,
            "set_max_message_size": 2_147_483_648,
        }
        return config_settings

    @staticmethod
    def get_smartsim_error_db_configs() -> t.Dict[str, t.Any]:
        bad_configs = {
            "save": [
                "-1",  # frequency must be positive
                "2.4",  # frequency must be specified in whole seconds
            ],
            "maxmemory": [
                "29GG",  # invalid memory form
                # str(2 ** 65) + "gb",  # memory is too much
                "3.5gb",  # invalid memory form
            ],
            "maxclients": [
                "-3",  # number clients must be positive
                str(2**65),  # number of clients is too large
                "2.9",  # number of clients must be an integer
            ],
            "proto-max-bulk-len": [
                "100",  # max message size can't be smaller than 1mb
                "9.9gb",  # invalid memory form
                "101.1",  # max message size must be an integer
            ],
            "maxmemory-policy": ["invalid-policy"],  # must use a valid maxmemory policy
            "invalid-parameter": ["99"],  # invalid key - no such configuration exists
        }
        return bad_configs

    @staticmethod
    def get_type_error_db_configs() -> t.Dict[t.Union[int, str], t.Any]:
        bad_configs: t.Dict[t.Union[int, str], t.Any] = {
            "save": [2, True, ["2"]],  # frequency must be specified as a string
            "maxmemory": [99, True, ["99"]],  # memory form must be a string
            "maxclients": [3, True, ["3"]],  # number of clients must be a string
            "proto-max-bulk-len": [
                101,
                True,
                ["101"],
            ],  # max message size must be a string
            "maxmemory-policy": [
                42,
                True,
                ["42"],
            ],  # maxmemory policies must be strings
            10: ["3"],  # invalid key - the key must be a string
        }
        return bad_configs

    @staticmethod
    def get_config_edit_method(
        db: Orchestrator, config_setting: str
    ) -> t.Optional[t.Callable[..., None]]:
        """Get a db configuration file edit method from a str"""
        config_edit_methods: t.Dict[str, t.Callable[..., None]] = {
            "enable_checkpoints": db.enable_checkpoints,
            "set_max_memory": db.set_max_memory,
            "set_eviction_strategy": db.set_eviction_strategy,
            "set_max_clients": db.set_max_clients,
            "set_max_message_size": db.set_max_message_size,
        }
        return config_edit_methods.get(config_setting, None)


@pytest.fixture
def fileutils() -> t.Type[FileUtils]:
    return FileUtils


class FileUtils:
    @staticmethod
    def _test_dir_path(caller_function: str, caller_fspath: str) -> str:
        caller_file_to_dir = os.path.splitext(str(caller_fspath))[0]
        rel_path = os.path.relpath(caller_file_to_dir, os.path.dirname(test_dir))
        dir_path = os.path.join(test_dir, rel_path, caller_function)
        return dir_path

    @staticmethod
    def get_test_dir(
        caller_function: t.Optional[str] = None,
        caller_fspath: t.Optional[str] = None,
        level: int = 1,
    ) -> str:
        """Get path to test output.

        This function should be called without arguments from within
        a test: the returned directory will be
        `test_output/<relative_path_to_test_file>/<test_filename>/<test_name>`.
        When called from other functions (e.g. from functions in this file),
        the caller function and the caller file path should be provided.
        The directory will not be created, but the parent (and all the needed
        tree) will. This is to allow tests to create the directory.

        :param caller_function: caller function name defaults to None
        :type caller_function: str, optional
        :param caller_fspath: absolute path to file containing caller, defaults to None
        :type caller_fspath: str or Path, optional
        :return: String path to test output directory
        :rtype: str
        """
        if not caller_function or not caller_fspath:
            caller_frame = inspect.stack()[level]
            caller_fspath = caller_frame.filename
            caller_function = caller_frame.function

        dir_path = FileUtils._test_dir_path(caller_function, caller_fspath)
        if not os.path.exists(os.path.dirname(dir_path)):
            os.makedirs(os.path.dirname(dir_path))
        # dir_path = os.path.join(test_dir, dir_name)
        return dir_path

    @staticmethod
    def make_test_dir(
        caller_function: t.Optional[str] = None,
        caller_fspath: t.Optional[str] = None,
        level: int = 1,
        sub_dir: t.Optional[str] = None,
    ) -> str:
        """Create test output directory and return path to it.

        This function should be called without arguments from within
        a test: the directory will be created as
        `test_output/<relative_path_to_test_file>/<test_filename>/<test_name>`.
        When called from other functions (e.g. from functions in this file),
        the caller function and the caller file path should be provided.

        :param caller_function: caller function name defaults to None
        :type caller_function: str, optional
        :param caller_fspath: absolute path to file containing caller, defaults to None
        :type caller_fspath: str or Path, optional
        :param level: indicate depth in the call stack relative to test method.
        :type level: int, optional
        :param sub_dir: a relative path to create in the test directory
        :type sub_dir: str or Path, optional

        :return: String path to test output directory
        :rtype: str
        """
        if not caller_function or not caller_fspath:
            caller_frame = inspect.stack()[level]
            caller_fspath = caller_frame.filename
            caller_function = caller_frame.function

        dir_path = FileUtils._test_dir_path(caller_function, caller_fspath)
        if sub_dir:
            dir_path = os.path.join(dir_path, sub_dir)

        try:
            os.makedirs(dir_path)
        except Exception:
            return dir_path
        return dir_path

    @staticmethod
    def get_test_conf_path(filename: str) -> str:
        file_path = os.path.join(test_path, "tests", "test_configs", filename)
        return file_path

    @staticmethod
    def get_test_dir_path(dirname: str) -> str:
        dir_path = os.path.join(test_path, "tests", "test_configs", dirname)
        return dir_path

    @staticmethod
    def make_test_file(file_name: str, file_dir: t.Optional[str] = None) -> str:
        """Create a dummy file in the test output directory.

        :param file_name: name of file to create, e.g. "file.txt"
        :type file_name: str
        :param file_dir: path relative to test output directory, e.g. "deps/libs"
        :type file_dir: str
        :return: String path to test output file
        :rtype: str
        """
        test_dir = FileUtils.make_test_dir(level=2, sub_dir=file_dir)
        file_path = os.path.join(test_dir, file_name)

        with open(file_path, "w+", encoding="utf-8") as dummy_file:
            dummy_file.write("dummy\n")

        return file_path


@pytest.fixture
def mlutils() -> t.Type[MLUtils]:
    return MLUtils


class MLUtils:
    @staticmethod
    def get_test_device() -> str:
        return test_device

    @staticmethod
    def get_test_num_gpus() -> int:
        return test_num_gpus


@pytest.fixture
def coloutils() -> t.Type[ColoUtils]:
    return ColoUtils


class ColoUtils:
    @staticmethod
    def setup_test_colo(
        fileutils: t.Type[FileUtils],
        db_type: str,
        exp: Experiment,
        application_file: str,
        db_args: t.Dict[str, t.Any],
        colo_settings: t.Optional[t.Dict[str, t.Any]] = None,
<<<<<<< HEAD
        on_wlm: t.Optional[bool] = False
=======
        colo_model_name: t.Optional[str] = "colocated_model",
        port: t.Optional[int] = test_port,
        on_wlm: t.Optional[bool] = False,
>>>>>>> c6930c01
    ) -> Model:
        """Setup database needed for the colo pinning tests"""

        # get test setup
<<<<<<< HEAD
        level = 3 if on_wlm else 2
        test_dir = fileutils.make_test_dir(level=level)
        sr_test_script = fileutils.get_test_conf_path("send_data_local_smartredis.py")
=======
        test_dir = fileutils.make_test_dir(level=2)
        sr_test_script = fileutils.get_test_conf_path(application_file)
>>>>>>> c6930c01

        # Create an app with a colo_db which uses 1 db_cpu
        if colo_settings is None:
            colo_settings = exp.create_run_settings(
                exe=sys.executable, exe_args=[sr_test_script]
            )
        if on_wlm:
            colo_settings.set_tasks(1)
            colo_settings.set_nodes(1)
<<<<<<< HEAD
        colo_model = exp.create_model("colocated_model", colo_settings)
=======
        colo_model = exp.create_model(colo_model_name, colo_settings)
>>>>>>> c6930c01
        colo_model.set_path(test_dir)

        if db_type in ["tcp", "deprecated"]:
            db_args["port"] = port
            db_args["ifname"] = "lo"
        if db_type == "uds" and colo_model_name is not None:
            db_args["unix_socket"] = f"/tmp/{colo_model_name}.socket"

        colocate_fun: t.Dict[str, t.Callable[..., None]] = {
            "tcp": colo_model.colocate_db_tcp,
            "deprecated": colo_model.colocate_db,
            "uds": colo_model.colocate_db_uds,
        }
        with warnings.catch_warnings():
            if db_type == "deprecated":
                warnings.filterwarnings(
                    "ignore",
                    message="`colocate_db` has been deprecated"
                )
            colocate_fun[db_type](**db_args)
        exp.generate(colo_model, overwrite=True)
        # assert model will launch with colocated db
        assert colo_model.colocated
        # Check to make sure that limit_db_cpus made it into the colo settings
        return colo_model<|MERGE_RESOLUTION|>--- conflicted
+++ resolved
@@ -50,10 +50,6 @@
 import sys
 import typing as t
 import warnings
-<<<<<<< HEAD
-import contextlib
-=======
->>>>>>> c6930c01
 
 
 # pylint: disable=redefined-outer-name,invalid-name,global-statement
@@ -692,25 +688,15 @@
         application_file: str,
         db_args: t.Dict[str, t.Any],
         colo_settings: t.Optional[t.Dict[str, t.Any]] = None,
-<<<<<<< HEAD
-        on_wlm: t.Optional[bool] = False
-=======
         colo_model_name: t.Optional[str] = "colocated_model",
         port: t.Optional[int] = test_port,
         on_wlm: t.Optional[bool] = False,
->>>>>>> c6930c01
     ) -> Model:
         """Setup database needed for the colo pinning tests"""
 
         # get test setup
-<<<<<<< HEAD
-        level = 3 if on_wlm else 2
-        test_dir = fileutils.make_test_dir(level=level)
-        sr_test_script = fileutils.get_test_conf_path("send_data_local_smartredis.py")
-=======
         test_dir = fileutils.make_test_dir(level=2)
         sr_test_script = fileutils.get_test_conf_path(application_file)
->>>>>>> c6930c01
 
         # Create an app with a colo_db which uses 1 db_cpu
         if colo_settings is None:
@@ -720,11 +706,7 @@
         if on_wlm:
             colo_settings.set_tasks(1)
             colo_settings.set_nodes(1)
-<<<<<<< HEAD
-        colo_model = exp.create_model("colocated_model", colo_settings)
-=======
         colo_model = exp.create_model(colo_model_name, colo_settings)
->>>>>>> c6930c01
         colo_model.set_path(test_dir)
 
         if db_type in ["tcp", "deprecated"]:
