# BSD 2-Clause License
#
# Copyright (c) 2021-2024, Hewlett Packard Enterprise
# All rights reserved.
#
# Redistribution and use in source and binary forms, with or without
# modification, are permitted provided that the following conditions are met:
#
# 1. Redistributions of source code must retain the above copyright notice, this
#    list of conditions and the following disclaimer.
#
# 2. Redistributions in binary form must reproduce the above copyright notice,
#    this list of conditions and the following disclaimer in the documentation
#    and/or other materials provided with the distribution.
#
# THIS SOFTWARE IS PROVIDED BY THE COPYRIGHT HOLDERS AND CONTRIBUTORS "AS IS"
# AND ANY EXPRESS OR IMPLIED WARRANTIES, INCLUDING, BUT NOT LIMITED TO, THE
# IMPLIED WARRANTIES OF MERCHANTABILITY AND FITNESS FOR A PARTICULAR PURPOSE ARE
# DISCLAIMED. IN NO EVENT SHALL THE COPYRIGHT HOLDER OR CONTRIBUTORS BE LIABLE
# FOR ANY DIRECT, INDIRECT, INCIDENTAL, SPECIAL, EXEMPLARY, OR CONSEQUENTIAL
# DAMAGES (INCLUDING, BUT NOT LIMITED TO, PROCUREMENT OF SUBSTITUTE GOODS OR
# SERVICES; LOSS OF USE, DATA, OR PROFITS; OR BUSINESS INTERRUPTION) HOWEVER
# CAUSED AND ON ANY THEORY OF LIABILITY, WHETHER IN CONTRACT, STRICT LIABILITY,
# OR TORT (INCLUDING NEGLIGENCE OR OTHERWISE) ARISING IN ANY WAY OUT OF THE USE
# OF THIS SOFTWARE, EVEN IF ADVISED OF THE POSSIBILITY OF SUCH DAMAGE.

from __future__ import annotations

import typing as t
from copy import deepcopy

from smartsim._core.commands.launch_commands import LaunchCommands
from smartsim._core.utils.helpers import check_name
from smartsim.launchable.base_job import BaseJob
from smartsim.log import get_logger
from smartsim.settings import LaunchSettings

logger = get_logger(__name__)

if t.TYPE_CHECKING:
    from smartsim.entity.entity import SmartSimEntity


@t.final
class Job(BaseJob):
    """A Job holds a reference to a SmartSimEntity and associated
    LaunchSettings prior to launch. It is responsible for turning
    the stored SmartSimEntity and LaunchSettings into commands that can be
    executed by a launcher. Jobs are designed to be started by the Experiment.
    """

    def __init__(
        self,
        entity: SmartSimEntity,
        launch_settings: LaunchSettings,
        name: str | None = None,
    ):
        """Initialize a ``Job``

        Jobs require a SmartSimEntity and a LaunchSettings. Optionally, users may provide
        a name. To create a simple Job that echos `Hello World!`, consider the example below:

        .. highlight:: python
        .. code-block:: python

            # Create an application that runs the 'echo' command
            my_app = Application(name="my_app", exe="echo", exe_args="Hello World!")
            # Define the launch settings using SLURM
            srun_settings = LaunchSettings(launcher="slurm")

            # Create a Job with the `my_app` and `srun_settings`
            my_job = Job(my_app, srun_settings, name="my_job")

        :param entity: the SmartSimEntity object
        :param launch_settings: the LaunchSettings object
        :param name: the Job name
        """
        super().__init__()
<<<<<<< HEAD
        self.entity = entity
        self.launch_settings = launch_settings
=======
        """Initialize the parent class BaseJob"""
        self._entity = deepcopy(entity)
        """Deepcopy of the SmartSimEntity object"""
        self._launch_settings = deepcopy(launch_settings)
        """Deepcopy of the LaunchSettings object"""
>>>>>>> 4faf95c8
        self._name = name if name else entity.name
        """Name of the Job"""
        check_name(self._name)

    @property
    def name(self) -> str:
        """Return the name of the Job.

        :return: the name of the Job
        """
        return self._name

    @name.setter
    def name(self, name: str) -> None:
        """Set the name of the Job.

        :param name: the name of the Job
        """
        check_name(name)
        logger.debug(f'Overwriting the Job name from "{self._name}" to "{name}"')
        self._name = name

    @property
    def entity(self) -> SmartSimEntity:
        """Return the attached entity.

        :return: the attached SmartSimEntity
        """
        return deepcopy(self._entity)

    @entity.setter
    def entity(self, value: SmartSimEntity) -> None:
<<<<<<< HEAD
        """Sets the Job entity.

        :param value: entity
        :raises Type Error: if entity is not SmartSimEntity
        """
        from smartsim.entity.entity import SmartSimEntity

        if not isinstance(value, SmartSimEntity):
            raise TypeError("entity argument was not of type SmartSimEntity")

=======
        """Set the Job entity.

        :param value: the SmartSimEntity
        """
>>>>>>> 4faf95c8
        self._entity = deepcopy(value)

    @property
    def launch_settings(self) -> LaunchSettings:
        """Return the attached LaunchSettings.

        :return: the attached LaunchSettings
        """
        return deepcopy(self._launch_settings)

    @launch_settings.setter
    def launch_settings(self, value: LaunchSettings) -> None:
<<<<<<< HEAD
        """Sets the Job LaunchSettings.

        :param value: launch settings
        :raises Type Error: if launch_settings is not a LaunchSettings
        """
        if not isinstance(value, LaunchSettings):
            raise TypeError("launch_settings argument was not of type LaunchSettings")

=======
        """Set the Jobs LaunchSettings.

        :param value: the LaunchSettings
        """
>>>>>>> 4faf95c8
        self._launch_settings = deepcopy(value)

    def get_launch_steps(self) -> LaunchCommands:
        """Return the launch steps corresponding to the
        internal data.

        :returns: The Jobs launch steps
        """
        # TODO: return JobWarehouseRunner.run(self)
        raise NotImplementedError

    def __str__(self) -> str:  # pragma: no cover
        string = f"SmartSim Entity: {self.entity}\n"
        string += f"Launch Settings: {self.launch_settings}"
        return string<|MERGE_RESOLUTION|>--- conflicted
+++ resolved
@@ -76,16 +76,11 @@
         :param name: the Job name
         """
         super().__init__()
-<<<<<<< HEAD
+        """Initialize the parent class BaseJob"""
         self.entity = entity
+        """Deepcopy of the SmartSimEntity object"""
         self.launch_settings = launch_settings
-=======
-        """Initialize the parent class BaseJob"""
-        self._entity = deepcopy(entity)
-        """Deepcopy of the SmartSimEntity object"""
-        self._launch_settings = deepcopy(launch_settings)
         """Deepcopy of the LaunchSettings object"""
->>>>>>> 4faf95c8
         self._name = name if name else entity.name
         """Name of the Job"""
         check_name(self._name)
@@ -118,10 +113,9 @@
 
     @entity.setter
     def entity(self, value: SmartSimEntity) -> None:
-<<<<<<< HEAD
-        """Sets the Job entity.
+        """Set the Job entity.
 
-        :param value: entity
+        :param value: the SmartSimEntity
         :raises Type Error: if entity is not SmartSimEntity
         """
         from smartsim.entity.entity import SmartSimEntity
@@ -129,12 +123,6 @@
         if not isinstance(value, SmartSimEntity):
             raise TypeError("entity argument was not of type SmartSimEntity")
 
-=======
-        """Set the Job entity.
-
-        :param value: the SmartSimEntity
-        """
->>>>>>> 4faf95c8
         self._entity = deepcopy(value)
 
     @property
@@ -147,21 +135,14 @@
 
     @launch_settings.setter
     def launch_settings(self, value: LaunchSettings) -> None:
-<<<<<<< HEAD
-        """Sets the Job LaunchSettings.
+        """Set the Jobs LaunchSettings.
 
-        :param value: launch settings
+        :param value: the LaunchSettings
         :raises Type Error: if launch_settings is not a LaunchSettings
         """
         if not isinstance(value, LaunchSettings):
             raise TypeError("launch_settings argument was not of type LaunchSettings")
 
-=======
-        """Set the Jobs LaunchSettings.
-
-        :param value: the LaunchSettings
-        """
->>>>>>> 4faf95c8
         self._launch_settings = deepcopy(value)
 
     def get_launch_steps(self) -> LaunchCommands:
