--- conflicted
+++ resolved
@@ -26,10 +26,7 @@
 
 from __future__ import annotations
 
-<<<<<<< HEAD
-=======
 import textwrap
->>>>>>> 7e3e92cb
 import typing as t
 from copy import deepcopy
 
@@ -39,11 +36,8 @@
 from smartsim.settings.launchSettings import LaunchSettings
 
 if t.TYPE_CHECKING:
-<<<<<<< HEAD
+    from smartsim._core.commands.launchCommands import LaunchCommands
     from smartsim.entity.entity import SmartSimEntity
-=======
-    from smartsim._core.commands.launchCommands import LaunchCommands
->>>>>>> 7e3e92cb
 
 
 def _check_launcher(mpmd_pairs: t.List[MPMDPair]) -> None:
