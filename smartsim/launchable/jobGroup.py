# BSD 2-Clause License
#
# Copyright (c) 2021-2024, Hewlett Packard Enterprise
# All rights reserved.
#
# Redistribution and use in source and binary forms, with or without
# modification, are permitted provided that the following conditions are met:
#
# 1. Redistributions of source code must retain the above copyright notice, this
#    list of conditions and the following disclaimer.
#
# 2. Redistributions in binary form must reproduce the above copyright notice,
#    this list of conditions and the following disclaimer in the documentation
#    and/or other materials provided with the distribution.
#
# THIS SOFTWARE IS PROVIDED BY THE COPYRIGHT HOLDERS AND CONTRIBUTORS "AS IS"
# AND ANY EXPRESS OR IMPLIED WARRANTIES, INCLUDING, BUT NOT LIMITED TO, THE
# IMPLIED WARRANTIES OF MERCHANTABILITY AND FITNESS FOR A PARTICULAR PURPOSE ARE
# DISCLAIMED. IN NO EVENT SHALL THE COPYRIGHT HOLDER OR CONTRIBUTORS BE LIABLE
# FOR ANY DIRECT, INDIRECT, INCIDENTAL, SPECIAL, EXEMPLARY, OR CONSEQUENTIAL
# DAMAGES (INCLUDING, BUT NOT LIMITED TO, PROCUREMENT OF SUBSTITUTE GOODS OR
# SERVICES; LOSS OF USE, DATA, OR PROFITS; OR BUSINESS INTERRUPTION) HOWEVER
# CAUSED AND ON ANY THEORY OF LIABILITY, WHETHER IN CONTRACT, STRICT LIABILITY,
# OR TORT (INCLUDING NEGLIGENCE OR OTHERWISE) ARISING IN ANY WAY OUT OF THE USE
# OF THIS SOFTWARE, EVEN IF ADVISED OF THE POSSIBILITY OF SUCH DAMAGE.

from __future__ import annotations

import typing as t
from copy import deepcopy

<<<<<<< HEAD
=======
from smartsim.log import get_logger

>>>>>>> 7ddb12f8
from .._core.utils.helpers import check_name
from .basejob import BaseJob
from .baseJobGroup import BaseJobGroup

logger = get_logger(__name__)

if t.TYPE_CHECKING:
    from typing_extensions import Self


@t.final
class JobGroup(BaseJobGroup):
    """A job group holds references to multiple jobs that
    will be executed all at the same time when resources
    permit. Execution is blocked until resources are available.
    """

    def __init__(
        self,
        jobs: t.List[BaseJob],
        name: str = "job_group",
    ) -> None:
        super().__init__()
        self._jobs = deepcopy(jobs)
        self._name = name
        check_name(self._name)

    @property
    def name(self) -> str:
        """Retrieves the name of the JobGroup."""
        return self._name

    @name.setter
    def name(self, name: str) -> None:
        """Sets the name of the JobGroup."""
        check_name(name)
<<<<<<< HEAD
=======
        logger.debug(f'Overwriting Job name from "{self._name}" to "{name}"')
>>>>>>> 7ddb12f8
        self._name = name

    @property
    def jobs(self) -> t.List[BaseJob]:
        """This property method returns a list of BaseJob objects.
        It represents the collection of jobs associated with an
        instance of the BaseJobGroup abstract class.
        """
        return self._jobs

    @t.overload
    def __getitem__(self, idx: int) -> BaseJob: ...
    @t.overload
    def __getitem__(self, idx: slice) -> Self: ...
    def __getitem__(self, idx: int | slice) -> BaseJob | Self:
        """Retrieves the job at the specified index (idx)."""
        jobs = self.jobs[idx]
        if isinstance(jobs, BaseJob):
            return jobs
        return type(self)(jobs)

    def __str__(self) -> str:  # pragma: no-cover
        """Returns a string representation of the collection of
        job groups.
        """
        return f"Job Groups: {self.jobs}"<|MERGE_RESOLUTION|>--- conflicted
+++ resolved
@@ -29,11 +29,8 @@
 import typing as t
 from copy import deepcopy
 
-<<<<<<< HEAD
-=======
 from smartsim.log import get_logger
 
->>>>>>> 7ddb12f8
 from .._core.utils.helpers import check_name
 from .basejob import BaseJob
 from .baseJobGroup import BaseJobGroup
@@ -70,10 +67,7 @@
     def name(self, name: str) -> None:
         """Sets the name of the JobGroup."""
         check_name(name)
-<<<<<<< HEAD
-=======
         logger.debug(f'Overwriting Job name from "{self._name}" to "{name}"')
->>>>>>> 7ddb12f8
         self._name = name
 
     @property
