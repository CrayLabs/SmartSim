--- conflicted
+++ resolved
@@ -110,19 +110,12 @@
         return _all_entity_lists
 
     @property
-<<<<<<< HEAD
-    def all_entities(
-        self,
-    ) -> t.Tuple[t.Union[SmartSimEntity, EntitySequence[SmartSimEntity]], ...]:
-        return tuple(self._deployables)
-=======
     def has_deployable(self) -> bool:
         """
         Return True if the manifest contains entities that
         must be physically deployed
         """
         return bool(self._deployables)
->>>>>>> b7230da0
 
     @staticmethod
     def _check_names(deployables: t.List[t.Any]) -> None:
