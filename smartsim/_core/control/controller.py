--- conflicted
+++ resolved
@@ -30,11 +30,7 @@
 import threading
 import time
 
-<<<<<<< HEAD
-from ..._core._cli.utils import get_install_path
-=======
 from ..._core.utils.redis import db_is_active, set_ml_model, set_script
->>>>>>> 9b1b6816
 from ...database import Orchestrator
 from ...entity import DBNode, DBModel, DBObject, DBScript, EntityList, SmartSimEntity
 from ...error import LauncherError, SmartSimError, SSInternalError, SSUnsupportedError
@@ -46,11 +42,7 @@
 from .jobmanager import JobManager
 
 from smartredis import Client
-<<<<<<< HEAD
 from smartredis.error import RedisConnectionError, RedisReplyError
-=======
-from smartredis.error import RedisConnectionError
->>>>>>> 9b1b6816
 
 
 logger = get_logger(__name__)
@@ -83,22 +75,10 @@
         The controller will start the job-manager thread upon
         execution of all jobs.
         """
-<<<<<<< HEAD
-        try:
-            self._launch(manifest)
-
-            # start the job manager thread if not already started
-            if not self._jobs.actively_monitoring:
-                self._jobs.start()
-            
-            if self.orchestrator_active:
-                self._set_dbobjects(manifest)
-=======
         self._jobs.kill_on_interrupt = kill_on_interrupt
         # register custom signal handler for ^C (SIGINT)
         signal.signal(signal.SIGINT, self._jobs.signal_interrupt)
         self._launch(manifest)
->>>>>>> 9b1b6816
 
         # start the job manager thread if not already started
         if not self._jobs.actively_monitoring:
@@ -615,116 +595,6 @@
             JM_LOCK.release()
 
 
-<<<<<<< HEAD
-    def _enumerate_devices(self, dbobject: DBObject):
-        """Enumerate devices for a DBObject
-
-        :param dbobject: DBObject to enumerate
-        :type dbobject: DBObject
-        :return: list of device names
-        :rtype: list[str]
-        """
-        devices = []
-        if dbobject.device in ["CPU", "GPU"] and dbobject.devices_per_node > 1:
-            for device_num in range(dbobject.devices_per_node):
-                devices.append(f"{dbobject.device}:{str(device_num)}")
-        else:
-            devices = [dbobject.device]
-
-        return devices
-
-
-    def _set_ml_model(self, db_model, address, cluster=False):
-        devices = self._enumerate_devices(db_model)
-        try:
-            client = Client(address=address, cluster=cluster)
-        except RedisConnectionError as error:
-            logger.error("Could not connect to orchestrator")
-            raise error
-
-        for device in devices:
-            try:
-                if db_model.is_file:
-                    client.set_model_from_file(
-                        name=db_model.name,
-                        model_file=str(db_model.file),
-                        backend=db_model.backend,
-                        device=device,
-                        batch_size=db_model.batch_size,
-                        min_batch_size=db_model.min_batch_size,
-                        tag=db_model.tag,
-                        inputs=db_model.inputs,
-                        outputs=db_model.outputs
-                    )
-                else:
-                    client.set_model(
-                        name=db_model.name,
-                        model=db_model.model,
-                        backend=db_model.backend,
-                        device=device,
-                        batch_size=db_model.batch_size,
-                        min_batch_size=db_model.min_batch_size,
-                        tag=db_model.tag,
-                        inputs=db_model.inputs,
-                        outputs=db_model.outputs
-                    )
-            except  RedisReplyError as error:
-                logger.error("Error while setting model on orchestrator.")
-                raise error
-
-
-    def _set_script(self, db_script, address, cluster=False):   
-        devices = self._enumerate_devices(db_script)
-        try:
-            client = Client(address=address, cluster=cluster)
-        except RedisConnectionError as error:
-            logger.error("Could not connect to orchestrator")
-            raise error
-
-        for device in devices:
-            try:
-                if db_script.is_file:
-                    client.set_script_from_file(
-                        name=db_script.name,
-                        file=str(db_script.file),
-                        device=device
-                    )
-                else:
-                    if isinstance(db_script.script, str):
-                        client.set_script(
-                            name=db_script.name,
-                            script=db_script.script,
-                            device=device
-                        )
-                    else:
-                        client.set_function(
-                            name=db_script.name,
-                            function=db_script.script,
-                            device=device
-                        )
-        
-            except  RedisReplyError as error:
-                logger.error("Error while setting model on orchestrator.")
-                raise error
-
-
-    def _set_dbobjects(self, manifest):
-        db_addresses = self._jobs.get_db_host_addresses()
-        cluster = len(db_addresses) > 1
-        address = db_addresses[0]
-        for model in manifest.models:
-            for db_model in model._db_models:
-                self._set_ml_model(db_model, address, cluster)
-            for db_script in model._db_scripts:
-                self._set_script(db_script, address, cluster)
-
-        for ensemble in manifest.ensembles:
-            for entity in ensemble:
-                for db_model in entity._db_models:
-                    self._set_ml_model(db_model, address, cluster)
-                for db_script in entity._db_scripts:
-                    self._set_script(db_script, address, cluster)
-=======
     def _set_dbobjects(self, manifest):
         if not manifest.has_db_objects:
             return
@@ -763,5 +633,4 @@
                             set_ml_model(db_model, client)
                     for db_script in entity._db_scripts:
                         if db_script not in ensemble._db_scripts:
-                            set_script(db_script, client)
->>>>>>> 9b1b6816
+                            set_script(db_script, client)