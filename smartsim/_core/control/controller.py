--- conflicted
+++ resolved
@@ -37,15 +37,11 @@
 from smartredis import Client, ConfigOptions
 
 from ..._core.launcher.step import Step
-<<<<<<< HEAD
-from ..._core.utils.redis import db_is_active, set_ml_model, set_script
+from ..._core.utils.redis import db_is_active, set_ml_model, set_script, shutdown_db
 from ..._core.utils.helpers import (
     get_db_identifier_suffix,
     get_colo_db_identfifier_suffix,
 )
-=======
-from ..._core.utils.redis import db_is_active, set_ml_model, set_script, shutdown_db
->>>>>>> bc7b2323
 from ...database import Orchestrator
 from ...entity import Ensemble, EntityList, Model, SmartSimEntity
 from ...error import LauncherError, SmartSimError, SSInternalError, SSUnsupportedError
