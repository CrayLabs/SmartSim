--- conflicted
+++ resolved
@@ -43,19 +43,8 @@
     unpack_colo_db_identfifier,
 )
 from ...database import Orchestrator
-<<<<<<< HEAD
-from ...entity import Ensemble, EntityList, Model, SmartSimEntity
-from ...error import (
-    LauncherError,
-    SmartSimError,
-    SSInternalError,
-    SSUnsupportedError,
-    SSDBIDConflictError,
-)
-=======
 from ...entity import Ensemble, EntityList, EntitySequence, Model, SmartSimEntity
-from ...error import LauncherError, SmartSimError, SSInternalError, SSUnsupportedError
->>>>>>> 7d4cc313
+from ...error import LauncherError, SmartSimError, SSInternalError, SSUnsupportedError,SSDBIDConflictError
 from ...log import get_logger
 from ...settings.base import BatchSettings
 from ...status import STATUS_CANCELLED, STATUS_RUNNING, TERMINAL_STATUSES
@@ -350,14 +339,9 @@
             self._set_dbobjects(manifest)
 
         # create all steps prior to launch
-<<<<<<< HEAD
-        steps: t.List[t.Tuple[Step, t.Union[SmartSimEntity, EntityList]]] = []
-
-=======
         steps: t.List[
             t.Tuple[Step, t.Union[SmartSimEntity, EntitySequence[SmartSimEntity]]]
         ] = []
->>>>>>> 7d4cc313
         all_entity_lists = manifest.ensembles
         for elist in all_entity_lists:
             if elist.batch:
