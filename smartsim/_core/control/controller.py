# BSD 2-Clause License
#
# Copyright (c) 2021-2024, Hewlett Packard Enterprise
# All rights reserved.
#
# Redistribution and use in source and binary forms, with or without
# modification, are permitted provided that the following conditions are met:
#
# 1. Redistributions of source code must retain the above copyright notice, this
#    list of conditions and the following disclaimer.
#
# 2. Redistributions in binary form must reproduce the above copyright notice,
#    this list of conditions and the following disclaimer in the documentation
#    and/or other materials provided with the distribution.
#
# THIS SOFTWARE IS PROVIDED BY THE COPYRIGHT HOLDERS AND CONTRIBUTORS "AS IS"
# AND ANY EXPRESS OR IMPLIED WARRANTIES, INCLUDING, BUT NOT LIMITED TO, THE
# IMPLIED WARRANTIES OF MERCHANTABILITY AND FITNESS FOR A PARTICULAR PURPOSE ARE
# DISCLAIMED. IN NO EVENT SHALL THE COPYRIGHT HOLDER OR CONTRIBUTORS BE LIABLE
# FOR ANY DIRECT, INDIRECT, INCIDENTAL, SPECIAL, EXEMPLARY, OR CONSEQUENTIAL
# DAMAGES (INCLUDING, BUT NOT LIMITED TO, PROCUREMENT OF SUBSTITUTE GOODS OR
# SERVICES; LOSS OF USE, DATA, OR PROFITS; OR BUSINESS INTERRUPTION) HOWEVER
# CAUSED AND ON ANY THEORY OF LIABILITY, WHETHER IN CONTRACT, STRICT LIABILITY,
# OR TORT (INCLUDING NEGLIGENCE OR OTHERWISE) ARISING IN ANY WAY OUT OF THE USE
# OF THIS SOFTWARE, EVEN IF ADVISED OF THE POSSIBILITY OF SUCH DAMAGE.

from __future__ import annotations

import itertools
import os.path as osp
import pathlib
import pickle
import signal
import subprocess
import sys
import threading
import time
import typing as t
from os import environ

from smartredis import Client, ConfigOptions

from smartsim._core.utils.network import get_ip_from_host

from ..._core.launcher.step import Step
from ..._core.utils.helpers import (
    SignalInterceptionStack,
    unpack_colo_db_identifier,
    unpack_db_identifier,
)
from ..._core.utils.redis import (
    db_is_active,
    set_ml_model,
    set_script,
    shutdown_db_node,
)
from ...database import Orchestrator
from ...entity import Ensemble, EntityList, EntitySequence, Model, SmartSimEntity
from ...error import (
    LauncherError,
    SmartSimError,
    SSDBIDConflictError,
    SSInternalError,
    SSUnsupportedError,
)
from ...log import get_logger
from ...servertype import CLUSTERED, STANDALONE
from ...status import TERMINAL_STATUSES, SmartSimStatus
from ..config import CONFIG
from ..launcher import (
    DragonLauncher,
    LocalLauncher,
    LSFLauncher,
    PBSLauncher,
    SlurmLauncher,
)
from ..launcher.launcher import Launcher
from ..utils import check_cluster_status, create_cluster, serialize
from .job import Job
from .jobmanager import JobManager
from .manifest import LaunchedManifest, LaunchedManifestBuilder, Manifest

if t.TYPE_CHECKING:
    from types import FrameType

    from ..utils.serialize import TStepLaunchMetaData


logger = get_logger(__name__)

# job manager lock
JM_LOCK = threading.RLock()


class Controller:
    """The controller module provides an interface between the
    smartsim entities created in the experiment and the
    underlying workload manager or run framework.
    """

    def __init__(self, launcher: str = "local") -> None:
        """Initialize a Controller

        :param launcher: the type of launcher being used
        :type launcher: str
        """
        self._jobs = JobManager(JM_LOCK)
        self.init_launcher(launcher)
        self._telemetry_monitor: t.Optional[subprocess.Popen[bytes]] = None

    def start(
        self,
        exp_name: str,
        exp_path: str,
        manifest: Manifest,
        block: bool = True,
        kill_on_interrupt: bool = True,
    ) -> None:
        """Start the passed SmartSim entities

        This function should not be called directly, but rather
        through the experiment interface.

        The controller will start the job-manager thread upon
        execution of all jobs.
        """
<<<<<<< HEAD
=======
        # launch a telemetry monitor to track job progress
        if CONFIG.telemetry_enabled:
            self._start_telemetry_monitor(exp_path)

        if isinstance(self._launcher, DragonLauncher):
            self._launcher.connect_to_dragon(exp_path)
>>>>>>> b4734133

        self._jobs.kill_on_interrupt = kill_on_interrupt

        # register custom signal handler for ^C (SIGINT)
        SignalInterceptionStack.get(signal.SIGINT).push_unique(
            self._jobs.signal_interrupt
        )
        launched = self._launch(exp_name, exp_path, manifest)

        # start the job manager thread if not already started
        if not self._jobs.actively_monitoring:
            self._jobs.start()

        serialize.save_launch_manifest(
            launched.map(_look_up_launched_data(self._launcher))
        )

        # block until all non-database jobs are complete
        if block:
            # poll handles its own keyboard interrupt as
            # it may be called separately
            self.poll(5, True, kill_on_interrupt=kill_on_interrupt)

    @property
    def orchestrator_active(self) -> bool:
        with JM_LOCK:
            if len(self._jobs.db_jobs) > 0:
                return True
            return False

    def poll(
        self, interval: int, verbose: bool, kill_on_interrupt: bool = True
    ) -> None:
        """Poll running jobs and receive logging output of job status

        :param interval: number of seconds to wait before polling again
        :type interval: int
        :param verbose: set verbosity
        :type verbose: bool
        :param kill_on_interrupt: flag for killing jobs when SIGINT is received
        :type kill_on_interrupt: bool, optional
        """
        self._jobs.kill_on_interrupt = kill_on_interrupt
        to_monitor = self._jobs.jobs
        while len(to_monitor) > 0:
            time.sleep(interval)

            # acquire lock to avoid "dictionary changed during iteration" error
            # without having to copy dictionary each time.
            if verbose:
                with JM_LOCK:
                    for job in to_monitor.values():
                        logger.info(job)

    def finished(
        self, entity: t.Union[SmartSimEntity, EntitySequence[SmartSimEntity]]
    ) -> bool:
        """Return a boolean indicating wether a job has finished or not

        :param entity: object launched by SmartSim.
        :type entity: Entity | EntitySequence
        :returns: bool
        :raises ValueError: if entity has not been launched yet
        """
        try:
            if isinstance(entity, Orchestrator):
                raise TypeError("Finished() does not support Orchestrator instances")
            if isinstance(entity, EntitySequence):
                return all(self.finished(ent) for ent in entity.entities)
            if not isinstance(entity, SmartSimEntity):
                raise TypeError(
                    f"Argument was of type {type(entity)} not derived "
                    "from SmartSimEntity or EntitySequence"
                )

            return self._jobs.is_finished(entity)
        except KeyError:
            raise ValueError(
                f"Entity {entity.name} has not been launched in this experiment"
            ) from None

    def stop_entity(
        self, entity: t.Union[SmartSimEntity, EntitySequence[SmartSimEntity]]
    ) -> None:
        """Stop an instance of an entity

        This function will also update the status of the job in
        the jobmanager so that the job appears as "cancelled".

        :param entity: entity to be stopped
        :type entity: Entity | EntitySequence
        """
        with JM_LOCK:
            job = self._jobs[entity.name]
            if job.status not in TERMINAL_STATUSES:
                logger.info(
                    " ".join(
                        ("Stopping model", entity.name, "with job name", str(job.name))
                    )
                )
                status = self._launcher.stop(job.name)

                job.set_status(
                    status.status,
                    status.launcher_status,
                    status.returncode,
                    error=status.error,
                    output=status.output,
                )
                self._jobs.move_to_completed(job)

    def stop_db(self, db: Orchestrator) -> None:
        """Stop an orchestrator
        :param db: orchestrator to be stopped
        :type db: Orchestrator
        """
        if db.batch:
            self.stop_entity(db)
        else:
            with JM_LOCK:
                for node in db.entities:
                    for host_ip, port in itertools.product(
                        (get_ip_from_host(host) for host in node.hosts), db.ports
                    ):
                        retcode, _, _ = shutdown_db_node(host_ip, port)
                        # Sometimes the DB will not shutdown (unless we force NOSAVE)
                        if retcode != 0:
                            self.stop_entity(node)
                            continue

                        job = self._jobs[node.name]
                        job.set_status(
                            SmartSimStatus.STATUS_CANCELLED,
                            "",
                            0,
                            output=None,
                            error=None,
                        )
                        self._jobs.move_to_completed(job)

        db.reset_hosts()

    def stop_entity_list(self, entity_list: EntitySequence[SmartSimEntity]) -> None:
        """Stop an instance of an entity list

        :param entity_list: entity list to be stopped
        :type entity_list: EntitySequence
        """

        if entity_list.batch:
            self.stop_entity(entity_list)
        else:
            for entity in entity_list.entities:
                self.stop_entity(entity)

    def get_jobs(self) -> t.Dict[str, Job]:
        """Return a dictionary of completed job data

        :returns: dict[str, Job]
        """
        with JM_LOCK:
            return self._jobs.completed

    def get_entity_status(
        self, entity: t.Union[SmartSimEntity, EntitySequence[SmartSimEntity]]
    ) -> SmartSimStatus:
        """Get the status of an entity

        :param entity: entity to get status of
        :type entity: SmartSimEntity | EntitySequence
        :raises TypeError: if not SmartSimEntity | EntitySequence
        :return: status of entity
        :rtype: SmartSimStatus
        """
        if not isinstance(entity, (SmartSimEntity, EntitySequence)):
            raise TypeError(
                "Argument must be of type SmartSimEntity or EntitySequence, "
                f"not {type(entity)}"
            )
        return self._jobs.get_status(entity)

    def get_entity_list_status(
        self, entity_list: EntitySequence[SmartSimEntity]
    ) -> t.List[SmartSimStatus]:
        """Get the statuses of an entity list

        :param entity_list: entity list containing entities to
                            get statuses of
        :type entity_list: EntitySequence
        :raises TypeError: if not EntitySequence
        :return: list of SmartSimStatus statuses
        :rtype: list
        """
        if not isinstance(entity_list, EntitySequence):
            raise TypeError(
                f"Argument was of type {type(entity_list)} not EntitySequence"
            )
        if entity_list.batch:
            return [self.get_entity_status(entity_list)]
        statuses = []
        for entity in entity_list.entities:
            statuses.append(self.get_entity_status(entity))
        return statuses

    def init_launcher(self, launcher: str) -> None:
        """Initialize the controller with a specific type of launcher.
        SmartSim currently supports slurm, pbs(pro), lsf,
        and local launching

        :param launcher: which launcher to initialize
        :type launcher: str
        :raises SSUnsupportedError: if a string is passed that is not
                                    a supported launcher
        :raises TypeError: if no launcher argument is provided.
        """
        launcher_map: t.Dict[str, t.Type[Launcher]] = {
            "slurm": SlurmLauncher,
            "pbs": PBSLauncher,
            "pals": PBSLauncher,
            "lsf": LSFLauncher,
            "local": LocalLauncher,
            "dragon": DragonLauncher,
        }

        if launcher is not None:
            launcher = launcher.lower()
            if launcher in launcher_map:
                # create new instance of the launcher
                self._launcher = launcher_map[launcher]()
                self._jobs.set_launcher(self._launcher)
            else:
                raise SSUnsupportedError("Launcher type not supported: " + launcher)
        else:
            raise TypeError("Must provide a 'launcher' argument")

    @staticmethod
    def symlink_output_files(
        job_step: Step, entity: t.Union[SmartSimEntity, EntitySequence[SmartSimEntity]]
    ) -> None:
        """Create symlinks for entity output files that point to the output files
        under the .smartsim directory

        :param job_step: Job step instance
        :type job_step: Step
        :param entity: Entity instance
        :type entity: SmartSimEntity | EntitySequence[SmartSimEntity]
        """
        historical_out, historical_err = map(pathlib.Path, job_step.get_output_files())
        entity_out = pathlib.Path(entity.path) / f"{entity.name}.out"
        entity_err = pathlib.Path(entity.path) / f"{entity.name}.err"

        # check if there is already a link to a previous run
        if entity_out.is_symlink() or entity_err.is_symlink():
            entity_out.unlink()
            entity_err.unlink()

        try:
            entity_out.symlink_to(historical_out)
            entity_err.symlink_to(historical_err)
        except FileNotFoundError as fnf:
            raise FileNotFoundError(
                f"Output files for {entity.name} could not be found. "
                "Symlinking files failed."
            ) from fnf

    def _launch(
        self, exp_name: str, exp_path: str, manifest: Manifest
    ) -> LaunchedManifest[t.Tuple[str, Step]]:
        """Main launching function of the controller

        Orchestrators are always launched first so that the
        address of the database can be given to following entities

        :param exp_name: The name of the launching experiment
        :type exp_name: str
        :param exp_path: path to location of ``Experiment`` directory if generated
        :type exp_path: str
        :param manifest: Manifest of deployables to launch
        :type manifest: Manifest
        """

        manifest_builder = LaunchedManifestBuilder[t.Tuple[str, Step]](
            exp_name=exp_name,
            exp_path=exp_path,
            launcher_name=str(self._launcher),
        )
        # Loop over deployables to launch and launch multiple orchestrators
        for orchestrator in manifest.dbs:
            for key in self._jobs.get_db_host_addresses():
                _, db_id = unpack_db_identifier(key, "_")
                if orchestrator.db_identifier == db_id:
                    raise SSDBIDConflictError(
                        f"Database identifier {orchestrator.db_identifier}"
                        " has already been used. Pass in a unique"
                        " name for db_identifier"
                    )

            if orchestrator.num_shards > 1 and isinstance(
                self._launcher, LocalLauncher
            ):
                raise SmartSimError(
                    "Local launcher does not support multi-host orchestrators"
                )
            self._launch_orchestrator(orchestrator, manifest_builder)

        if self.orchestrator_active:
            self._set_dbobjects(manifest)

        # create all steps prior to launch
        steps: t.List[
            t.Tuple[Step, t.Union[SmartSimEntity, EntitySequence[SmartSimEntity]]]
        ] = []
        for elist in manifest.ensembles:
            ens_telem_dir = manifest_builder.run_telemetry_subdirectory / "ensemble"
            if elist.batch:
                batch_step, substeps = self._create_batch_job_step(elist, ens_telem_dir)
                manifest_builder.add_ensemble(
                    elist, [(batch_step.name, step) for step in substeps]
                )
                steps.append((batch_step, elist))
            else:
                # if ensemble is to be run as separate job steps, aka not in a batch
                job_steps = [
                    (self._create_job_step(e, ens_telem_dir / elist.name), e)
                    for e in elist.entities
                ]
                manifest_builder.add_ensemble(
                    elist, [(step.name, step) for step, _ in job_steps]
                )
                steps.extend(job_steps)
        # models themselves cannot be batch steps. If batch settings are
        # attached, wrap them in an anonymous batch job step
        for model in manifest.models:
            model_telem_dir = manifest_builder.run_telemetry_subdirectory / "model"
            if model.batch_settings:
                anon_entity_list = _AnonymousBatchJob(model)
                batch_step, _ = self._create_batch_job_step(
                    anon_entity_list, model_telem_dir
                )
                manifest_builder.add_model(model, (batch_step.name, batch_step))
                steps.append((batch_step, model))
            else:
                job_step = self._create_job_step(model, model_telem_dir)
                manifest_builder.add_model(model, (job_step.name, job_step))
                steps.append((job_step, model))

        # launch steps
        for step, entity in steps:
            self._launch_step(step, entity)

        return manifest_builder.finalize()

    def _launch_orchestrator(
        self,
        orchestrator: Orchestrator,
        manifest_builder: LaunchedManifestBuilder[t.Tuple[str, Step]],
    ) -> None:
        """Launch an Orchestrator instance

        This function will launch the Orchestrator instance and
        if on WLM, find the nodes where it was launched and
        set them in the JobManager

        :param orchestrator: orchestrator to launch
        :type orchestrator: Orchestrator
        :param manifest_builder: An `LaunchedManifestBuilder` to record the
                                 names and `Step`s of the launched orchestrator
        :type manifest_builder: LaunchedManifestBuilder[tuple[str, Step]]
        """
        orchestrator.remove_stale_files()
        orc_telem_dir = manifest_builder.run_telemetry_subdirectory / "database"

        # if the orchestrator was launched as a batch workload
        if orchestrator.batch:
            orc_batch_step, substeps = self._create_batch_job_step(
                orchestrator, orc_telem_dir
            )
            manifest_builder.add_database(
                orchestrator, [(orc_batch_step.name, step) for step in substeps]
            )

            # symlink substeps to maintain directory structure
            for substep, substep_entity in zip(substeps, orchestrator.entities):
                self.symlink_output_files(substep, substep_entity)

            self._launch_step(orc_batch_step, orchestrator)

        # if orchestrator was run on existing allocation, locally, or in allocation
        else:
            db_steps = [
                (self._create_job_step(db, orc_telem_dir / orchestrator.name), db)
                for db in orchestrator.entities
            ]
            manifest_builder.add_database(
                orchestrator, [(step.name, step) for step, _ in db_steps]
            )
            for db_step in db_steps:
                self._launch_step(*db_step)

        # wait for orchestrator to spin up
        self._orchestrator_launch_wait(orchestrator)

        # set the jobs in the job manager to provide SSDB variable to entities
        # if _host isnt set within each
        self._jobs.set_db_hosts(orchestrator)

        # create the database cluster
        if orchestrator.num_shards > 2:
            num_trials = 5
            cluster_created = False
            while not cluster_created:
                try:
                    create_cluster(orchestrator.hosts, orchestrator.ports)
                    check_cluster_status(orchestrator.hosts, orchestrator.ports)
                    num_shards = orchestrator.num_shards
                    logger.info(f"Database cluster created with {num_shards} shards")
                    cluster_created = True
                except SSInternalError:
                    if num_trials > 0:
                        logger.debug(
                            "Cluster creation failed, attempting again in five seconds."
                        )
                        num_trials -= 1
                        time.sleep(5)
                    else:
                        # surface SSInternalError as we have no way to recover
                        raise
        self._save_orchestrator(orchestrator)
        logger.debug(f"Orchestrator launched on nodes: {orchestrator.hosts}")

    def _launch_step(
        self,
        job_step: Step,
        entity: t.Union[SmartSimEntity, EntitySequence[SmartSimEntity]],
    ) -> None:
        """Use the launcher to launch a job step

        :param job_step: a job step instance
        :type job_step: Step
        :param entity: entity instance
        :type entity: SmartSimEntity
        :raises SmartSimError: if launch fails
        """
        # attempt to retrieve entity name in JobManager.completed
        completed_job = self._jobs.completed.get(entity.name, None)

        # if completed job DNE and is the entity name is not
        # running in JobManager.jobs or JobManager.db_jobs,
        # launch the job
        if completed_job is None and (
            entity.name not in self._jobs.jobs and entity.name not in self._jobs.db_jobs
        ):
            self.symlink_output_files(job_step, entity)
            try:
                job_id = self._launcher.run(job_step)
            except LauncherError as e:
                msg = f"An error occurred when launching {entity.name} \n"
                msg += "Check error and output files for details.\n"
                msg += f"{entity}"
                logger.error(msg)
                raise SmartSimError(f"Job step {entity.name} failed to launch") from e
        # if the completed job does exist and the entity passed in is the same
        # that has ran and completed, relaunch the entity.
        elif completed_job is not None and completed_job.entity is entity:
            self.symlink_output_files(job_step, entity)
            try:
                job_id = self._launcher.run(job_step)
            except LauncherError as e:
                msg = f"An error occurred when launching {entity.name} \n"
                msg += "Check error and output files for details.\n"
                msg += f"{entity}"
                logger.error(msg)
                raise SmartSimError(f"Job step {entity.name} failed to launch") from e
        # the entity is using a duplicate name of an existing entity in
        # the experiment, throw an error
        else:
            raise SSUnsupportedError("SmartSim entities cannot have duplicate names.")

        # a job step is a task if it is not managed by a workload manager (i.e. Slurm)
        # but is rather started, monitored, and exited through the Popen interface
        # in the taskmanager
        is_task = not job_step.managed

        if self._jobs.query_restart(entity.name):
            logger.debug(f"Restarting {entity.name}")
            self._jobs.restart_job(job_step.name, job_id, entity.name, is_task)
        else:
            logger.debug(f"Launching {entity.name}")
            self._jobs.add_job(job_step.name, job_id, entity, is_task)

    def _create_batch_job_step(
        self,
        entity_list: t.Union[Orchestrator, Ensemble, _AnonymousBatchJob],
        telemetry_dir: pathlib.Path,
    ) -> t.Tuple[Step, t.List[Step]]:
        """Use launcher to create batch job step

        :param entity_list: EntityList to launch as batch
        :type entity_list: EntityList
        :param telemetry_dir: Path to a directory in which the batch job step
                              may write telemetry events
        :type telemetry_dir: pathlib.Path
        :return: batch job step instance and a list of run steps to be
                 executed within the batch job
        :rtype: tuple[Step, list[Step]]
        """
        if not entity_list.batch_settings:
            raise ValueError(
                "EntityList must have batch settings to be launched as batch"
            )

        telemetry_dir = telemetry_dir / entity_list.name
        batch_step = self._launcher.create_step(
            entity_list.name, entity_list.path, entity_list.batch_settings
        )
        batch_step.meta["entity_type"] = str(type(entity_list).__name__).lower()
        batch_step.meta["status_dir"] = str(telemetry_dir)

        substeps = []
        for entity in entity_list.entities:
            # tells step creation not to look for an allocation
            entity.run_settings.in_batch = True
            step = self._create_job_step(entity, telemetry_dir)
            substeps.append(step)
            batch_step.add_to_batch(step)
        return batch_step, substeps

    def _create_job_step(
        self, entity: SmartSimEntity, telemetry_dir: pathlib.Path
    ) -> Step:
        """Create job steps for all entities with the launcher

        :param entity: an entity to create a step for
        :type entity: SmartSimEntity
        :param telemetry_dir: Path to a directory in which the job step
                               may write telemetry events
        :type telemetry_dir: pathlib.Path
        :return: the job step
        :rtype: Step
        """
        # get SSDB, SSIN, SSOUT and add to entity run settings
        if isinstance(entity, Model):
            self._prep_entity_client_env(entity)

        step = self._launcher.create_step(entity.name, entity.path, entity.run_settings)

        step.meta["entity_type"] = str(type(entity).__name__).lower()
        step.meta["status_dir"] = str(telemetry_dir / entity.name)

        return step

    def _prep_entity_client_env(self, entity: Model) -> None:
        """Retrieve all connections registered to this entity

        :param entity: The entity to retrieve connections from
        :type entity:  Model
        """

        client_env: t.Dict[str, t.Union[str, int, float, bool]] = {}
        address_dict = self._jobs.get_db_host_addresses()

        for db_id, addresses in address_dict.items():
            db_name, _ = unpack_db_identifier(db_id, "_")
            if addresses:
                # Cap max length of SSDB
                client_env[f"SSDB{db_name}"] = ",".join(addresses[:128])

                # Retrieve num_shards to append to client env
                client_env[f"SR_DB_TYPE{db_name}"] = (
                    CLUSTERED if len(addresses) > 1 else STANDALONE
                )

        if entity.incoming_entities:
            client_env["SSKEYIN"] = ",".join(
                [in_entity.name for in_entity in entity.incoming_entities]
            )
        if entity.query_key_prefixing():
            client_env["SSKEYOUT"] = entity.name

        # Set address to local if it's a colocated model
        if entity.colocated and entity.run_settings.colocated_db_settings is not None:
            db_name_colo = entity.run_settings.colocated_db_settings["db_identifier"]
            assert isinstance(db_name_colo, str)
            for key in address_dict:
                _, db_id = unpack_db_identifier(key, "_")
                if db_name_colo == db_id:
                    raise SSDBIDConflictError(
                        f"Database identifier {db_name_colo}"
                        " has already been used. Pass in a unique"
                        " name for db_identifier"
                    )

            db_name_colo = unpack_colo_db_identifier(db_name_colo)
            if colo_cfg := entity.run_settings.colocated_db_settings:
                port = colo_cfg.get("port", None)
                socket = colo_cfg.get("unix_socket", None)
                if socket and port:
                    raise SSInternalError(
                        "Co-located was configured for both TCP/IP and UDS"
                    )
                if port:
                    client_env[f"SSDB{db_name_colo}"] = f"127.0.0.1:{str(port)}"
                elif socket:
                    client_env[f"SSDB{db_name_colo}"] = f"unix://{socket}"
                else:
                    raise SSInternalError(
                        "Colocated database was not configured for either TCP or UDS"
                    )
                client_env[f"SR_DB_TYPE{db_name_colo}"] = STANDALONE

        entity.run_settings.update_env(client_env)

    def _save_orchestrator(self, orchestrator: Orchestrator) -> None:
        """Save the orchestrator object via pickle

        This function saves the orchestrator information to a pickle
        file that can be imported by subsequent experiments to reconnect
        to the orchestrator.

        :param orchestrator: Orchestrator configuration to be saved
        :type orchestrator: Orchestrator
        """

        dat_file = "/".join((orchestrator.path, "smartsim_db.dat"))
        db_jobs = self._jobs.db_jobs
        orc_data = {"db": orchestrator, "db_jobs": db_jobs}
        steps = []
        for db_job in db_jobs.values():
            steps.append(self._launcher.step_mapping[db_job.name])
        orc_data["steps"] = steps
        with open(dat_file, "wb") as pickle_file:
            pickle.dump(orc_data, pickle_file)

    def _orchestrator_launch_wait(self, orchestrator: Orchestrator) -> None:
        """Wait for the orchestrator instances to run

        In the case where the orchestrator is launched as a batch
        through a WLM, we wait for the orchestrator to exit the
        queue before proceeding so new launched entities can
        be launched with SSDB address

        :param orchestrator: orchestrator instance
        :type orchestrator: Orchestrator
        :raises SmartSimError: if launch fails or manually stopped by user
        """
        if orchestrator.batch:
            logger.info("Orchestrator launched as a batch")
            logger.info("While queued, SmartSim will wait for Orchestrator to run")
            logger.info("CTRL+C interrupt to abort and cancel launch")

        ready = False
        while not ready:
            try:
                time.sleep(CONFIG.jm_interval)
                # manually trigger job update if JM not running
                if not self._jobs.actively_monitoring:
                    self._jobs.check_jobs()

                # _jobs.get_status acquires JM lock for main thread, no need for locking
                statuses = self.get_entity_list_status(orchestrator)
                if all(stat == SmartSimStatus.STATUS_RUNNING for stat in statuses):
                    ready = True
                    # TODO remove in favor of by node status check
                    time.sleep(CONFIG.jm_interval)
                elif any(stat in TERMINAL_STATUSES for stat in statuses):
                    self.stop_db(orchestrator)
                    msg = "Orchestrator failed during startup"
                    msg += f" See {orchestrator.path} for details"
                    raise SmartSimError(msg)
                else:
                    logger.debug("Waiting for orchestrator instances to spin up...")
            except KeyboardInterrupt:
                logger.info("Orchestrator launch cancelled - requesting to stop")
                self.stop_db(orchestrator)

                # re-raise keyboard interrupt so the job manager will display
                # any running and un-killed jobs as this method is only called
                # during launch and we handle all keyboard interrupts during
                # launch explicitly
                raise

    def reload_saved_db(self, checkpoint_file: str) -> Orchestrator:
        with JM_LOCK:
            if self.orchestrator_active:
                raise SmartSimError("Orchestrator exists and is active")

            if not osp.exists(checkpoint_file):
                raise FileNotFoundError(
                    f"The SmartSim database config file {checkpoint_file} "
                    "cannot be found."
                )

            try:
                with open(checkpoint_file, "rb") as pickle_file:
                    db_config = pickle.load(pickle_file)
            except (OSError, IOError) as e:
                msg = "Database checkpoint corrupted"
                raise SmartSimError(msg) from e

            err_message = (
                "The SmartSim database checkpoint is incomplete or corrupted. "
            )
            if not "db" in db_config:
                raise SmartSimError(
                    err_message + "Could not find the orchestrator object."
                )

            if not "db_jobs" in db_config:
                raise SmartSimError(
                    err_message + "Could not find database job objects."
                )

            if not "steps" in db_config:
                raise SmartSimError(
                    err_message + "Could not find database job objects."
                )
            orc: Orchestrator = db_config["db"]

            # TODO check that each db_object is running

            job_steps = zip(db_config["db_jobs"].values(), db_config["steps"])
            try:
                for db_job, step in job_steps:
                    self._jobs.db_jobs[db_job.ename] = db_job
                    self._launcher.add_step_to_mapping_table(db_job.name, step)
                    if step.task_id:
                        self._launcher.task_manager.add_existing(int(step.task_id))
            except LauncherError as e:
                raise SmartSimError("Failed to reconnect orchestrator") from e

            # start job manager if not already started
            if not self._jobs.actively_monitoring:
                self._jobs.start()

            return orc

    def _set_dbobjects(self, manifest: Manifest) -> None:
        if not manifest.has_db_objects:
            return

        address_dict = self._jobs.get_db_host_addresses()
        for (
            db_id,
            db_addresses,
        ) in address_dict.items():
            db_name, name = unpack_db_identifier(db_id, "_")

            hosts = list({address.split(":")[0] for address in db_addresses})
            ports = list({int(address.split(":")[-1]) for address in db_addresses})

            if not db_is_active(hosts=hosts, ports=ports, num_shards=len(db_addresses)):
                raise SSInternalError("Cannot set DB Objects, DB is not running")

            environ[f"SSDB{db_name}"] = db_addresses[0]

            environ[f"SR_DB_TYPE{db_name}"] = (
                CLUSTERED if len(db_addresses) > 1 else STANDALONE
            )

            options = ConfigOptions.create_from_environment(name)
            client = Client(options, logger_name="SmartSim")

            for model in manifest.models:
                if not model.colocated:
                    for db_model in model.db_models:
                        set_ml_model(db_model, client)
                    for db_script in model.db_scripts:
                        set_script(db_script, client)

            for ensemble in manifest.ensembles:
                for db_model in ensemble.db_models:
                    set_ml_model(db_model, client)
                for db_script in ensemble.db_scripts:
                    set_script(db_script, client)
                for entity in ensemble.models:
                    if not entity.colocated:
                        # Set models which could belong only
                        # to the entities and not to the ensemble
                        # but avoid duplicates
                        for db_model in entity.db_models:
                            if db_model not in ensemble.db_models:
                                set_ml_model(db_model, client)
                        for db_script in entity.db_scripts:
                            if db_script not in ensemble.db_scripts:
                                set_script(db_script, client)

    def _start_telemetry_monitor(self, exp_dir: str) -> None:
        """Spawns a telemetry monitor process to keep track of the life times
        of the processes launched through this controller.

        :param exp_dir: An experiment directory
        :type exp_dir: str
        """
        if (
            self._telemetry_monitor is None
            or self._telemetry_monitor.returncode is not None
        ):
            logger.debug("Starting telemetry monitor process")
            cmd = [
                sys.executable,
                "-m",
                "smartsim._core.entrypoints.telemetrymonitor",
                "-exp_dir",
                exp_dir,
                "-frequency",
                str(CONFIG.telemetry_frequency),
                "-cooldown",
                str(CONFIG.telemetry_cooldown),
            ]
            # pylint: disable-next=consider-using-with
            self._telemetry_monitor = subprocess.Popen(
                cmd,
                stderr=sys.stderr,
                stdout=sys.stdout,
                cwd=str(pathlib.Path(__file__).parent.parent.parent),
                shell=False,
            )


class _AnonymousBatchJob(EntityList[Model]):
    @staticmethod
    def _validate(model: Model) -> None:
        if model.batch_settings is None:
            msg = "Unable to create _AnonymousBatchJob without batch_settings"
            raise SmartSimError(msg)

    def __init__(self, model: Model) -> None:
        self._validate(model)
        super().__init__(model.name, model.path)
        self.entities = [model]
        self.batch_settings = model.batch_settings

    def _initialize_entities(self, **kwargs: t.Any) -> None: ...


def _look_up_launched_data(
    launcher: Launcher,
) -> t.Callable[[t.Tuple[str, Step]], "TStepLaunchMetaData"]:
    def _unpack_launched_data(data: t.Tuple[str, Step]) -> "TStepLaunchMetaData":
        # NOTE: we cannot assume that the name of the launched step
        # ``launched_step_name`` is equal to the name of the step referring to
        # the entity ``step.name`` as is the case when an entity list is
        # launched as a batch job
        launched_step_name, step = data
        launched_step_map = launcher.step_mapping[launched_step_name]
        out_file, err_file = step.get_output_files()
        return (
            launched_step_map.step_id,
            launched_step_map.task_id,
            launched_step_map.managed,
            out_file,
            err_file,
            pathlib.Path(step.meta.get("status_dir", step.cwd)),
        )

    return _unpack_launched_data<|MERGE_RESOLUTION|>--- conflicted
+++ resolved
@@ -124,15 +124,9 @@
         The controller will start the job-manager thread upon
         execution of all jobs.
         """
-<<<<<<< HEAD
-=======
         # launch a telemetry monitor to track job progress
         if CONFIG.telemetry_enabled:
             self._start_telemetry_monitor(exp_path)
-
-        if isinstance(self._launcher, DragonLauncher):
-            self._launcher.connect_to_dragon(exp_path)
->>>>>>> b4734133
 
         self._jobs.kill_on_interrupt = kill_on_interrupt
 
