--- conflicted
+++ resolved
@@ -54,13 +54,8 @@
     set_script,
     shutdown_fs_node,
 )
-<<<<<<< HEAD
 from ...database import FeatureStore
-from ...entity import Ensemble, EntitySequence, Model, SmartSimEntity
-=======
-from ...database import Orchestrator
 from ...entity import Application, Ensemble, EntitySequence, SmartSimEntity
->>>>>>> 89214d60
 from ...error import (
     LauncherError,
     SmartSimError,
@@ -719,7 +714,7 @@
                 client_env[f"SSDB{fs_name}"] = ",".join(addresses[:128])
 
                 # Retrieve num_shards to append to client env
-                client_env[f"SR_DB_TYPE{fs_name}"] = (
+                client_env[f"SR_fs_TYPE{fs_name}"] = (
                     CLUSTERED if len(addresses) > 1 else STANDALONE
                 )
 
@@ -730,17 +725,10 @@
         if entity.query_key_prefixing():
             client_env["SSKEYOUT"] = entity.name
 
-<<<<<<< HEAD
-        # Set address to local if it's a colocated model
+        # Set address to local if it's a colocated application
         if entity.colocated and entity.run_settings.colocated_fs_settings is not None:
             fs_name_colo = entity.run_settings.colocated_fs_settings["fs_identifier"]
             assert isinstance(fs_name_colo, str)
-=======
-        # Set address to local if it's a colocated application
-        if entity.colocated and entity.run_settings.colocated_db_settings is not None:
-            db_name_colo = entity.run_settings.colocated_db_settings["db_identifier"]
-            assert isinstance(db_name_colo, str)
->>>>>>> 89214d60
             for key in address_dict:
                 _, fs_id = unpack_fs_identifier(key, "_")
                 if fs_name_colo == fs_id:
@@ -766,7 +754,7 @@
                     raise SSInternalError(
                         "Colocated feature store was not configured for either TCP or UDS"
                     )
-                client_env[f"SR_DB_TYPE{fs_name_colo}"] = STANDALONE
+                client_env[f"SR_fs_TYPE{fs_name_colo}"] = STANDALONE
         entity.run_settings.update_env(client_env)
 
     def _save_feature_store(self, feature_store: FeatureStore) -> None:
@@ -940,19 +928,18 @@
 
             os.environ[f"SSDB{fs_name}"] = fs_addresses[0]
 
-            os.environ[f"SR_DB_TYPE{fs_name}"] = (
+            os.environ[f"SR_fs_TYPE{fs_name}"] = (
                 CLUSTERED if len(fs_addresses) > 1 else STANDALONE
             )
 
             options = ConfigOptions.create_from_environment(name)
             client = Client(options, logger_name="SmartSim")
 
-<<<<<<< HEAD
-            for model in manifest.models:
-                if not model.colocated:
-                    for fs_model in model.fs_models:
+            for application in manifest.applications:
+                if not application.colocated:
+                    for fs_model in application.fs_models:
                         set_ml_model(fs_model, client)
-                    for fs_script in model.fs_scripts:
+                    for fs_script in application.fs_scripts:
                         set_script(fs_script, client)
 
             for ensemble in manifest.ensembles:
@@ -960,22 +947,7 @@
                     set_ml_model(fs_model, client)
                 for fs_script in ensemble.fs_scripts:
                     set_script(fs_script, client)
-                for entity in ensemble.models:
-=======
-            for application in manifest.applications:
-                if not application.colocated:
-                    for db_model in application.db_models:
-                        set_ml_model(db_model, client)
-                    for db_script in application.db_scripts:
-                        set_script(db_script, client)
-
-            for ensemble in manifest.ensembles:
-                for db_model in ensemble.db_models:
-                    set_ml_model(db_model, client)
-                for db_script in ensemble.db_scripts:
-                    set_script(db_script, client)
                 for entity in ensemble.applications:
->>>>>>> 89214d60
                     if not entity.colocated:
                         # Set models which could belong only
                         # to the entities and not to the ensemble
