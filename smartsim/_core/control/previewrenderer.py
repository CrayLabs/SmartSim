--- conflicted
+++ resolved
@@ -108,30 +108,21 @@
 
 @pass_eval_context
 def get_ifname(_eval_ctx: u.F, value: t.List[str]) -> str:
-<<<<<<< HEAD
-    return next((item for item in value if "ifname" in item), str).split("=")[-1]
-=======
     if value:
         for val in value:
             if "ifname=" in val:
                 output = val.split("=")[-1]
                 return output
     return ""
->>>>>>> 93ea8a19
 
 
 @pass_eval_context
 def get_dbtype(_eval_ctx: u.F, value: str) -> t.Any:
-<<<<<<< HEAD
-    db_type, _ = value.split("/")[-1].split("-", 1)
-    return db_type
-=======
     if value:
         if "-cli" in value:
             db_type, _ = value.split("/")[-1].split("-", 1)
             return db_type
     return ""
->>>>>>> 93ea8a19
 
 
 def preview_to_file(content: str, filename: str) -> None:
