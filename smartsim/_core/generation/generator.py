--- conflicted
+++ resolved
@@ -35,13 +35,8 @@
 
 from tabulate import tabulate
 
-<<<<<<< HEAD
 from ...database import FeatureStore
-from ...entity import Ensemble, Model, TaggedFilesHierarchy
-=======
-from ...database import Orchestrator
 from ...entity import Application, Ensemble, TaggedFilesHierarchy
->>>>>>> 89214d60
 from ...log import get_logger
 from ..control import Manifest
 from .modelwriter import ApplicationWriter
