--- conflicted
+++ resolved
@@ -94,10 +94,7 @@
         # configure the server keys on the socket
         socket.curve_secretkey = server_keys.private
         socket.curve_publickey = server_keys.public
-<<<<<<< HEAD
-=======
 
->>>>>>> 5ef4af5e
         socket.curve_server = True
     else:
         # configure client keys on the socket to encrypt outgoing messages
