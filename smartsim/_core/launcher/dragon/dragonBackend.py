--- conflicted
+++ resolved
@@ -430,7 +430,6 @@
                 self._group_infos[step_id].status = SmartSimStatus.STATUS_CANCELLED
                 self._group_infos[step_id].return_codes = [-9]
 
-<<<<<<< HEAD
     @property
     def infra_ddict(self) -> str:
         """Create a Dragon distributed dictionary and return its
@@ -446,7 +445,7 @@
             logger.info(self._infra_ddict["creation"])
 
         return str(self._infra_ddict.serialize())
-=======
+
     @staticmethod
     def create_run_policy(
         request: DragonRequest, node_name: str
@@ -486,7 +485,6 @@
             placement=dragon_policy.Policy.Placement.HOST_NAME,
             host_name=node_name,
         )
->>>>>>> c0584cca
 
     def _start_steps(self) -> None:
         self._heartbeat()
