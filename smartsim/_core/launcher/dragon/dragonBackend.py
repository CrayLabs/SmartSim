# BSD 2-Clause License
#
# Copyright (c) 2021-2024, Hewlett Packard Enterprise
# All rights reserved.
#
# Redistribution and use in source and binary forms, with or without
# modification, are permitted provided that the following conditions are met:
#
# 1. Redistributions of source code must retain the above copyright notice, this
#    list of conditions and the following disclaimer.
#
# 2. Redistributions in binary form must reproduce the above copyright notice,
#    this list of conditions and the following disclaimer in the documentation
#    and/or other materials provided with the distribution.
#
# THIS SOFTWARE IS PROVIDED BY THE COPYRIGHT HOLDERS AND CONTRIBUTORS "AS IS"
# AND ANY EXPRESS OR IMPLIED WARRANTIES, INCLUDING, BUT NOT LIMITED TO, THE
# IMPLIED WARRANTIES OF MERCHANTABILITY AND FITNESS FOR A PARTICULAR PURPOSE ARE
# DISCLAIMED. IN NO EVENT SHALL THE COPYRIGHT HOLDER OR CONTRIBUTORS BE LIABLE
# FOR ANY DIRECT, INDIRECT, INCIDENTAL, SPECIAL, EXEMPLARY, OR CONSEQUENTIAL
# DAMAGES (INCLUDING, BUT NOT LIMITED TO, PROCUREMENT OF SUBSTITUTE GOODS OR
# SERVICES; LOSS OF USE, DATA, OR PROFITS; OR BUSINESS INTERRUPTION) HOWEVER
# CAUSED AND ON ANY THEORY OF LIABILITY, WHETHER IN CONTRACT, STRICT LIABILITY,
# OR TORT (INCLUDING NEGLIGENCE OR OTHERWISE) ARISING IN ANY WAY OUT OF THE USE
# OF THIS SOFTWARE, EVEN IF ADVISED OF THE POSSIBILITY OF SUCH DAMAGE.
import collections
import functools
import time
import typing as t
from dataclasses import dataclass, field
from threading import RLock

# pylint: disable=import-error
# isort: off
from dragon.infrastructure.connection import Connection
from dragon.infrastructure.policy import Policy
<<<<<<< HEAD
from dragon.native.process import Process, ProcessTemplate, Popen
=======
from dragon.native.process import Process, ProcessTemplate
>>>>>>> ca38b8ab
from dragon.native.process_group import (
    ProcessGroup,
    DragonProcessGroupError,
)
from dragon.native.machine import System, Node

# pylint: enable=import-error
# isort: on
from smartsim._core.schemas import (
    DragonHandshakeRequest,
    DragonHandshakeResponse,
    DragonRequest,
    DragonResponse,
    DragonRunRequest,
    DragonRunResponse,
    DragonShutdownRequest,
    DragonShutdownResponse,
    DragonStopRequest,
    DragonStopResponse,
    DragonUpdateStatusRequest,
    DragonUpdateStatusResponse,
)
from smartsim._core.utils.helpers import create_short_id_str
from smartsim.status import TERMINAL_STATUSES, SmartSimStatus

DRG_ERROR_STATUS = "Error"
DRG_RUNNING_STATUS = "Running"


@dataclass
class ProcessGroupInfo:
    status: SmartSimStatus
    process_group: t.Optional[ProcessGroup] = None
    puids: t.Optional[t.List[t.Optional[int]]] = None  # puids can be None
    return_codes: t.Optional[t.List[int]] = None
    hosts: t.List[str] = field(default_factory=list)

    @property
    def smartsim_info(self) -> t.Tuple[SmartSimStatus, t.Optional[t.List[int]]]:
        return (self.status, self.return_codes)


# Thanks to Colin Wahl from HPE HPC Dragon Team
def redir_worker(io_conn: Connection, file_path: str) -> None:
    """Read stdout/stderr from the Dragon connection.

    :param io_conn: Dragon connection to stdout or stderr
    :type io_conn: Connection
    :param file_path: path to file to write to
    :type file_path: str
    """
    try:
        with open(file_path, "a", encoding="utf-8") as file_to_write:
            while True:
                output = io_conn.recv()
                print(output, flush=True, file=file_to_write, end="")
    except EOFError:
        pass
    finally:
        io_conn.close()


class DragonBackend:
    """The DragonBackend class is the main interface between
    SmartSim and Dragon. It is not intended to be user-facing,
    and will only be called by the Dragon entry-point script or
    by threads spawned by it.
    """

    def __init__(self, pid: int) -> None:
        self._pid = pid
        self._group_infos: t.Dict[str, ProcessGroupInfo] = {}
        self._step_id_lock = RLock()
        self._hostlist_lock = RLock()
        self._step_id = 0
        # hosts available for execution
        # dictionary maps hostname to step_id of
        # step being executed on it
        self._initialize_hosts()
        self._queued_steps: "collections.OrderedDict[str, DragonRunRequest]" = (
            collections.OrderedDict()
        )
        self._running_steps: t.List[str] = []
        self._completed_steps: t.List[str] = []

        num_hosts = len(self._hosts)
        host_string = str(num_hosts) + (" hosts" if num_hosts > 1 else " host")
        self._shutdown_requested = False
        self._can_shutdown = False
        self._frontend_shutdown: t.Optional[bool] = None
        self._updates = 0
        print(f"{host_string} available for execution: {self._hosts}")

    def print_status(self) -> None:
        print("\n-----------------------Launcher Status-----------------------")
        print(f"| {self._updates}: System hosts: ", self._hosts)
        print(f"| {self._updates}: Free hosts: ", list(self._free_hosts))
        print(f"| {self._updates}: Allocated hosts: ", self._allocated_hosts)
        print(f"| {self._updates}: Running steps: ", self._running_steps)
        print(f"| {self._updates}: Group infos: ", self._group_infos)
        print(f"| {self._updates}: There are {len(self._queued_steps)} queued steps")
        print("-------------------------------------------------------------\n")

    @property
    def frontend_shutdown(self) -> bool:
        return bool(self._frontend_shutdown)

    @property
    def should_shutdown(self) -> bool:
        return self._shutdown_requested and self._can_shutdown

    def _initialize_hosts(self) -> None:
        with self._hostlist_lock:
            self._hosts: t.List[str] = sorted(
                Node(node).hostname for node in System().nodes
            )
            self._free_hosts: t.Deque[str] = collections.deque(self._hosts)
            self._allocated_hosts: t.Dict[str, str] = {}

    def _can_honor(self, request: DragonRunRequest) -> t.Tuple[bool, t.Optional[str]]:
        """Check if request can be honored with resources
        available in the allocation.
        Currently only checks for total number of nodes,
        in the future it will also look at other constraints
        such as memory, accelerators, and so on.
        """
        if request.nodes > len(self._hosts):
            message = f"Cannot satisfy request. Requested {request.nodes} nodes, "
            message += f"but only {len(self._hosts)} nodes are available."
            return False, message
        return True, None

    def _allocate_step(
        self, step_id: str, request: DragonRunRequest
    ) -> t.Optional[t.List[str]]:

        num_hosts: int = request.nodes
        with self._hostlist_lock:
            if num_hosts <= 0 or num_hosts > len(self._free_hosts):
                return None
            to_allocate = []
            for _ in range(num_hosts):
                host = self._free_hosts.popleft()
                self._allocated_hosts[host] = step_id
                to_allocate.append(host)
            return to_allocate

    def _get_new_id(self) -> str:
        with self._step_id_lock:
            step_id = create_short_id_str() + "-" + str(self._step_id)
            self._step_id += 1
            return step_id

    @functools.singledispatchmethod
    # Deliberately suppressing errors so that overloads have the same signature
    # pylint: disable-next=no-self-use
    def process_request(self, request: DragonRequest) -> DragonResponse:
        raise TypeError(f"Unsure how to process a `{type(request)}` request")

    @process_request.register
    def _(self, request: DragonRunRequest) -> DragonRunResponse:

        step_id = self._get_new_id()
        honorable, err = self._can_honor(request)
        if not honorable:
            self._group_infos[step_id] = ProcessGroupInfo(
                status=SmartSimStatus.STATUS_FAILED, return_codes=[-1]
            )
            return DragonRunResponse(step_id=step_id, error_message=err)

        self._queued_steps[step_id] = request
        self._group_infos[step_id] = ProcessGroupInfo(
            status=SmartSimStatus.STATUS_NEVER_STARTED
        )
        return DragonRunResponse(step_id=step_id)

    @staticmethod
    def _start_redirect_workers(
        global_policy: Policy,
        policies: t.List[Policy],
        puids: t.List[int],
        out_file: t.Optional[str],
        err_file: t.Optional[str],
    ) -> None:
        grp_redir = ProcessGroup(restart=False, policy=global_policy)
        for pol, puid in zip(policies, puids):
            proc = Process(None, ident=puid)
            if out_file:
                grp_redir.add_process(
                    nproc=1,
                    template=ProcessTemplate(
                        target=redir_worker,
                        args=(proc.stdout_conn, out_file),
                        stdout=Popen.DEVNULL,
                        policy=pol,
                    ),
                )
            if err_file:
                grp_redir.add_process(
                    nproc=1,
                    template=ProcessTemplate(
                        target=redir_worker,
                        args=(proc.stderr_conn, err_file),
                        stdout=Popen.DEVNULL,
                        policy=pol,
                    ),
                )
        grp_redir.init()
        grp_redir.start()

    def _start_steps(self) -> None:
        started = []
        for step_id, request in self._queued_steps.items():
            hosts = self._allocate_step(step_id, self._queued_steps[step_id])
            if not hosts:
                continue

            print(f"Step id {step_id} allocated on {hosts}")

            global_policy = Policy(
                placement=Policy.Placement.HOST_NAME, host_name=hosts[0]
            )
            grp = ProcessGroup(
                restart=False, pmi_enabled=request.pmi_enabled, policy=global_policy
            )

            policies = []
            for node_name in hosts[: request.nodes]:
                local_policy = Policy(
                    placement=Policy.Placement.HOST_NAME, host_name=node_name
                )
<<<<<<< HEAD
                policies.extend([local_policy] * request.tasks_per_node)
=======
>>>>>>> ca38b8ab
                tmp_proc = ProcessTemplate(
                    target=request.exe,
                    args=request.exe_args,
                    cwd=request.path,
                    env={**request.current_env, **request.env},
                    stdout=Popen.PIPE,
                    stderr=Popen.PIPE,
                    policy=local_policy,
                )
                grp.add_process(nproc=request.tasks_per_node, template=tmp_proc)

            grp.init()
            grp.start()
            puids = grp.puids
            self._group_infos[step_id] = ProcessGroupInfo(
                process_group=grp,
                puids=puids,
                return_codes=[],
                status=SmartSimStatus.STATUS_RUNNING,
                hosts=hosts,
            )
            self._running_steps.append(step_id)
            started.append(step_id)

            try:
                DragonBackend._start_redirect_workers(
                    global_policy,
                    policies,
                    puids,
                    request.output_file,
                    request.error_file,
                )
            except Exception as e:
                raise IOError("Could not redirect output") from e

        if started:
            print(f"{self._updates}: {started=}")

        for step_id in started:
            self._queued_steps.pop(step_id)

    def _refresh_statuses(self) -> None:
        terminated = []
        for step_id in self._running_steps:
            group_info = self._group_infos[step_id]
            grp = group_info.process_group

            if grp is None:
                group_info.status = SmartSimStatus.STATUS_FAILED
                group_info.return_codes = [-1]
            else:
                if grp.status == DRG_RUNNING_STATUS:
                    group_info.status = SmartSimStatus.STATUS_RUNNING
                else:
                    puids = group_info.puids
                    if puids is not None and all(puid is not None for puid in puids):
                        try:
                            group_info.return_codes = [
                                Process(None, ident=puid).returncode for puid in puids
                            ]
                        except (ValueError, TypeError) as e:
                            print(e)
                            group_info.return_codes = [-1 for _ in puids]
                    else:
                        group_info.return_codes = [0]
                    group_info.status = (
                        SmartSimStatus.STATUS_FAILED
                        if any(group_info.return_codes)
                        or grp.status == DRG_ERROR_STATUS
                        else SmartSimStatus.STATUS_COMPLETED
                    )

            if group_info.status in TERMINAL_STATUSES:
                terminated.append(step_id)

        if terminated:
            print(f"{self._updates}: {terminated=}", flush=True)
        for step_id in terminated:
            self._running_steps.remove(step_id)
            self._completed_steps.append(step_id)
            group_info = self._group_infos[step_id]
            if group_info is not None:
                with self._hostlist_lock:
                    for host in group_info.hosts:
                        print(f"{self._updates}: Releasing host {host}", flush=True)
                        self._allocated_hosts.pop(host)
                        self._free_hosts.append(host)

    def _update_shutdown_status(self) -> None:
        self._can_shutdown = all(
            grp_info.status in TERMINAL_STATUSES
            for grp_info in self._group_infos.values()
        )

    def update(self, interval: float=0.01) -> None:
        while True:
            self._updates += 1
            self._start_steps()
            self._refresh_statuses()
            self._update_shutdown_status()
            time.sleep(0.01)
            if (self._updates % int(10/interval)) == 0:
                self.print_status()

    @process_request.register
    def _(self, request: DragonUpdateStatusRequest) -> DragonUpdateStatusResponse:
        return DragonUpdateStatusResponse(
            statuses={
                step_id: self._group_infos[step_id].smartsim_info
                for step_id in request.step_ids
                if step_id in self._group_infos
            }
        )

    @process_request.register
    def _(self, request: DragonStopRequest) -> DragonStopResponse:
        if request.step_id in self._group_infos:
            # Technically we could just terminate, but what if
            # the application intercepts that and ignores it?
            proc_group = self._group_infos[request.step_id].process_group
            if proc_group is None:
                self._group_infos[request.step_id].status = SmartSimStatus.STATUS_FAILED
            elif proc_group.status not in TERMINAL_STATUSES:
                try:
                    proc_group.kill()
                except DragonProcessGroupError:
                    try:
                        proc_group.stop()
                    except DragonProcessGroupError:
                        print("Process group already stopped")

        return DragonStopResponse()

    @process_request.register
    # Deliberately suppressing errors so that overloads have the same signature
    # pylint: disable-next=no-self-use,unused-argument
    def _(self, request: DragonHandshakeRequest) -> DragonHandshakeResponse:
        return DragonHandshakeResponse(dragon_pid=self._pid)

    @process_request.register
    # Deliberately suppressing errors so that overloads have the same signature
    # pylint: disable-next=no-self-use,unused-argument
    def _(self, request: DragonShutdownRequest) -> DragonShutdownResponse:
        self._shutdown_requested = True
        self._update_shutdown_status()
        self._can_shutdown |= request.immediate
        self._frontend_shutdown = request.frontend_shutdown
        return DragonShutdownResponse()<|MERGE_RESOLUTION|>--- conflicted
+++ resolved
@@ -34,11 +34,7 @@
 # isort: off
 from dragon.infrastructure.connection import Connection
 from dragon.infrastructure.policy import Policy
-<<<<<<< HEAD
 from dragon.native.process import Process, ProcessTemplate, Popen
-=======
-from dragon.native.process import Process, ProcessTemplate
->>>>>>> ca38b8ab
 from dragon.native.process_group import (
     ProcessGroup,
     DragonProcessGroupError,
@@ -270,10 +266,7 @@
                 local_policy = Policy(
                     placement=Policy.Placement.HOST_NAME, host_name=node_name
                 )
-<<<<<<< HEAD
                 policies.extend([local_policy] * request.tasks_per_node)
-=======
->>>>>>> ca38b8ab
                 tmp_proc = ProcessTemplate(
                     target=request.exe,
                     args=request.exe_args,
