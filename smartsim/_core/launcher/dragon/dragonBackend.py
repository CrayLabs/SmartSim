# BSD 2-Clause License
#
# Copyright (c) 2021-2024, Hewlett Packard Enterprise
# All rights reserved.
#
# Redistribution and use in source and binary forms, with or without
# modification, are permitted provided that the following conditions are met:
#
# 1. Redistributions of source code must retain the above copyright notice, this
#    list of conditions and the following disclaimer.
#
# 2. Redistributions in binary form must reproduce the above copyright notice,
#    this list of conditions and the following disclaimer in the documentation
#    and/or other materials provided with the distribution.
#
# THIS SOFTWARE IS PROVIDED BY THE COPYRIGHT HOLDERS AND CONTRIBUTORS "AS IS"
# AND ANY EXPRESS OR IMPLIED WARRANTIES, INCLUDING, BUT NOT LIMITED TO, THE
# IMPLIED WARRANTIES OF MERCHANTABILITY AND FITNESS FOR A PARTICULAR PURPOSE ARE
# DISCLAIMED. IN NO EVENT SHALL THE COPYRIGHT HOLDER OR CONTRIBUTORS BE LIABLE
# FOR ANY DIRECT, INDIRECT, INCIDENTAL, SPECIAL, EXEMPLARY, OR CONSEQUENTIAL
# DAMAGES (INCLUDING, BUT NOT LIMITED TO, PROCUREMENT OF SUBSTITUTE GOODS OR
# SERVICES; LOSS OF USE, DATA, OR PROFITS; OR BUSINESS INTERRUPTION) HOWEVER
# CAUSED AND ON ANY THEORY OF LIABILITY, WHETHER IN CONTRACT, STRICT LIABILITY,
# OR TORT (INCLUDING NEGLIGENCE OR OTHERWISE) ARISING IN ANY WAY OUT OF THE USE
# OF THIS SOFTWARE, EVEN IF ADVISED OF THE POSSIBILITY OF SUCH DAMAGE.
import collections
import functools
import itertools
import time
import typing as t
from dataclasses import dataclass, field
from enum import Enum
from threading import RLock

from tabulate import tabulate

# pylint: disable=import-error
# isort: off
import dragon.data.ddict.ddict as dragon_ddict
import dragon.infrastructure.connection as dragon_connection
import dragon.infrastructure.policy as dragon_policy
import dragon.infrastructure.process_desc as dragon_process_desc
import dragon.native.group_state as dragon_group_state
import dragon.native.process as dragon_process
import dragon.native.process_group as dragon_process_group
import dragon.native.machine as dragon_machine

# pylint: enable=import-error
# isort: on
from ...._core.config import get_config
from ...._core.schemas import (
    DragonHandshakeRequest,
    DragonHandshakeResponse,
    DragonRequest,
    DragonResponse,
    DragonRunRequest,
    DragonRunResponse,
    DragonShutdownRequest,
    DragonShutdownResponse,
    DragonStopRequest,
    DragonStopResponse,
    DragonUpdateStatusRequest,
    DragonUpdateStatusResponse,
)
from ...._core.utils.helpers import create_short_id_str
from ....log import get_logger
from ....status import TERMINAL_STATUSES, SmartSimStatus

logger = get_logger(__name__)


class DragonStatus(str, Enum):
    ERROR = str(dragon_group_state.Error())
    RUNNING = str(dragon_group_state.Running())

    def __str__(self) -> str:
        return self.value


@dataclass
class ProcessGroupInfo:
    status: SmartSimStatus
    """Status of step"""
    process_group: t.Optional[dragon_process_group.ProcessGroup] = None
    """Internal Process Group object, None for finished or not started steps"""
    puids: t.Optional[t.List[t.Optional[int]]] = None  # puids can be None
    """List of Process UIDS belonging to the ProcessGroup"""
    return_codes: t.Optional[t.List[int]] = None
    """List of return codes of completed processes"""
    hosts: t.List[str] = field(default_factory=list)
    """List of hosts on which the Process Group """
    redir_workers: t.Optional[dragon_process_group.ProcessGroup] = None
    """Workers used to redirect stdout and stderr to file"""

    @property
    def smartsim_info(self) -> t.Tuple[SmartSimStatus, t.Optional[t.List[int]]]:
        """Information needed by SmartSim Launcher and Job Manager"""
        return (self.status, self.return_codes)

    def __str__(self) -> str:
        if self.process_group is not None and self.redir_workers is not None:
            msg = [f"Active Group ({self.status})"]
            if self.puids is not None:
                msg.append(f"Number processes: {len(self.puids)}")
        else:
            msg = [f"Inactive Group ({self.status})"]

        if self.hosts is not None:
            msg.append(f"Hosts: {','.join(self.hosts)}")
        if self.return_codes is not None:
            msg.append(f"{self.return_codes}")

        return ", ".join(msg)


# Thanks to Colin Wahl from HPE HPC Dragon Team
def redir_worker(io_conn: dragon_connection.Connection, file_path: str) -> None:
    """Read stdout/stderr from the Dragon connection.

    :param io_conn: Dragon connection to stdout or stderr
    :param file_path: path to file to write to
    """
    while io_conn is None or not io_conn.readable:
        time.sleep(0.1)
    try:
        with open(file_path, "a", encoding="utf-8") as file_to_write:
            while True:
                output = io_conn.recv()
                print(output, flush=True, file=file_to_write, end="")
    except EOFError:
        pass
    except Exception as e:
        print(e)
    finally:
        try:
            io_conn.close()
        except Exception as e:
            print(e)


class DragonBackend:
    """The DragonBackend class is the main interface between
    SmartSim and Dragon. It is not intended to be user-facing,
    and will only be called by the Dragon entry-point script or
    by threads spawned by it.
    """

    def __init__(self, pid: int) -> None:
        self._pid = pid
        """PID of dragon executable which launched this server"""
        self._group_infos: t.Dict[str, ProcessGroupInfo] = {}
        """ProcessGroup execution state information"""
        self._queue_lock = RLock()
        """Lock that needs to be acquired to access internal queues"""
        self._step_ids = (f"{create_short_id_str()}-{id}" for id in itertools.count())
        """Incremental ID to assign to new steps prior to execution"""

        self._initialize_hosts()
        self._queued_steps: "collections.OrderedDict[str, DragonRunRequest]" = (
            collections.OrderedDict()
        )
        """Steps waiting for execution"""
        self._stop_requests: t.Deque[DragonStopRequest] = collections.deque()
        """Stop requests which have not been processed yet"""
        self._running_steps: t.List[str] = []
        """List of currently running steps"""
        self._completed_steps: t.List[str] = []
        """List of completed steps"""
        self._last_beat: float = 0.0
        """Time at which the last heartbeat was set"""
        self._heartbeat()
        self._last_update_time = self._last_beat
        """Time at which the status update was printed the last time"""
        self._shutdown_requested = False
        """Whether the shutdown was requested to this server"""
        self._can_shutdown = False
        """Whether the server can shut down"""
        self._frontend_shutdown: bool = False
        """Whether the server frontend should shut down when the backend does"""
        self._shutdown_initiation_time: t.Optional[float] = None
        """The time at which the server initiated shutdown"""
        smartsim_config = get_config()
        self._cooldown_period = (
            smartsim_config.telemetry_frequency * 2 + 5
            if smartsim_config.telemetry_enabled
            else 5
        )
        """Time in seconds needed to server to complete shutdown"""

        self._view = DragonBackendView(self)
        logger.debug(self._view.host_desc)
        self._infra_ddict: t.Optional[dragon_ddict.DDict] = None

    @property
    def hosts(self) -> list[str]:
        with self._queue_lock:
            return self._hosts

    @property
    def allocated_hosts(self) -> dict[str, str]:
        with self._queue_lock:
            return self._allocated_hosts

    @property
    def free_hosts(self) -> t.Deque[str]:
        with self._queue_lock:
            return self._free_hosts

    @property
    def group_infos(self) -> dict[str, ProcessGroupInfo]:
        with self._queue_lock:
            return self._group_infos

    def _initialize_hosts(self) -> None:
        with self._queue_lock:
<<<<<<< HEAD
            self._hosts: t.List[str] = sorted(
                node for node in dragon_machine.System().nodes
            )
            self._nodes = [dragon_machine.Node(node) for node in self._hosts]
=======
            self._nodes = [
                dragon_machine.Node(node) for node in dragon_machine.System().nodes
            ]
            self._hosts: t.List[str] = sorted(node.hostname for node in self._nodes)
>>>>>>> d7d979e3
            self._cpus = [node.num_cpus for node in self._nodes]
            self._gpus = [node.num_gpus for node in self._nodes]

            """List of hosts available in allocation"""
            self._free_hosts: t.Deque[str] = collections.deque(self._hosts)
            """List of hosts on which steps can be launched"""
            self._allocated_hosts: t.Dict[str, str] = {}
            """Mapping of hosts on which a step is already running to step ID"""

    def __str__(self) -> str:
        return self.status_message

    @property
    def status_message(self) -> str:
        """Message with status of available nodes and history of launched jobs.

        :returns: Status message
        """
        return (
            "Dragon server backend update\n"
            f"{self._view.host_table}\n{self._view.step_table}"
        )

    def _heartbeat(self) -> None:
        self._last_beat = self.current_time

    @property
    def cooldown_period(self) -> int:
        """Time (in seconds) the server will wait before shutting down

        when exit conditions are met (see ``should_shutdown()`` for further details).
        """
        return self._cooldown_period

    @property
    def _has_cooled_down(self) -> bool:
        if self._shutdown_initiation_time is None:
            logger.debug(f"Starting cooldown period of {self._cooldown_period} seconds")
            self._shutdown_initiation_time = self.current_time
        return (
            self.current_time - self._shutdown_initiation_time > self._cooldown_period
        )

    @property
    def frontend_shutdown(self) -> bool:
        """Whether the frontend will have to shutdown once the backend does

        If False, the frontend will wait for an external signal to stop.
        """
        return self._frontend_shutdown

    @property
    def last_heartbeat(self) -> float:
        """Time (in seconds) at which the last heartbeat was set"""
        return self._last_beat

    @property
    def should_shutdown(self) -> bool:
        """Whether the server should shut down

        A server should shut down if a DragonShutdownRequest was received
        and it requested immediate shutdown, or if it did not request immediate
        shutdown, but all jobs have been executed.
        In both cases, a cooldown period may need to be waited before shutdown.
        """
        if self._shutdown_requested and self._can_shutdown:
            return self._has_cooled_down
        return False

    @property
    def current_time(self) -> float:
        """Current time for DragonBackend object, in seconds since the Epoch"""
        return time.time()

    def _can_honor_policy(
        self, request: DragonRunRequest
    ) -> t.Tuple[bool, t.Optional[str]]:
        """Check if the policy can be honored with resources available
        in the allocation.
        :param request: DragonRunRequest containing policy information
        :returns: Tuple indicating if the policy can be honored and
        an optional error message"""
        # ensure the policy can be honored
        if request.policy:
            if request.policy.cpu_affinity:
                # make sure some node has enough CPUs
                available = max(self._cpus)
                requested = max(request.policy.cpu_affinity)

                if requested >= available:
                    return False, "Cannot satisfy request, not enough CPUs available"

            if request.policy.gpu_affinity:
                # make sure some node has enough GPUs
                available = max(self._gpus)
                requested = max(request.policy.gpu_affinity)

                if requested >= available:
                    return False, "Cannot satisfy request, not enough GPUs available"

        return True, None

    def _can_honor(self, request: DragonRunRequest) -> t.Tuple[bool, t.Optional[str]]:
        """Check if request can be honored with resources available in the allocation.

        Currently only checks for total number of nodes,
        in the future it will also look at other constraints
        such as memory, accelerators, and so on.
        """
        if request.nodes > len(self._hosts):
            message = f"Cannot satisfy request. Requested {request.nodes} nodes, "
            message += f"but only {len(self._hosts)} nodes are available."
            return False, message
        if self._shutdown_requested:
            message = "Cannot satisfy request, server is shutting down."
            return False, message

        honorable, err = self._can_honor_policy(request)
        if not honorable:
            return False, err

        return True, None

    def _allocate_step(
        self, step_id: str, request: DragonRunRequest
    ) -> t.Optional[t.List[str]]:

        num_hosts: int = request.nodes
        with self._queue_lock:
            if num_hosts <= 0 or num_hosts > len(self._free_hosts):
                return None
            to_allocate = []
            for _ in range(num_hosts):
                host = self._free_hosts.popleft()
                self._allocated_hosts[host] = step_id
                to_allocate.append(host)
            return to_allocate

    @staticmethod
    def _create_redirect_workers(
        global_policy: dragon_policy.Policy,
        policies: t.List[dragon_policy.Policy],
        puids: t.List[int],
        out_file: t.Optional[str],
        err_file: t.Optional[str],
    ) -> dragon_process_group.ProcessGroup:
        grp_redir = dragon_process_group.ProcessGroup(
            restart=False, policy=global_policy, pmi_enabled=False
        )
        for pol, puid in zip(policies, puids):
            proc = dragon_process.Process(None, ident=puid)
            if out_file:
                grp_redir.add_process(
                    nproc=1,
                    template=dragon_process.ProcessTemplate(
                        target=redir_worker,
                        args=(proc.stdout_conn, out_file),
                        stdout=dragon_process.Popen.DEVNULL,
                        policy=pol,
                    ),
                )
            if err_file:
                grp_redir.add_process(
                    nproc=1,
                    template=dragon_process.ProcessTemplate(
                        target=redir_worker,
                        args=(proc.stderr_conn, err_file),
                        stdout=dragon_process.Popen.DEVNULL,
                        policy=pol,
                    ),
                )

        return grp_redir

    def _stop_steps(self) -> None:
        self._heartbeat()
        with self._queue_lock:
            while len(self._stop_requests) > 0:
                request = self._stop_requests.popleft()
                step_id = request.step_id
                if step_id not in self._group_infos:
                    logger.error(f"Requested to stop non-existing step {step_id}")
                    continue

                logger.debug(f"Stopping step {step_id}")
                if request.step_id in self._queued_steps:
                    self._queued_steps.pop(step_id)
                else:
                    # Technically we could just terminate, but what if
                    # the application intercepts that and ignores it?
                    proc_group = self._group_infos[step_id].process_group
                    if (
                        proc_group is not None
                        and proc_group.status == DragonStatus.RUNNING
                    ):
                        try:
                            proc_group.kill()
                        except dragon_process_group.DragonProcessGroupError:
                            try:
                                proc_group.stop()
                            except dragon_process_group.DragonProcessGroupError:
                                logger.error("Process group already stopped")
                    redir_group = self._group_infos[step_id].redir_workers
                    if redir_group is not None:
                        try:
                            redir_group.join(0.1)
                            redir_group = None
                        except Exception as e:
                            logger.error(e)

                self._group_infos[step_id].status = SmartSimStatus.STATUS_CANCELLED
                self._group_infos[step_id].return_codes = [-9]

<<<<<<< HEAD
    @property
    def infra_ddict(self) -> str:
        """Create a Dragon distributed dictionary and return its
        serialized descriptor
        """
        if self._infra_ddict is None:
            logger.info("Creating DDict")
            self._infra_ddict = dragon_ddict.DDict(
                n_nodes=len(self._hosts), total_mem=len(self._hosts) * 1024**3
            )  # todo: parametrize
            logger.info("Created DDict")
            self._infra_ddict["creation"] = str(time.time())
            logger.info(self._infra_ddict["creation"])

        return str(self._infra_ddict.serialize())

=======
>>>>>>> d7d979e3
    @staticmethod
    def create_run_policy(
        request: DragonRequest, node_name: str
    ) -> "dragon_policy.Policy":
        """Create a dragon Policy from the request and node name
        :param request: DragonRunRequest containing policy information
        :param node_name: Name of the node on which the process will run
        :returns: dragon_policy.Policy object mapped from request properties"""
        if isinstance(request, DragonRunRequest):
            run_request: DragonRunRequest = request

            affinity = dragon_policy.Policy.Affinity.DEFAULT
            cpu_affinity: t.List[int] = []
            gpu_affinity: t.List[int] = []

            # Customize policy only if the client requested it, otherwise use default
            if run_request.policy is not None:
                # Affinities are not mutually exclusive. If specified, both are used
                if run_request.policy.cpu_affinity:
                    affinity = dragon_policy.Policy.Affinity.SPECIFIC
                    cpu_affinity = run_request.policy.cpu_affinity

                if run_request.policy.gpu_affinity:
                    affinity = dragon_policy.Policy.Affinity.SPECIFIC
                    gpu_affinity = run_request.policy.gpu_affinity
<<<<<<< HEAD

=======
            logger.debug(
                f"Affinity strategy: {affinity}, "
                f"CPU affinity mask: {cpu_affinity}, "
                f"GPU affinity mask: {gpu_affinity}"
            )
>>>>>>> d7d979e3
            if affinity != dragon_policy.Policy.Affinity.DEFAULT:
                return dragon_policy.Policy(
                    placement=dragon_policy.Policy.Placement.HOST_NAME,
                    host_name=node_name,
                    affinity=affinity,
                    cpu_affinity=cpu_affinity,
                    gpu_affinity=gpu_affinity,
                )

        return dragon_policy.Policy(
            placement=dragon_policy.Policy.Placement.HOST_NAME,
            host_name=node_name,
        )

    def _start_steps(self) -> None:
        self._heartbeat()
        with self._queue_lock:
            started = []
            for step_id, request in self._queued_steps.items():
                hosts = self._allocate_step(step_id, self._queued_steps[step_id])
                if not hosts:
                    continue

                logger.debug(f"Step id {step_id} allocated on {hosts}")

                global_policy = dragon_policy.Policy(
                    placement=dragon_policy.Policy.Placement.HOST_NAME,
                    host_name=hosts[0],
                )
                options = dragon_process_desc.ProcessOptions(make_inf_channels=True)
                grp = dragon_process_group.ProcessGroup(
                    restart=False, pmi_enabled=request.pmi_enabled, policy=global_policy
                )

                policies = []
                for node_name in hosts:
                    local_policy = self.create_run_policy(request, node_name)
                    policies.extend([local_policy] * request.tasks_per_node)
                    tmp_proc = dragon_process.ProcessTemplate(
                        target=request.exe,
                        args=request.exe_args,
                        cwd=request.path,
                        env={
                            **request.current_env,
                            **request.env,
                            "SS_DRG_DDICT": self.infra_ddict,
                        },
                        stdout=dragon_process.Popen.PIPE,
                        stderr=dragon_process.Popen.PIPE,
                        policy=local_policy,
                        options=options,
                    )
                    grp.add_process(nproc=request.tasks_per_node, template=tmp_proc)

                try:
                    grp.init()
                    grp.start()
                    grp_status = SmartSimStatus.STATUS_RUNNING
                except Exception as e:
                    logger.error(e)
                    grp_status = SmartSimStatus.STATUS_FAILED

                puids = None
                try:
                    puids = list(
                        set(grp.puids + [puid for puid, retcode in grp.inactive_puids])
                    )
                    self._group_infos[step_id] = ProcessGroupInfo(
                        process_group=grp,
                        puids=puids,
                        return_codes=[],
                        status=grp_status,
                        hosts=hosts,
                    )
                    self._running_steps.append(step_id)
                    started.append(step_id)
                except Exception as e:
                    logger.error(e)

                if (
                    puids is not None
                    and len(puids) == len(policies)
                    and grp_status == SmartSimStatus.STATUS_RUNNING
                ):
                    redir_grp = DragonBackend._create_redirect_workers(
                        global_policy,
                        policies,
                        puids,
                        request.output_file,
                        request.error_file,
                    )
                    try:
                        redir_grp.init()
                        redir_grp.start()
                    except Exception as e:
                        raise IOError(
                            f"Could not redirect stdout and stderr for PUIDS {puids}"
                        ) from e
                    self._group_infos[step_id].redir_workers = redir_grp
                elif puids is not None and grp_status == SmartSimStatus.STATUS_RUNNING:
                    logger.error("Cannot redirect workers: some PUIDS are missing")

            if started:
                logger.debug(f"{started=}")

            for step_id in started:
                try:
                    self._queued_steps.pop(step_id)
                except KeyError:
                    logger.error(
                        f"Tried to allocate the same step twice, step id {step_id}"
                    )
                except Exception as e:
                    logger.error(e)

    def _refresh_statuses(self) -> None:
        self._heartbeat()
        with self._queue_lock:
            terminated = []
            for step_id in self._running_steps:
                group_info = self._group_infos[step_id]
                grp = group_info.process_group
                if grp is None:
                    group_info.status = SmartSimStatus.STATUS_FAILED
                    group_info.return_codes = [-1]
                elif group_info.status not in TERMINAL_STATUSES:
                    if grp.status == str(DragonStatus.RUNNING):
                        group_info.status = SmartSimStatus.STATUS_RUNNING
                    else:
                        puids = group_info.puids
                        if puids is not None and all(
                            puid is not None for puid in puids
                        ):
                            try:
                                group_info.return_codes = [
                                    dragon_process.Process(None, ident=puid).returncode
                                    for puid in puids
                                ]
                            except (ValueError, TypeError) as e:
                                logger.error(e)
                                group_info.return_codes = [-1 for _ in puids]
                        else:
                            group_info.return_codes = [0]
                        if not group_info.status == SmartSimStatus.STATUS_CANCELLED:
                            group_info.status = (
                                SmartSimStatus.STATUS_FAILED
                                if any(group_info.return_codes)
                                or grp.status == DragonStatus.ERROR
                                else SmartSimStatus.STATUS_COMPLETED
                            )

                if group_info.status in TERMINAL_STATUSES:
                    terminated.append(step_id)

            if terminated:
                logger.debug(f"{terminated=}")

            for step_id in terminated:
                self._running_steps.remove(step_id)
                self._completed_steps.append(step_id)
                group_info = self._group_infos[step_id]
                if group_info is not None:
                    for host in group_info.hosts:
                        logger.debug(f"Releasing host {host}")
                        try:
                            self._allocated_hosts.pop(host)
                        except KeyError:
                            logger.error(f"Tried to free a non-allocated host: {host}")
                        self._free_hosts.append(host)
                    group_info.process_group = None
                    group_info.redir_workers = None

    def _update_shutdown_status(self) -> None:
        self._heartbeat()
        with self._queue_lock:
            self._can_shutdown |= (
                all(
                    grp_info.status in TERMINAL_STATUSES
                    and grp_info.process_group is None
                    and grp_info.redir_workers is None
                    for grp_info in self._group_infos.values()
                )
                and self._shutdown_requested
            )

    def _should_print_status(self) -> bool:
        if self.current_time - self._last_update_time > 10:
            self._last_update_time = self.current_time
            return True
        return False

    def _update(self) -> None:
        self._stop_steps()
        self._start_steps()
        self._refresh_statuses()
        self._update_shutdown_status()

    def _kill_all_running_jobs(self) -> None:
        with self._queue_lock:
            for step_id, group_info in self._group_infos.items():
                if group_info.status not in TERMINAL_STATUSES:
                    self._stop_requests.append(DragonStopRequest(step_id=step_id))

    def update(self) -> None:
        """Update internal data structures, queues, and job statuses"""
        logger.debug("Dragon Backend update thread started")
        while not self.should_shutdown:
            try:
                self._update()
                time.sleep(0.1)
            except Exception as e:
                logger.error(e)
            if self._should_print_status():
                try:
                    logger.debug(str(self))
                except ValueError as e:
                    logger.error(e)

        logger.debug("Dragon Backend update thread stopping")

    @functools.singledispatchmethod
    # Deliberately suppressing errors so that overloads have the same signature
    # pylint: disable-next=no-self-use
    def process_request(self, request: DragonRequest) -> DragonResponse:
        """Process an incoming DragonRequest"""
        raise TypeError(f"Unsure how to process a `{type(request)}` request")

    @process_request.register
    def _(self, request: DragonRunRequest) -> DragonRunResponse:
        step_id = next(self._step_ids)
        with self._queue_lock:
            honorable, err = self._can_honor(request)
            if not honorable:
                self._group_infos[step_id] = ProcessGroupInfo(
                    status=SmartSimStatus.STATUS_FAILED, return_codes=[-1]
                )
            else:
                self._queued_steps[step_id] = request
                self._group_infos[step_id] = ProcessGroupInfo(
                    status=SmartSimStatus.STATUS_NEVER_STARTED
                )
            return DragonRunResponse(step_id=step_id, error_message=err)

    @process_request.register
    def _(self, request: DragonUpdateStatusRequest) -> DragonUpdateStatusResponse:
        with self._queue_lock:
            return DragonUpdateStatusResponse(
                statuses={
                    step_id: self._group_infos[step_id].smartsim_info
                    for step_id in request.step_ids
                    if step_id in self._group_infos
                }
            )

    @process_request.register
    def _(self, request: DragonStopRequest) -> DragonStopResponse:
        with self._queue_lock:
            self._stop_requests.append(request)
        return DragonStopResponse()

    @process_request.register
    # Deliberately suppressing errors so that overloads have the same signature
    # pylint: disable-next=no-self-use,unused-argument
    def _(self, request: DragonHandshakeRequest) -> DragonHandshakeResponse:
        return DragonHandshakeResponse(dragon_pid=self._pid)

    @process_request.register
    # Deliberately suppressing errors so that overloads have the same signature
    # pylint: disable-next=no-self-use,unused-argument
    def _(self, request: DragonShutdownRequest) -> DragonShutdownResponse:
        self._shutdown_requested = True
        self._update_shutdown_status()
        if request.immediate:
            self._kill_all_running_jobs()
        self._frontend_shutdown = request.frontend_shutdown
        return DragonShutdownResponse()


class DragonBackendView:
    def __init__(self, backend: DragonBackend):
        self._backend = backend

    @property
    def host_desc(self) -> str:
        hosts = self._backend.hosts
        num_hosts = len(hosts)
        host_string = str(num_hosts) + (" hosts" if num_hosts != 1 else " host")
        return f"{host_string} available for execution: {hosts}"

    @staticmethod
    def _proc_group_info_table_line(
        step_id: str, proc_group_info: ProcessGroupInfo
    ) -> t.List[str]:
        table_line = [step_id, f"{proc_group_info.status.value}"]

        if proc_group_info.hosts is not None:
            table_line.append(f"{','.join(proc_group_info.hosts)}")
        else:
            table_line.append("")

        if proc_group_info.return_codes is not None:
            table_line.append(
                f"{','.join(str(ret) for ret in proc_group_info.return_codes)}"
            )
        else:
            table_line.append("")

        if proc_group_info.puids is not None:
            table_line.append(f"{len(proc_group_info.puids)}")
        else:
            table_line.append("")

        return table_line

    @property
    def step_table(self) -> str:
        """Table representation of all jobs which have been started on the server."""
        headers = ["Step", "Status", "Hosts", "Return codes", "Num procs"]

        group_infos = self._backend.group_infos

        colalign = (
            ["left", "left", "left", "center", "center"]
            if len(group_infos) > 0
            else None
        )
        values = [
            self._proc_group_info_table_line(step, group_info)
            for step, group_info in group_infos.items()
        ]

        return tabulate(
            values,
            headers,
            disable_numparse=True,
            tablefmt="github",
            colalign=colalign,
        )

    @property
    def host_table(self) -> str:
        """Table representation of current state of nodes available

        in the allocation.
        """
        headers = ["Host", "Status"]
        hosts = self._backend.hosts
        free_hosts = self._backend.free_hosts

        def _host_table_line(host: str) -> list[str]:
            return [host, "Free" if host in free_hosts else "Busy"]

        colalign = ["left", "center"] if len(hosts) > 0 else None
        values = [_host_table_line(host) for host in hosts]

        return tabulate(
            values, headers, disable_numparse=True, tablefmt="github", colalign=colalign
        )<|MERGE_RESOLUTION|>--- conflicted
+++ resolved
@@ -213,17 +213,10 @@
 
     def _initialize_hosts(self) -> None:
         with self._queue_lock:
-<<<<<<< HEAD
-            self._hosts: t.List[str] = sorted(
-                node for node in dragon_machine.System().nodes
-            )
-            self._nodes = [dragon_machine.Node(node) for node in self._hosts]
-=======
             self._nodes = [
                 dragon_machine.Node(node) for node in dragon_machine.System().nodes
             ]
             self._hosts: t.List[str] = sorted(node.hostname for node in self._nodes)
->>>>>>> d7d979e3
             self._cpus = [node.num_cpus for node in self._nodes]
             self._gpus = [node.num_gpus for node in self._nodes]
 
@@ -437,7 +430,6 @@
                 self._group_infos[step_id].status = SmartSimStatus.STATUS_CANCELLED
                 self._group_infos[step_id].return_codes = [-9]
 
-<<<<<<< HEAD
     @property
     def infra_ddict(self) -> str:
         """Create a Dragon distributed dictionary and return its
@@ -454,8 +446,6 @@
 
         return str(self._infra_ddict.serialize())
 
-=======
->>>>>>> d7d979e3
     @staticmethod
     def create_run_policy(
         request: DragonRequest, node_name: str
@@ -481,15 +471,11 @@
                 if run_request.policy.gpu_affinity:
                     affinity = dragon_policy.Policy.Affinity.SPECIFIC
                     gpu_affinity = run_request.policy.gpu_affinity
-<<<<<<< HEAD
-
-=======
             logger.debug(
                 f"Affinity strategy: {affinity}, "
                 f"CPU affinity mask: {cpu_affinity}, "
                 f"GPU affinity mask: {gpu_affinity}"
             )
->>>>>>> d7d979e3
             if affinity != dragon_policy.Policy.Affinity.DEFAULT:
                 return dragon_policy.Policy(
                     placement=dragon_policy.Policy.Placement.HOST_NAME,
