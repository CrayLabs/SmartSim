--- conflicted
+++ resolved
@@ -176,21 +176,11 @@
     for db_model in db_models:
         cmd.append("+db_model")
         cmd.append(f"--name={db_model.name}")
-<<<<<<< HEAD
-        if db_model.file:
-            cmd.append(f"--file={db_model.file}")
-        else:
-            err_msg = "ML model can not be set from memory for colocated databases.\n"
-            err_msg += "Please store the ML model in binary format "
-            err_msg += "and add it to the SmartSim Model as file."
-            raise SSUnsupportedError(err_msg)
-=======
 
         # Here db_model.file is guaranteed to exist
         # because we don't allow the user to pass a serialized DBModel
         cmd.append(f"--file={db_model.file}")
         
->>>>>>> 9b1b6816
         cmd.append(f"--backend={db_model.backend}")
         cmd.append(f"--device={db_model.device}")
         cmd.append(f"--devices_per_node={db_model.devices_per_node}")
@@ -210,28 +200,14 @@
     return cmd
 
 
-<<<<<<< HEAD
-
-
-=======
->>>>>>> 9b1b6816
 def _build_db_script_cmd(db_scripts):
     cmd = []
     for db_script in db_scripts:
         cmd.append("+db_script")
         cmd.append(f"--name={db_script.name}")
         if db_script.func:
-<<<<<<< HEAD
-            if not isinstance(db_script.func, str):
-                err_msg = "Functions can not be set from memory for colocated databases.\n"
-                err_msg += "Please convert the function to a string or store it as a text file "
-                err_msg += "and add it to the SmartSim Model with add_script."
-                raise SSUnsupportedError(err_msg)
-
-=======
             # Notice that here db_script.func is guaranteed to be a str
             # because we don't allow the user to pass a serialized function
->>>>>>> 9b1b6816
             sanitized_func = db_script.func.replace("\n", "\\n")
             if not (sanitized_func.startswith("'") and sanitized_func.endswith("'")
                or (sanitized_func.startswith('"') and sanitized_func.endswith('"'))):
