--- conflicted
+++ resolved
@@ -29,27 +29,19 @@
 import typing as t
 from shlex import split as sh_split
 
-from ....entity import DBNode, Ensemble, Model
+from ....entity import FSNode, Ensemble, Model
 from ....error import AllocationError
 from ....log import get_logger
 from ....settings import RunSettings, SbatchSettings, Singularity, SrunSettings
 from .step import Step
-<<<<<<< HEAD
-from ....entity import Model, Ensemble, FSNode
-=======
->>>>>>> e31c8379
 
 logger = get_logger(__name__)
 
 
 class SbatchStep(Step):
-<<<<<<< HEAD
-    def __init__(self, entity: t.Union[Model, FSNode], batch_settings: SbatchSettings) -> None:
-=======
     def __init__(
-        self, entity: t.Union[Model, DBNode], batch_settings: SbatchSettings
+        self, entity: t.Union[Model, FSNode], batch_settings: SbatchSettings
     ) -> None:
->>>>>>> e31c8379
         """Initialize a Slurm Sbatch step
 
         :param name: name of the entity to launch
@@ -109,13 +101,9 @@
 
 
 class SrunStep(Step):
-<<<<<<< HEAD
-    def __init__(self, entity: t.Union[Model, FSNode], run_settings: SrunSettings) -> None:
-=======
     def __init__(
-        self, entity: t.Union[Model, DBNode], run_settings: SrunSettings
+        self, entity: t.Union[Model, FSNode], run_settings: SrunSettings
     ) -> None:
->>>>>>> e31c8379
         """Initialize a srun job step
 
         :param name: name of the entity to be launched
