# BSD 2-Clause License
#
# Copyright (c) 2021-2024, Hewlett Packard Enterprise
# All rights reserved.
#
# Redistribution and use in source and binary forms, with or without
# modification, are permitted provided that the following conditions are met:
#
# 1. Redistributions of source code must retain the above copyright notice, this
#    list of conditions and the following disclaimer.
#
# 2. Redistributions in binary form must reproduce the above copyright notice,
#    this list of conditions and the following disclaimer in the documentation
#    and/or other materials provided with the distribution.
#
# THIS SOFTWARE IS PROVIDED BY THE COPYRIGHT HOLDERS AND CONTRIBUTORS "AS IS"
# AND ANY EXPRESS OR IMPLIED WARRANTIES, INCLUDING, BUT NOT LIMITED TO, THE
# IMPLIED WARRANTIES OF MERCHANTABILITY AND FITNESS FOR A PARTICULAR PURPOSE ARE
# DISCLAIMED. IN NO EVENT SHALL THE COPYRIGHT HOLDER OR CONTRIBUTORS BE LIABLE
# FOR ANY DIRECT, INDIRECT, INCIDENTAL, SPECIAL, EXEMPLARY, OR CONSEQUENTIAL
# DAMAGES (INCLUDING, BUT NOT LIMITED TO, PROCUREMENT OF SUBSTITUTE GOODS OR
# SERVICES; LOSS OF USE, DATA, OR PROFITS; OR BUSINESS INTERRUPTION) HOWEVER
# CAUSED AND ON ANY THEORY OF LIABILITY, WHETHER IN CONTRACT, STRICT LIABILITY,
# OR TORT (INCLUDING NEGLIGENCE OR OTHERWISE) ARISING IN ANY WAY OUT OF THE USE
# OF THIS SOFTWARE, EVEN IF ADVISED OF THE POSSIBILITY OF SUCH DAMAGE.

import os
import shutil
import typing as t

<<<<<<< HEAD
from ....entity import FSNode, Model
=======
from ....entity import Application, DBNode
>>>>>>> 89214d60
from ....error import AllocationError
from ....log import get_logger
from ....settings import BsubBatchSettings, JsrunSettings
from ....settings.base import RunSettings
from .step import Step

logger = get_logger(__name__)


class BsubBatchStep(Step):
    def __init__(
<<<<<<< HEAD
        self, entity: t.Union[Model, FSNode], batch_settings: BsubBatchSettings
=======
        self, entity: t.Union[Application, DBNode], batch_settings: BsubBatchSettings
>>>>>>> 89214d60
    ) -> None:
        """Initialize a LSF bsub step

        :param name: name of the entity to launch
        :param cwd: path to launch dir
        :param batch_settings: batch settings for entity
        """
        super().__init__(entity, batch_settings)
        self.step_cmds: t.List[t.List[str]] = []
        self.managed = True
        self.batch_settings = batch_settings

    def get_launch_cmd(self) -> t.List[str]:
        """Get the launch command for the batch

        :return: launch command for the batch
        """
        script = self._write_script()
        return [self.batch_settings.batch_cmd, script]

    def add_to_batch(self, step: Step) -> None:
        """Add a job step to this batch

        :param step: a job step instance e.g. SrunStep
        """
        launch_cmd = step.get_launch_cmd()
        self.step_cmds.append(launch_cmd)
        logger.debug(f"Added step command to batch for {step.name}")

    def _write_script(self) -> str:
        """Write the batch script

        :return: batch script path after writing
        """
        batch_script = self.get_step_file(ending=".sh")
        output, error = self.get_output_files()

        self.batch_settings._format_alloc_flags()  # pylint: disable=protected-access

        opts = self.batch_settings.format_batch_args()

        with open(batch_script, "w", encoding="utf-8") as script_file:
            script_file.write("#!/bin/bash\n\n")
            if self.batch_settings.walltime:
                script_file.write(f"#BSUB -W {self.batch_settings.walltime}\n")
            if self.batch_settings.project:
                script_file.write(f"#BSUB -P {self.batch_settings.project}\n")
            script_file.write(f"#BSUB -J {self.name}\n")
            script_file.write(f"#BSUB -o {output}\n")
            script_file.write(f"#BSUB -e {error}\n")

            # add additional bsub options
            for opt in opts:
                script_file.write(f"#BSUB {opt}\n")

            for i, cmd in enumerate(self.step_cmds):
                script_file.write("\n")
                script_file.write(f"{' '.join((cmd))} &\n")
                if i == len(self.step_cmds) - 1:
                    script_file.write("\n")
                    script_file.write("wait\n")
        return batch_script


class JsrunStep(Step):
<<<<<<< HEAD
    def __init__(self, entity: t.Union[Model, FSNode], run_settings: RunSettings):
=======
    def __init__(self, entity: t.Union[Application, DBNode], run_settings: RunSettings):
>>>>>>> 89214d60
        """Initialize a LSF jsrun job step

        :param name: name of the entity to be launched
        :param cwd: path to launch dir
        :param run_settings: run settings for entity
        """
        super().__init__(entity, run_settings)
        self.alloc: t.Optional[str] = None
        self.managed = True
        self.run_settings = run_settings
        if not self.run_settings.in_batch:
            self._set_alloc()

    def get_output_files(self) -> t.Tuple[str, str]:
        """Return two paths to error and output files based on cwd"""
        output = self.get_step_file(ending=".out")
        error = self.get_step_file(ending=".err")

        # The individual_suffix (containing %t and similar placeholders) is
        # appended to the output (and error) file name, but just before the ending.
        # So if the collective output file name would be "entity_name.out", adding
        # a typical suffix "_%t", will result in "entity_name_%t.out" passed to
        # --stdio_stdout (similarly for error). This in turn, will be processed
        # by jsrun, replacing each occurrence of "%t" with the task number and
        # writing output to "entity_name_0.out", "entity_name_1.out"...
        _rs = self.run_settings
        if isinstance(_rs, JsrunSettings) and _rs.individual_suffix:
            partitioned_output = output.rpartition(".")
            output_prefix = partitioned_output[0] + _rs.individual_suffix
            output_suffix = partitioned_output[-1]
            output = ".".join([output_prefix, output_suffix])
            partitioned_error = error.rpartition(".")
            error_prefix = partitioned_error[0] + _rs.individual_suffix
            error_suffix = partitioned_error[-1]
            error = ".".join([error_prefix, error_suffix])

        return output, error

    def get_launch_cmd(self) -> t.List[str]:
        """Get the command to launch this step

        :return: launch command
        """
        jsrun = self.run_settings.run_command
        if not jsrun:
            logger.warning("jsrun not found in PATH")
            raise RuntimeError("Could not find jsrun in PATH")

        output, error = self.get_output_files()

        jsrun_cmd = [
            jsrun,
            "--chdir",
            self.cwd,
            "--stdio_stdout",
            output,
            "--stdio_stderr",
            error,
        ]

        if self.run_settings.env_vars:
            env_var_str_list = self.run_settings.format_env_vars()
            jsrun_cmd.extend(env_var_str_list)

        jsrun_cmd.extend(self.run_settings.format_run_args())

        if self.run_settings.colocated_fs_settings:
            # disable cpu binding as the entrypoint will set that
            # for the application and feature store process now
            jsrun_cmd.extend(["--bind", "none"])

            # Replace the command with the entrypoint wrapper script
            bash = shutil.which("bash")
            if not bash:
                raise RuntimeError("Could not find bash in PATH")
            launch_script_path = self.get_colocated_launch_script()
            jsrun_cmd.extend([bash, launch_script_path])

        jsrun_cmd.extend(self._build_exe())

        return jsrun_cmd

    def _set_alloc(self) -> None:
        """Set the id of the allocation

        :raises AllocationError: allocation not listed or found
        """
        if "LSB_JOBID" in os.environ:
            self.alloc = os.environ["LSB_JOBID"]
            logger.debug(
                f"Running on LSF allocation {self.alloc} gleaned from user environment"
            )
        else:
            raise AllocationError(
                "No allocation specified or found and not running in batch"
            )

    def _get_mpmd(self) -> t.List[RunSettings]:
        """Temporary convenience function to return a typed list
        of attached RunSettings
        """
        if isinstance(self.step_settings, JsrunSettings):
            return self.step_settings.mpmd
        return []

    def _build_exe(self) -> t.List[str]:
        """Build the executable for this step

        :return: executable list
        """
        exe = self.entity.exe
        args = self.entity.exe_args  # pylint: disable=protected-access

        if self._get_mpmd():
            erf_file = self.get_step_file(ending=".mpmd")
            self._make_mpmd()
            mp_cmd = ["--erf_input", erf_file]
            return mp_cmd

        cmd = exe + args
        return cmd

    # pylint: disable=too-many-statements
    def _make_mpmd(self) -> None:
        """Build LSF's Explicit Resource File"""
        erf_file_path = self.get_step_file(ending=".mpmd")

        distr_line: str = ""
        preamble_lines: t.List[str] = []
        all_preamble_lines: t.List[str] = []

        # Find launch_distribution command
        if hasattr(self.run_settings, "mpmd_preamble_lines"):
            preamble_lines = self.run_settings.mpmd_preamble_lines.copy()
            all_preamble_lines = self.run_settings.mpmd_preamble_lines.copy()

        for line in all_preamble_lines:
            if line.lstrip(" ").startswith("launch_distribution"):
                distr_line = line
                preamble_lines.remove(line)

        if not distr_line:
            for jrs in self._get_mpmd():
                if "launch_distribution" in jrs.run_args.keys():
                    distr_line = (
                        f"launch_distribution : {jrs.run_args['launch_distribution']}"
                    )
                elif "d" in jrs.run_args.keys():
                    distr_line = f"launch_distribution : {jrs.run_args['d']}"
                if distr_line:
                    break
        if not distr_line:
            distr_line = "launch_distribution : packed"

        with open(erf_file_path, "w+", encoding="utf-8") as erf_file:
            erf_file.write(distr_line + "\n")
            for line in preamble_lines:
                erf_file.write(line + "\n")
            erf_file.write("\n")

            # First we list the apps
            if self._get_mpmd():
                for app_id, jrs in enumerate(self._get_mpmd()):
                    # pylint: disable-next=protected-access
                    job_rs = " ".join(jrs.exe + jrs._exe_args)
                    erf_file.write(f"app {app_id} : {job_rs}\n")
            erf_file.write("\n")

            # Then we list the resources
            if self._get_mpmd():
                for app_id, jrs in enumerate(self._get_mpmd()):
                    rs_line = ""

                    if not isinstance(jrs, JsrunSettings):
                        continue

                    if "rank" in jrs.erf_sets.keys():
                        rs_line += "rank: " + jrs.erf_sets["rank"] + ": "
                    elif "rank_count" in jrs.erf_sets.keys():
                        rs_line += jrs.erf_sets["rank_count"] + ": "
                    else:
                        rs_line += "1 : "

                    rs_line += "{ "
                    if "host" in jrs.erf_sets.keys():
                        rs_line += "host: " + jrs.erf_sets["host"] + "; "
                    else:
                        rs_line += "host: *;"

                    if "cpu" in jrs.erf_sets.keys():
                        rs_line += "cpu: " + jrs.erf_sets["cpu"]
                    else:
                        rs_line += "cpu: * "

                    if "gpu" in jrs.erf_sets.keys():
                        rs_line += "; gpu: " + jrs.erf_sets["gpu"]

                    if "memory" in jrs.erf_sets.keys():
                        rs_line += "; memory: " + jrs.erf_sets["memory"]

                    rs_line += "}: app " + str(app_id) + "\n"

                    erf_file.write(rs_line)

        with open(erf_file_path, encoding="utf-8") as erf_file:
            erf_file.flush()
            os.fsync(erf_file)<|MERGE_RESOLUTION|>--- conflicted
+++ resolved
@@ -28,11 +28,7 @@
 import shutil
 import typing as t
 
-<<<<<<< HEAD
-from ....entity import FSNode, Model
-=======
-from ....entity import Application, DBNode
->>>>>>> 89214d60
+from ....entity import Application, FSNode
 from ....error import AllocationError
 from ....log import get_logger
 from ....settings import BsubBatchSettings, JsrunSettings
@@ -44,11 +40,7 @@
 
 class BsubBatchStep(Step):
     def __init__(
-<<<<<<< HEAD
-        self, entity: t.Union[Model, FSNode], batch_settings: BsubBatchSettings
-=======
-        self, entity: t.Union[Application, DBNode], batch_settings: BsubBatchSettings
->>>>>>> 89214d60
+        self, entity: t.Union[Application, FSNode], batch_settings: BsubBatchSettings
     ) -> None:
         """Initialize a LSF bsub step
 
@@ -114,11 +106,7 @@
 
 
 class JsrunStep(Step):
-<<<<<<< HEAD
-    def __init__(self, entity: t.Union[Model, FSNode], run_settings: RunSettings):
-=======
-    def __init__(self, entity: t.Union[Application, DBNode], run_settings: RunSettings):
->>>>>>> 89214d60
+    def __init__(self, entity: t.Union[Application, FSNode], run_settings: RunSettings):
         """Initialize a LSF jsrun job step
 
         :param name: name of the entity to be launched
