--- conflicted
+++ resolved
@@ -28,28 +28,20 @@
 import shutil
 import typing as t
 
-from ....entity import DBNode, Model
+from ....entity import FSNode, Model
 from ....error import AllocationError
 from ....log import get_logger
 from ....settings import BsubBatchSettings, JsrunSettings
 from ....settings.base import RunSettings
 from .step import Step
-<<<<<<< HEAD
-from ....entity import Model, FSNode
-=======
->>>>>>> e31c8379
 
 logger = get_logger(__name__)
 
 
 class BsubBatchStep(Step):
-<<<<<<< HEAD
-    def __init__(self, entity: t.Union[Model, FSNode], batch_settings: BsubBatchSettings) -> None:
-=======
     def __init__(
-        self, entity: t.Union[Model, DBNode], batch_settings: BsubBatchSettings
+        self, entity: t.Union[Model, FSNode], batch_settings: BsubBatchSettings
     ) -> None:
->>>>>>> e31c8379
         """Initialize a LSF bsub step
 
         :param name: name of the entity to launch
