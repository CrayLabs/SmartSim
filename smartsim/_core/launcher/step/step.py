# BSD 2-Clause License
#
# Copyright (c) 2021-2024, Hewlett Packard Enterprise
# All rights reserved.
#
# Redistribution and use in source and binary forms, with or without
# modification, are permitted provided that the following conditions are met:
#
# 1. Redistributions of source code must retain the above copyright notice, this
#    list of conditions and the following disclaimer.
#
# 2. Redistributions in binary form must reproduce the above copyright notice,
#    this list of conditions and the following disclaimer in the documentation
#    and/or other materials provided with the distribution.
#
# THIS SOFTWARE IS PROVIDED BY THE COPYRIGHT HOLDERS AND CONTRIBUTORS "AS IS"
# AND ANY EXPRESS OR IMPLIED WARRANTIES, INCLUDING, BUT NOT LIMITED TO, THE
# IMPLIED WARRANTIES OF MERCHANTABILITY AND FITNESS FOR A PARTICULAR PURPOSE ARE
# DISCLAIMED. IN NO EVENT SHALL THE COPYRIGHT HOLDER OR CONTRIBUTORS BE LIABLE
# FOR ANY DIRECT, INDIRECT, INCIDENTAL, SPECIAL, EXEMPLARY, OR CONSEQUENTIAL
# DAMAGES (INCLUDING, BUT NOT LIMITED TO, PROCUREMENT OF SUBSTITUTE GOODS OR
# SERVICES; LOSS OF USE, DATA, OR PROFITS; OR BUSINESS INTERRUPTION) HOWEVER
# CAUSED AND ON ANY THEORY OF LIABILITY, WHETHER IN CONTRACT, STRICT LIABILITY,
# OR TORT (INCLUDING NEGLIGENCE OR OTHERWISE) ARISING IN ANY WAY OUT OF THE USE
# OF THIS SOFTWARE, EVEN IF ADVISED OF THE POSSIBILITY OF SUCH DAMAGE.

from __future__ import annotations

import functools
import os.path as osp
import pathlib
import sys
import time
import typing as t
from os import makedirs

from smartsim._core.config import CONFIG
from smartsim.error.errors import SmartSimError, UnproxyableStepError
<<<<<<< HEAD
from ....entity import Model, Ensemble, FSNode
=======

from ....entity import DBNode, Ensemble, Model
>>>>>>> e31c8379
from ....log import get_logger
from ....settings.base import RunSettings, SettingsBase
from ...utils.helpers import encode_cmd, get_base_36_repr
from ..colocated import write_colocated_launch_script

logger = get_logger(__name__)


class Step:
<<<<<<< HEAD
    def __init__(self, entity: t.Union[Model, FSNode], step_settings: SettingsBase) -> None:
=======
    def __init__(
        self, entity: t.Union[Model, DBNode], step_settings: SettingsBase
    ) -> None:
>>>>>>> e31c8379
        self.name = self._create_unique_name(entity.name)
        self.entity = entity
        self.entity_name = entity.name
        self.cwd = entity.path
        self.managed = False
        self.step_settings = step_settings
        self.meta: t.Dict[str, str] = {}

    @property
    def env(self) -> t.Optional[t.Dict[str, str]]:
        """Overridable, read only property for step to specify its environment"""
        return None

    def get_launch_cmd(self) -> t.List[str]:
        raise NotImplementedError

    @staticmethod
    def _create_unique_name(entity_name: str) -> str:
        step_name = entity_name + "-" + get_base_36_repr(time.time_ns())
        return step_name

    @staticmethod
    def _ensure_output_directory_exists(output_dir: str) -> None:
        """Create the directory for the step output if it doesn't exist already"""
        if not osp.exists(output_dir):
            pathlib.Path(output_dir).mkdir(parents=True, exist_ok=True)

    def get_output_files(self) -> t.Tuple[str, str]:
        """Return two paths to error and output files based on metadata directory"""
        try:
            output_dir = self.meta["status_dir"]
        except KeyError as exc:
            raise KeyError("Status directory for this step has not been set.") from exc
        self._ensure_output_directory_exists(output_dir)
        output = osp.join(output_dir, f"{self.entity_name}.out")
        error = osp.join(output_dir, f"{self.entity_name}.err")
        return output, error

    def get_step_file(
        self, ending: str = ".sh", script_name: t.Optional[str] = None
    ) -> str:
        """Get the name for a file/script created by the step class

        Used for Batch scripts, mpmd scripts, etc.
        """
        if script_name:
            script_name = script_name if "." in script_name else script_name + ending
            return osp.join(self.cwd, script_name)
        return osp.join(self.cwd, self.entity_name + ending)

    def get_colocated_launch_script(self) -> str:
        # prep step for colocated launch if specifed in run settings
        script_path = self.get_step_file(
            script_name=osp.join(
                ".smartsim", f"colocated_launcher_{self.entity_name}.sh"
            )
        )
        makedirs(osp.dirname(script_path), exist_ok=True)

        fs_settings = {}
        if isinstance(self.step_settings, RunSettings):
            fs_settings = self.step_settings.colocated_fs_settings or {}

        # fs log file causes write contention and kills performance so by
        # default we turn off logging unless user specified debug=True
        if fs_settings.get("debug", False):
            fs_log_file = self.get_step_file(ending="-fs.log")
        else:
            fs_log_file = "/dev/null"

        # write the colocated wrapper shell script to the directory for this
        # entity currently being prepped to launch
        write_colocated_launch_script(script_path, fs_log_file, fs_settings)
        return script_path

    # pylint: disable=no-self-use
    def add_to_batch(self, step: Step) -> None:
        """Add a job step to this batch

        :param step: a job step instance e.g. SrunStep
        """
        raise SmartSimError("add_to_batch not implemented for this step type")


_StepT = t.TypeVar("_StepT", bound=Step)


def proxyable_launch_cmd(
    fn: t.Callable[[_StepT], t.List[str]], /
) -> t.Callable[[_StepT], t.List[str]]:
    @functools.wraps(fn)
    def _get_launch_cmd(self: _StepT) -> t.List[str]:
        """
        Generate a launch command that executes the `JobStep` with the
        indirect launching entrypoint instead of directly. The original
        command is passed to the proxy as a base64 encoded string.

        Steps implementing `get_launch_cmd` and decorated with
        `proxyable_launch_cmd` will generate status updates that can be consumed
        by the telemetry monitor and dashboard"""
        original_cmd_list = fn(self)

        if not CONFIG.telemetry_enabled:
            return original_cmd_list

        if self.managed:
            raise UnproxyableStepError(
                f"Attempting to proxy managed step of type {type(self)} "
                "through the unmanaged step proxy entry point"
            )

        proxy_module = "smartsim._core.entrypoints.indirect"
        entity_type = self.meta["entity_type"]
        status_dir = self.meta["status_dir"]

        logger.debug(f"Encoding command{' '.join(original_cmd_list)}")

        # encode the original cmd to avoid potential collisions and escaping
        # errors when passing it using CLI arguments to the indirect entrypoint
        encoded_cmd = encode_cmd(original_cmd_list)

        # return a new command that executes the proxy and passes
        # the original command as an argument
        return [
            sys.executable,
            "-m",
            proxy_module,
            "+name",
            self.name,
            "+command",
            encoded_cmd,
            "+entity_type",
            entity_type,
            "+telemetry_dir",
            status_dir,
            "+working_dir",
            self.cwd,
        ]

    return _get_launch_cmd<|MERGE_RESOLUTION|>--- conflicted
+++ resolved
@@ -36,12 +36,8 @@
 
 from smartsim._core.config import CONFIG
 from smartsim.error.errors import SmartSimError, UnproxyableStepError
-<<<<<<< HEAD
-from ....entity import Model, Ensemble, FSNode
-=======
 
-from ....entity import DBNode, Ensemble, Model
->>>>>>> e31c8379
+from ....entity import FSNode, Ensemble, Model
 from ....log import get_logger
 from ....settings.base import RunSettings, SettingsBase
 from ...utils.helpers import encode_cmd, get_base_36_repr
@@ -51,13 +47,9 @@
 
 
 class Step:
-<<<<<<< HEAD
-    def __init__(self, entity: t.Union[Model, FSNode], step_settings: SettingsBase) -> None:
-=======
     def __init__(
-        self, entity: t.Union[Model, DBNode], step_settings: SettingsBase
+        self, entity: t.Union[Model, FSNode], step_settings: SettingsBase
     ) -> None:
->>>>>>> e31c8379
         self.name = self._create_unique_name(entity.name)
         self.entity = entity
         self.entity_name = entity.name
