--- conflicted
+++ resolved
@@ -29,11 +29,7 @@
 import typing as t
 from shlex import split as sh_split
 
-<<<<<<< HEAD
-from ....entity import FSNode, Model
-=======
-from ....entity import Application, DBNode
->>>>>>> 89214d60
+from ....entity import Application, FSNode
 from ....error import AllocationError, SmartSimError
 from ....log import get_logger
 from ....settings import MpiexecSettings, MpirunSettings, OrterunSettings
@@ -45,11 +41,7 @@
 
 class _BaseMPIStep(Step):
     def __init__(
-<<<<<<< HEAD
-        self, entity: t.Union[Model, FSNode], run_settings: RunSettings
-=======
-        self, entity: t.Union[Application, DBNode], run_settings: RunSettings
->>>>>>> 89214d60
+        self, entity: t.Union[Application, FSNode], run_settings: RunSettings
     ) -> None:
         """Initialize a job step conforming to the MPI standard
 
@@ -164,11 +156,7 @@
 
 class MpiexecStep(_BaseMPIStep):
     def __init__(
-<<<<<<< HEAD
-        self, entity: t.Union[Model, FSNode], run_settings: MpiexecSettings
-=======
-        self, entity: t.Union[Application, DBNode], run_settings: MpiexecSettings
->>>>>>> 89214d60
+        self, entity: t.Union[Application, FSNode], run_settings: MpiexecSettings
     ) -> None:
         """Initialize an mpiexec job step
 
@@ -184,11 +172,7 @@
 
 class MpirunStep(_BaseMPIStep):
     def __init__(
-<<<<<<< HEAD
-        self, entity: t.Union[Model, FSNode], run_settings: MpirunSettings
-=======
-        self, entity: t.Union[Application, DBNode], run_settings: MpirunSettings
->>>>>>> 89214d60
+        self, entity: t.Union[Application, FSNode], run_settings: MpirunSettings
     ) -> None:
         """Initialize an mpirun job step
 
@@ -204,11 +188,7 @@
 
 class OrterunStep(_BaseMPIStep):
     def __init__(
-<<<<<<< HEAD
-        self, entity: t.Union[Model, FSNode], run_settings: OrterunSettings
-=======
-        self, entity: t.Union[Application, DBNode], run_settings: OrterunSettings
->>>>>>> 89214d60
+        self, entity: t.Union[Application, FSNode], run_settings: OrterunSettings
     ) -> None:
         """Initialize an orterun job step
 
