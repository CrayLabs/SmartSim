# BSD 2-Clause License
#
# Copyright (c) 2021-2022, Hewlett Packard Enterprise
# All rights reserved.
#
# Redistribution and use in source and binary forms, with or without
# modification, are permitted provided that the following conditions are met:
#
# 1. Redistributions of source code must retain the above copyright notice, this
#    list of conditions and the following disclaimer.
#
# 2. Redistributions in binary form must reproduce the above copyright notice,
#    this list of conditions and the following disclaimer in the documentation
#    and/or other materials provided with the distribution.
#
# THIS SOFTWARE IS PROVIDED BY THE COPYRIGHT HOLDERS AND CONTRIBUTORS "AS IS"
# AND ANY EXPRESS OR IMPLIED WARRANTIES, INCLUDING, BUT NOT LIMITED TO, THE
# IMPLIED WARRANTIES OF MERCHANTABILITY AND FITNESS FOR A PARTICULAR PURPOSE ARE
# DISCLAIMED. IN NO EVENT SHALL THE COPYRIGHT HOLDER OR CONTRIBUTORS BE LIABLE
# FOR ANY DIRECT, INDIRECT, INCIDENTAL, SPECIAL, EXEMPLARY, OR CONSEQUENTIAL
# DAMAGES (INCLUDING, BUT NOT LIMITED TO, PROCUREMENT OF SUBSTITUTE GOODS OR
# SERVICES; LOSS OF USE, DATA, OR PROFITS; OR BUSINESS INTERRUPTION) HOWEVER
# CAUSED AND ON ANY THEORY OF LIABILITY, WHETHER IN CONTRACT, STRICT LIABILITY,
# OR TORT (INCLUDING NEGLIGENCE OR OTHERWISE) ARISING IN ANY WAY OUT OF THE USE
# OF THIS SOFTWARE, EVEN IF ADVISED OF THE POSSIBILITY OF SUCH DAMAGE.

"""
A file of helper functions for SmartSim
"""
import os
<<<<<<< HEAD
import uuid
=======
import socket
from pathlib import Path
>>>>>>> ce90e70c
from shutil import which
from functools import lru_cache

def create_lockfile_name():
    """Generate a unique lock filename using UUID"""
    lock_suffix = str(uuid.uuid4())[:7]
    return f"smartsim-{lock_suffix}.lock"


@lru_cache(maxsize=20, typed=False)
def check_dev_log_level():
    try:
        lvl = os.environ["SMARTSIM_LOG_LEVEL"]
        if lvl == "developer":
            return True
        return False
    except KeyError:
        return False

def fmt_dict(d):
    fmt_str = ""
    for k, v in d.items():
        fmt_str += "\t" + str(k) + " = " + str(v)
        fmt_str += "\n" if k != list(d.keys())[-1] else ""
    return(fmt_str)


def get_base_36_repr(positive_int):
    """Converts a positive integer to its base 36 representation
    :param positive_int: the positive integer to convert
    :type positive_int: int
    :return: base 36 representation of the given positive int
    :rtype: str
    """
    digits = "0123456789ABCDEFGHIJKLMNOPQRSTUVWXYZ"
    result = []

    while positive_int:
        next_digit = digits[positive_int % 36]
        result.append(next_digit)
        positive_int //= 36

    return "".join(reversed(result))


def init_default(default, init_value, expected_type=None):
    if init_value is None:
        return default
    if expected_type is not None and not isinstance(init_value, expected_type):
        raise TypeError(f"Argument was of type {type(init_value)}, not {expected_type}")
    return init_value


def expand_exe_path(exe):
    """Takes an executable and returns the full path to that executable

    :param exe: executable or file
    :type exe: str
    :raises TypeError: if file is not an executable
    :raises FileNotFoundError: if executable cannot be found
    """

    # which returns none if not found
    in_path = which(exe)
    if not in_path:
        if os.path.isfile(exe) and os.access(exe, os.X_OK):
            return os.path.abspath(exe)
        if os.path.isfile(exe) and not os.access(exe, os.X_OK):
            raise TypeError(f"File, {exe}, is not an executable")
        raise FileNotFoundError(f"Could not locate executable {exe}")
    return os.path.abspath(in_path)


def is_valid_cmd(command):
    try:
        expand_exe_path(command)
        return True
    except (TypeError, FileNotFoundError):
        return False


color2num = dict(
    gray=30,
    red=31,
    green=32,
    yellow=33,
    blue=34,
    magenta=35,
    cyan=36,
    white=37,
    crimson=38,
)


def colorize(string, color, bold=False, highlight=False):
    """
    Colorize a string.
    This function was originally written by John Schulman.
    And then borrowed from spinningup
    https://github.com/openai/spinningup/blob/master/spinup/utils/logx.py
    """
    attr = []
    num = color2num[color]
    if highlight:
        num += 10
    attr.append(str(num))
    if bold:
        attr.append("1")
    return "\x1b[%sm%s\x1b[0m" % (";".join(attr), string)


def delete_elements(dictionary, key_list):
    """Delete elements from a dictionary.
    :param dictionary: the dictionary from which the elements must be deleted.
    :type dictionary: dict
    :param key_list: the list of keys to delete from the dictionary.
    :type key: any
    """
    for key in key_list:
        if key in dictionary:
            del dictionary[key]


def cat_arg_and_value(arg_name, value):
    """Concatenate a command line argument and its value

    This function returns ``arg_name`` and ``value
    concatenated in the best possible way for a command
    line execution, namely:
    - if arg_name starts with `--` (e.g. `--arg`):
      `arg_name=value` is returned (i.e. `--arg=val`)
    - if arg_name starts with `-` (e.g. `-a`):
      `arg_name value` is returned (i.e. `-a val`)
    - if arg_name does not start with `-` and it is a
      long option (e.g. `arg`):
      `--arg_name=value` (i.e., `--arg=val`)
    - if arg_name does not start with `-` and it is a
      short option (e.g. `a`):
      `-arg_name=value` (i.e., `-a val`)

    :param arg_name: the command line argument name
    :type arg_name: str
    :param value: the command line argument value
    :type value: str
    """

    if arg_name.startswith("--"):
        return "=".join((arg_name, str(value)))
    elif arg_name.startswith("-"):
        return " ".join((arg_name, str(value)))
    elif len(arg_name) == 1:
        return " ".join(("-" + arg_name, str(value)))
    else:
        return "=".join(("--" + arg_name, str(value)))


def installed_redisai_backends(backends_path=None):
    """Check which ML backends are available for the RedisAI module.

    The optional argument ``backends_path`` is needed if the backends
    have not been built as part of the SmartSim building process (i.e.
    they have not been built by invoking `smart build`). In that case
    ``backends_path`` should point to the directory containing e.g.
    the backend directories (`redisai_tensorflow`, `redisai_torch`,
    `redisai_onnxruntime`, or `redisai_tflite`).

    :param backends_path: path containing backends, defaults to None
    :type backends_path: str, optional
    :return: list of installed RedisAI backends
    :rtype: list[str]
    """
    # import here to avoid circular import
    from ..._core.config import CONFIG

    installed = []
    if not backends_path:
        backends_path = CONFIG.lib_path / "backends"
    for backend in ["tensorflow", "torch", "onnxruntime", "tflite"]:
        backend_path = backends_path / f"redisai_{backend}" / f"redisai_{backend}.so"
        backend_so = Path(os.environ.get("RAI_PATH", backend_path)).resolve()
        if backend_so.is_file():
            installed.append(backend)

    return installed<|MERGE_RESOLUTION|>--- conflicted
+++ resolved
@@ -28,12 +28,8 @@
 A file of helper functions for SmartSim
 """
 import os
-<<<<<<< HEAD
 import uuid
-=======
-import socket
 from pathlib import Path
->>>>>>> ce90e70c
 from shutil import which
 from functools import lru_cache
 
