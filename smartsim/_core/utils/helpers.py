# BSD 2-Clause License
#
# Copyright (c) 2021-2024, Hewlett Packard Enterprise
# All rights reserved.
#
# Redistribution and use in source and binary forms, with or without
# modification, are permitted provided that the following conditions are met:
#
# 1. Redistributions of source code must retain the above copyright notice, this
#    list of conditions and the following disclaimer.
#
# 2. Redistributions in binary form must reproduce the above copyright notice,
#    this list of conditions and the following disclaimer in the documentation
#    and/or other materials provided with the distribution.
#
# THIS SOFTWARE IS PROVIDED BY THE COPYRIGHT HOLDERS AND CONTRIBUTORS "AS IS"
# AND ANY EXPRESS OR IMPLIED WARRANTIES, INCLUDING, BUT NOT LIMITED TO, THE
# IMPLIED WARRANTIES OF MERCHANTABILITY AND FITNESS FOR A PARTICULAR PURPOSE ARE
# DISCLAIMED. IN NO EVENT SHALL THE COPYRIGHT HOLDER OR CONTRIBUTORS BE LIABLE
# FOR ANY DIRECT, INDIRECT, INCIDENTAL, SPECIAL, EXEMPLARY, OR CONSEQUENTIAL
# DAMAGES (INCLUDING, BUT NOT LIMITED TO, PROCUREMENT OF SUBSTITUTE GOODS OR
# SERVICES; LOSS OF USE, DATA, OR PROFITS; OR BUSINESS INTERRUPTION) HOWEVER
# CAUSED AND ON ANY THEORY OF LIABILITY, WHETHER IN CONTRACT, STRICT LIABILITY,
# OR TORT (INCLUDING NEGLIGENCE OR OTHERWISE) ARISING IN ANY WAY OUT OF THE USE
# OF THIS SOFTWARE, EVEN IF ADVISED OF THE POSSIBILITY OF SUCH DAMAGE.

"""
A file of helper functions for SmartSim
"""
from __future__ import annotations

import base64
import collections.abc
<<<<<<< HEAD
import functools
=======
import itertools
>>>>>>> ec7677a3
import os
import signal
import subprocess
import sys
import typing as t
import uuid
import warnings
from datetime import datetime
from shutil import which

if t.TYPE_CHECKING:
    from types import FrameType

    from typing_extensions import TypeVarTuple, Unpack

    _Ts = TypeVarTuple("_Ts")


_T = t.TypeVar("_T")
_HashableT = t.TypeVar("_HashableT", bound=t.Hashable)
_TSignalHandlerFn = t.Callable[[int, t.Optional["FrameType"]], object]


def check_name(name: str) -> None:
    """
    Checks if the input name is valid.

    :param name: The name to be checked.

    :raises ValueError: If the name contains the path separator (os.path.sep).
    """
    if os.path.sep in name:
        raise ValueError("Invalid input: String contains the path separator.")


def unpack_fs_identifier(fs_id: str, token: str) -> t.Tuple[str, str]:
    """Unpack the unformatted feature store identifier
    and format for env variable suffix using the token
    :param fs_id: the unformatted feature store identifier eg. identifier_1
    :param token: character to use to construct the fs suffix
    :return: fs id suffix and formatted fs_id e.g. ("_identifier_1", "identifier_1")
    """

    if fs_id == "featurestore":
        return "", ""
    fs_name_suffix = token + fs_id
    return fs_name_suffix, fs_id


def unpack_colo_fs_identifier(fs_id: str) -> str:
    """Create feature store identifier suffix for colocated feature store

    :param fs_id: the unformatted feature store identifier
    :return: fs suffix
    """
    return "_" + fs_id if fs_id else ""


def create_short_id_str() -> str:
    return str(uuid.uuid4())[:7]


def create_lockfile_name() -> str:
    """Generate a unique lock filename using UUID"""
    lock_suffix = create_short_id_str()
    return f"smartsim-{lock_suffix}.lock"


@functools.lru_cache(maxsize=20, typed=False)
def check_dev_log_level() -> bool:
    lvl = os.environ.get("SMARTSIM_LOG_LEVEL", "")
    return lvl == "developer"


def fmt_dict(value: t.Mapping[str, t.Any]) -> str:
    fmt_str = ""
    for k, v in value.items():
        fmt_str += "\t" + str(k) + " = " + str(v)
        fmt_str += "\n" if k != list(value.keys())[-1] else ""
    return fmt_str


def get_base_36_repr(positive_int: int) -> str:
    """Converts a positive integer to its base 36 representation

    :param positive_int: the positive integer to convert
    :return: base 36 representation of the given positive int
    """
    digits = "0123456789ABCDEFGHIJKLMNOPQRSTUVWXYZ"
    result = []

    while positive_int:
        next_digit = digits[positive_int % 36]
        result.append(next_digit)
        positive_int //= 36

    return "".join(reversed(result))


def expand_exe_path(exe: str) -> str:
    """Takes an executable and returns the full path to that executable

    :param exe: executable or file
    :raises TypeError: if file is not an executable
    :raises FileNotFoundError: if executable cannot be found
    """

    # which returns none if not found
    in_path = which(exe)
    if not in_path:
        if os.path.isfile(exe) and os.access(exe, os.X_OK):
            return os.path.abspath(exe)
        if os.path.isfile(exe) and not os.access(exe, os.X_OK):
            raise TypeError(f"File, {exe}, is not an executable")
        raise FileNotFoundError(f"Could not locate executable {exe}")
    return os.path.abspath(in_path)


def is_valid_cmd(command: t.Union[str, None]) -> bool:
    try:
        if command:
            expand_exe_path(command)
            return True
    except (TypeError, FileNotFoundError):
        return False

    return False


color2num = {
    "gray": 30,
    "red": 31,
    "green": 32,
    "yellow": 33,
    "blue": 34,
    "magenta": 35,
    "cyan": 36,
    "white": 37,
    "crimson": 38,
}


def colorize(
    string: str, color: str, bold: bool = False, highlight: bool = False
) -> str:
    """
    Colorize a string.
    This function was originally written by John Schulman.
    And then borrowed from spinningup
    https://github.com/openai/spinningup/blob/master/spinup/utils/logx.py
    """
    attr = []
    num = color2num[color]
    if highlight:
        num += 10
    attr.append(str(num))
    if bold:
        attr.append("1")
    return f"\x1b[{';'.join(attr)}m{string}\x1b[0m"


def delete_elements(dictionary: t.Dict[str, t.Any], key_list: t.List[str]) -> None:
    """Delete elements from a dictionary.
    :param dictionary: the dictionary from which the elements must be deleted.
    :param key_list: the list of keys to delete from the dictionary.
    """
    for key in key_list:
        if key in dictionary:
            del dictionary[key]


def cat_arg_and_value(arg_name: str, value: str) -> str:
    """Concatenate a command line argument and its value

    This function returns ``arg_name`` and ``value
    concatenated in the best possible way for a command
    line execution, namely:
    - if arg_name starts with `--` (e.g. `--arg`):
      `arg_name=value` is returned (i.e. `--arg=val`)
    - if arg_name starts with `-` (e.g. `-a`):
      `arg_name value` is returned (i.e. `-a val`)
    - if arg_name does not start with `-` and it is a
      long option (e.g. `arg`):
      `--arg_name=value` (i.e., `--arg=val`)
    - if arg_name does not start with `-` and it is a
      short option (e.g. `a`):
      `-arg_name=value` (i.e., `-a val`)

    :param arg_name: the command line argument name
    :param value: the command line argument value
    """

    if arg_name.startswith("--"):
        return f"{arg_name}={value}"
    if arg_name.startswith("-"):
        return f"{arg_name} {value}"
    if len(arg_name) == 1:
        return f"-{arg_name} {value}"

    return f"--{arg_name}={value}"


def get_ts_ms() -> int:
    """Return the current timestamp (accurate to milliseconds) cast to an integer"""
    return int(datetime.now().timestamp() * 1000)


def encode_cmd(cmd: t.Sequence[str]) -> str:
    """Transform a standard command list into an encoded string safe for providing as an
    argument to a proxy entrypoint
    """
    if not cmd:
        raise ValueError("Invalid cmd supplied")

    ascii_cmd = "|".join(cmd).encode("ascii")
    encoded_cmd = base64.b64encode(ascii_cmd).decode("ascii")
    return encoded_cmd


def decode_cmd(encoded_cmd: str) -> t.List[str]:
    """Decode an encoded command string to the original command list format"""
    if not encoded_cmd.strip():
        raise ValueError("Invalid cmd supplied")

    decoded_cmd = base64.b64decode(encoded_cmd.encode("ascii"))
    cleaned_cmd = decoded_cmd.decode("ascii").split("|")

    return cleaned_cmd


def check_for_utility(util_name: str) -> str:
    """Check for existence of the provided CLI utility.

    :param util_name: CLI utility to locate
    :returns: Full path to executable if found. Otherwise, empty string"""
    utility = ""

    try:
        utility = expand_exe_path(util_name)
    except FileNotFoundError:
        ...

    return utility


def execute_platform_cmd(cmd: str) -> t.Tuple[str, int]:
    """Execute the platform check command as a subprocess

    :param cmd: the command to execute
    :returns: True if platform is cray ex, False otherwise"""
    process = subprocess.run(
        cmd.split(),
        capture_output=True,
        check=False,
    )
    return process.stdout.decode("utf-8"), process.returncode


def _stringify_id(_id: int) -> str:
    """Return the CPU id as a string if an int, otherwise raise a ValueError

    :params _id: the CPU id as an int
    :returns: the CPU as a string
    """
    if isinstance(_id, int):
        if _id < 0:
            raise ValueError("CPU id must be a nonnegative number")
        return str(_id)

    raise TypeError(f"Argument is of type '{type(_id)}' not 'int'")


class CrayExPlatformResult:
    locate_msg = "Unable to locate `{0}`."

    def __init__(self, ldconfig: t.Optional[str], fi_info: t.Optional[str]) -> None:
        self.ldconfig: t.Optional[str] = ldconfig
        self.fi_info: t.Optional[str] = fi_info
        self.has_pmi: bool = False
        self.has_pmi2: bool = False
        self.has_cxi: bool = False

    @property
    def has_ldconfig(self) -> bool:
        return bool(self.ldconfig)

    @property
    def has_fi_info(self) -> bool:
        return bool(self.fi_info)

    @property
    def is_cray(self) -> bool:
        return all(
            (
                self.has_ldconfig,
                self.has_fi_info,
                self.has_pmi,
                self.has_pmi2,
                self.has_cxi,
            )
        )

    @property
    def failures(self) -> t.List[str]:
        """Return a list of messages describing all failed validations"""
        failure_messages = []

        if not self.has_ldconfig:
            failure_messages.append(self.locate_msg.format("ldconfig"))

        if not self.has_fi_info:
            failure_messages.append(self.locate_msg.format("fi_info"))

        if self.has_ldconfig and self.has_fi_info:
            if not self.has_pmi:
                failure_messages.append(self.locate_msg.format("pmi.so"))
            if not self.has_pmi2:
                failure_messages.append(self.locate_msg.format("pmi2.so"))
            if not self.has_cxi:
                failure_messages.append(self.locate_msg.format("cxi.so"))

        return failure_messages


def check_platform() -> CrayExPlatformResult:
    """Returns True if the current platform is identified as Cray EX and
    HSTA-aware dragon package can be installed, False otherwise.

    :returns: True if current platform is Cray EX, False otherwise"""

    # ldconfig -p | grep cray | grep pmi.so &&
    # ldconfig -p | grep cray | grep pmi2.so &&
    # fi_info | grep cxi

    ldconfig = check_for_utility("ldconfig")
    fi_info = check_for_utility("fi_info")

    result = CrayExPlatformResult(ldconfig, fi_info)
    if not all((result.has_ldconfig, result.has_fi_info)):
        return result

    ldconfig1 = f"{ldconfig} -p"
    ldc_out1, _ = execute_platform_cmd(ldconfig1)
    candidates = [x for x in ldc_out1.split("\n") if "cray" in x]
    result.has_pmi = any(x for x in candidates if "pmi.so" in x)

    ldconfig2 = f"{ldconfig} -p"
    ldc_out2, _ = execute_platform_cmd(ldconfig2)
    candidates = [x for x in ldc_out2.split("\n") if "cray" in x]
    result.has_pmi2 = any(x for x in candidates if "pmi2.so" in x)

    fi_info_out, _ = execute_platform_cmd(fi_info)
    result.has_cxi = any(x for x in fi_info_out.split("\n") if "cxi" in x)

    return result


def is_crayex_platform() -> bool:
    """Returns True if the current platform is identified as Cray EX and
    HSTA-aware dragon package can be installed, False otherwise.

    :returns: True if current platform is Cray EX, False otherwise"""
    result = check_platform()
    return result.is_cray


def first(predicate: t.Callable[[_T], bool], iterable: t.Iterable[_T]) -> _T | None:
    """Return the first instance of an iterable that meets some precondition.
    Any elements of the iterable that do not meet the precondition will be
    forgotten. If no item in the iterable is found that meets the predicate,
    `None` is returned. This is roughly equivalent to

    .. highlight:: python
    .. code-block:: python

        next(filter(predicate, iterable), None)

    but does not require the predicate to be a type guard to type check.

    :param predicate: A function that returns `True` or `False` given a element
                      of the iterable
    :param iterable: An iterable that yields elements to evealuate
    :returns: The first element of the iterable to make the the `predicate`
              return `True`
    """
    return next((item for item in iterable if predicate(item)), None)


def unique(iterable: t.Iterable[_HashableT]) -> t.Iterable[_HashableT]:
    """Iterate over an iterable, yielding only unique values.

    This helper function will maintain a set of seen values in memory and yield
    any values not previously seen during iteration. This is nice if you know
    you will be iterating over the iterable exactly once, but if you need to
    iterate over the iterable multiple times, it would likely use less memory
    to cast the iterable to a set first.

    :param iterable: An iterable of possibly not unique values.
    :returns: An iterable of unique values with order unchanged from the
        original iterable.
    """
    seen = set()
    for item in filter(lambda x: x not in seen, iterable):
        seen.add(item)
        yield item


def group_by(
    fn: t.Callable[[_T], _HashableT], items: t.Iterable[_T]
) -> t.Mapping[_HashableT, t.Collection[_T]]:
    """Iterate over an iterable and group the items based on the return of some
    mapping function. Works similar to SQL's "GROUP BY" statement, but works
    over an arbitrary mapping function.

    :param fn: A function mapping the iterable values to some hashable values
    :items: An iterable yielding items to group by mapping function return.
    :returns: A mapping of mapping function return values to collection of
        items that returned that value when fed to the mapping function.
    """
    groups = collections.defaultdict[_HashableT, list[_T]](list)
    for item in items:
        groups[fn(item)].append(item)
    return dict(groups)


def pack_params(
    fn: t.Callable[[Unpack[_Ts]], _T]
) -> t.Callable[[tuple[Unpack[_Ts]]], _T]:
    r"""Take a function that takes an unspecified number of positional arguments
    and turn it into a function that takes one argument of type `tuple` of
    unspecified length. The main use case is largely just for iterating over an
    iterable where arguments are "pre-zipped" into tuples. E.g.

    .. highlight:: python
    .. code-block:: python

        def pretty_print_dict(d):
            fmt_pair = lambda key, value: f"{repr(key)}: {repr(value)},"
            body = "\n".join(map(pack_params(fmt_pair), d.items()))
            #                    ^^^^^^^^^^^^^^^^^^^^^
            print(f"{{\n{textwrap.indent(body, '    ')}\n}}")

        pretty_print_dict({"spam": "eggs", "foo": "bar", "hello": "world"})
        # prints:
        # {
        #     'spam': 'eggs',
        #     'foo': 'bar',
        #     'hello': 'world',
        # }

    :param fn: A callable that takes many positional parameters.
    :returns: A callable that takes a single positional parameter of type tuple
        of with the same shape as the original callable parameter list.
    """

    @functools.wraps(fn)
    def packed(args: tuple[Unpack[_Ts]]) -> _T:
        return fn(*args)

    return packed


@t.final
class SignalInterceptionStack(collections.abc.Collection[_TSignalHandlerFn]):
    """Registers a stack of callables to be called when a signal is
    received before calling the original signal handler.
    """

    def __init__(
        self,
        signalnum: int,
        callbacks: t.Optional[t.Iterable[_TSignalHandlerFn]] = None,
    ) -> None:
        """Set up a ``SignalInterceptionStack`` for particular signal number.

        .. note::
            This class typically should not be instanced directly as it will
            change the registered signal handler regardless of if a signal
            interception stack is already present. Instead, it is generally
            best to create or get a signal interception stack for a particular
            signal number via the `get` factory method.

        :param signalnum: The signal number to intercept
        :param callbacks: A iterable of functions to call upon receiving the signal
        """
        self._callbacks = list(callbacks) if callbacks else []
        self._original = signal.signal(signalnum, self)

    def __call__(self, signalnum: int, frame: t.Optional["FrameType"]) -> None:
        """Handle the signal on which the interception stack was registered.
        End by calling the originally registered signal hander (if present).

        :param frame: The current stack frame
        """
        for fn in self:
            fn(signalnum, frame)
        if callable(self._original):
            self._original(signalnum, frame)

    def __contains__(self, obj: object) -> bool:
        return obj in self._callbacks

    def __iter__(self) -> t.Iterator[_TSignalHandlerFn]:
        return reversed(self._callbacks)

    def __len__(self) -> int:
        return len(self._callbacks)

    @classmethod
    def get(cls, signalnum: int) -> "SignalInterceptionStack":
        """Fetch an existing ``SignalInterceptionStack`` or create a new one
        for a particular signal number.

        :param signalnum: The singal number of the signal interception stack
                          should be registered
        :returns: The existing or created signal interception stack
        """
        handler = signal.getsignal(signalnum)
        if isinstance(handler, cls):
            return handler
        return cls(signalnum, [])

    def push(self, fn: _TSignalHandlerFn) -> None:
        """Add a callback to the signal interception stack.

        :param fn: A callable to add to the unique signal stack
        """
        self._callbacks.append(fn)

    def push_unique(self, fn: _TSignalHandlerFn) -> bool:
        """Add a callback to the signal interception stack if and only if the
        callback is not already present.

        :param fn: A callable to add to the unique signal stack
        :returns: True if the callback was added, False if the callback was
                  already present
        """
        if did_push := fn not in self:
            self.push(fn)
        return did_push

    def _create_pinning_string(
        pin_ids: t.Optional[t.Iterable[t.Union[int, t.Iterable[int]]]], cpus: int
    ) -> t.Optional[str]:
        """Create a comma-separated string of CPU ids. By default, ``None``
        returns 0,1,...,cpus-1; an empty iterable will disable pinning
        altogether, and an iterable constructs a comma separated string of
        integers (e.g. ``[0, 2, 5]`` -> ``"0,2,5"``)

        :params pin_ids: CPU ids
        :params cpu: number of CPUs
        :raises TypeError: if pin id is not an iterable of ints
        :returns: a comma separated string of CPU ids
        """

        try:
            pin_ids = tuple(pin_ids) if pin_ids is not None else None
        except TypeError:
            raise TypeError(
                "Expected a cpu pinning specification of type iterable of ints or "
                f"iterables of ints. Instead got type `{type(pin_ids)}`"
            ) from None

        # Deal with MacOSX limitations first. The "None" (default) disables pinning
        # and is equivalent to []. The only invalid option is a non-empty pinning
        if sys.platform == "darwin":
            if pin_ids:
                warnings.warn(
                    "CPU pinning is not supported on MacOSX. Ignoring pinning "
                    "specification.",
                    RuntimeWarning,
                )
            return None

        # Flatten the iterable into a list and check to make sure that the resulting
        # elements are all ints
        if pin_ids is None:
            return ",".join(_stringify_id(i) for i in range(cpus))
        if not pin_ids:
            return None
        pin_ids = ((x,) if isinstance(x, int) else x for x in pin_ids)
        to_fmt = itertools.chain.from_iterable(pin_ids)
        return ",".join(sorted({_stringify_id(x) for x in to_fmt}))<|MERGE_RESOLUTION|>--- conflicted
+++ resolved
@@ -31,11 +31,8 @@
 
 import base64
 import collections.abc
-<<<<<<< HEAD
 import functools
-=======
 import itertools
->>>>>>> ec7677a3
 import os
 import signal
 import subprocess
