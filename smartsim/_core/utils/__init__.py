# BSD 2-Clause License
#
# Copyright (c) 2021-2024, Hewlett Packard Enterprise
# All rights reserved.
#
# Redistribution and use in source and binary forms, with or without
# modification, are permitted provided that the following conditions are met:
#
# 1. Redistributions of source code must retain the above copyright notice, this
#    list of conditions and the following disclaimer.
#
# 2. Redistributions in binary form must reproduce the above copyright notice,
#    this list of conditions and the following disclaimer in the documentation
#    and/or other materials provided with the distribution.
#
# THIS SOFTWARE IS PROVIDED BY THE COPYRIGHT HOLDERS AND CONTRIBUTORS "AS IS"
# AND ANY EXPRESS OR IMPLIED WARRANTIES, INCLUDING, BUT NOT LIMITED TO, THE
# IMPLIED WARRANTIES OF MERCHANTABILITY AND FITNESS FOR A PARTICULAR PURPOSE ARE
# DISCLAIMED. IN NO EVENT SHALL THE COPYRIGHT HOLDER OR CONTRIBUTORS BE LIABLE
# FOR ANY DIRECT, INDIRECT, INCIDENTAL, SPECIAL, EXEMPLARY, OR CONSEQUENTIAL
# DAMAGES (INCLUDING, BUT NOT LIMITED TO, PROCUREMENT OF SUBSTITUTE GOODS OR
# SERVICES; LOSS OF USE, DATA, OR PROFITS; OR BUSINESS INTERRUPTION) HOWEVER
# CAUSED AND ON ANY THEORY OF LIABILITY, WHETHER IN CONTRACT, STRICT LIABILITY,
# OR TORT (INCLUDING NEGLIGENCE OR OTHERWISE) ARISING IN ANY WAY OUT OF THE USE
# OF THIS SOFTWARE, EVEN IF ADVISED OF THE POSSIBILITY OF SUCH DAMAGE.

from .helpers import (
    check_for_utility,
    colorize,
    delete_elements,
    execute_platform_cmd,
<<<<<<< HEAD
    expand_exe_path,
    installed_redisai_backends,
=======
>>>>>>> 2cbd3be1
    is_crayex_platform,
)<|MERGE_RESOLUTION|>--- conflicted
+++ resolved
@@ -29,10 +29,7 @@
     colorize,
     delete_elements,
     execute_platform_cmd,
-<<<<<<< HEAD
     expand_exe_path,
     installed_redisai_backends,
-=======
->>>>>>> 2cbd3be1
     is_crayex_platform,
 )