--- conflicted
+++ resolved
@@ -176,16 +176,9 @@
                     inputs=db_model.inputs,
                     outputs=db_model.outputs,
                 )
-<<<<<<< HEAD
-            elif db_model.model is not None:
-                # db_model.model is guaranteed to be bytes
-                # because it is serialized
-                model = t.cast(bytes, db_model.model)
-=======
             else:
                 if db_model.model is None:
                     raise ValueError(f"No model attacted to {db_model.name}")
->>>>>>> b160c059
                 client.set_model(
                     name=db_model.name,
                     model=model,
