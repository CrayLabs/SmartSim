--- conflicted
+++ resolved
@@ -104,29 +104,18 @@
     err_file: str,
     telemetry_data_path: Path,
 ) -> t.Dict[str, t.Any]:
-<<<<<<< HEAD
-    colo_settings = (application.run_settings.colocated_db_settings or {}).copy()
-    db_scripts = t.cast("t.List[DBScript]", colo_settings.pop("db_scripts", []))
-    db_models = t.cast("t.List[DBModel]", colo_settings.pop("db_models", []))
-    return {
-        "name": application.name,
-        "path": application.path,
-        "exe_args": application.run_settings.exe_args,
-        "run_settings": _dictify_run_settings(application.run_settings),
-=======
-    if model.run_settings is not None:
-        colo_settings = (model.run_settings.colocated_db_settings or {}).copy()
+    if application.run_settings is not None:
+        colo_settings = (application.run_settings.colocated_db_settings or {}).copy()
     else:
         colo_settings = ({}).copy()
     db_scripts = t.cast("t.List[DBScript]", colo_settings.pop("db_scripts", []))
     db_models = t.cast("t.List[DBModel]", colo_settings.pop("db_models", []))
     return {
-        "name": model.name,
-        "path": model.path,
-        "exe_args": model.exe_args,
-        "exe": model.exe,
-        "run_settings": _dictify_run_settings(model.run_settings),
->>>>>>> 0c0ab7b2
+        "name": application.name,
+        "path": application.path,
+        "exe_args": application.exe_args,
+        "exe": application.exe,
+        "run_settings": _dictify_run_settings(application.run_settings),
         "batch_settings": (
             _dictify_batch_settings(application.batch_settings)
             if application.batch_settings
