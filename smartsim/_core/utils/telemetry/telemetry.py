# BSD 2-Clause License
#
# Copyright (c) 2021-2024 Hewlett Packard Enterprise
# All rights reserved.
#
# Redistribution and use in source and binary forms, with or without
# modification, are permitted provided that the following conditions are met:
#
# 1. Redistributions of source code must retain the above copyright notice, this
#    list of conditions and the following disclaimer.
#
# 2. Redistributions in binary form must reproduce the above copyright notice,
#    this list of conditions and the following disclaimer in the documentation
#    and/or other materials provided with the distribution.
#
# THIS SOFTWARE IS PROVIDED BY THE COPYRIGHT HOLDERS AND CONTRIBUTORS "AS IS"
# AND ANY EXPRESS OR IMPLIED WARRANTIES, INCLUDING, BUT NOT LIMITED TO, THE
# IMPLIED WARRANTIES OF MERCHANTABILITY AND FITNESS FOR A PARTICULAR PURPOSE ARE
# DISCLAIMED. IN NO EVENT SHALL THE COPYRIGHT HOLDER OR CONTRIBUTORS BE LIABLE
# FOR ANY DIRECT, INDIRECT, INCIDENTAL, SPECIAL, EXEMPLARY, OR CONSEQUENTIAL
# DAMAGES (INCLUDING, BUT NOT LIMITED TO, PROCUREMENT OF SUBSTITUTE GOODS OR
# SERVICES; LOSS OF USE, DATA, OR PROFITS; OR BUSINESS INTERRUPTION) HOWEVER
# CAUSED AND ON ANY THEORY OF LIABILITY, WHETHER IN CONTRACT, STRICT LIABILITY,
# OR TORT (INCLUDING NEGLIGENCE OR OTHERWISE) ARISING IN ANY WAY OUT OF THE USE
# OF THIS SOFTWARE, EVEN IF ADVISED OF THE POSSIBILITY OF SUCH DAMAGE.
import asyncio
import json
import logging
import os
import pathlib
import threading
import typing as t

from watchdog.events import (
    FileSystemEvent,
    LoggingEventHandler,
    PatternMatchingEventHandler,
)
from watchdog.observers import Observer
from watchdog.observers.api import BaseObserver

from smartsim._core.config import CONFIG
from smartsim._core.control.job import JobEntity, _JobKey
from smartsim._core.control.jobmanager import JobManager
from smartsim._core.launcher.dragon.dragonLauncher import DragonLauncher
from smartsim._core.launcher.launcher import Launcher
from smartsim._core.launcher.local.local import LocalLauncher
from smartsim._core.launcher.lsf.lsfLauncher import LSFLauncher
from smartsim._core.launcher.pbs.pbsLauncher import PBSLauncher
from smartsim._core.launcher.slurm.slurmLauncher import SlurmLauncher
from smartsim._core.launcher.stepInfo import StepInfo
from smartsim._core.utils.helpers import get_ts_ms
from smartsim._core.utils.serialize import MANIFEST_FILENAME
from smartsim._core.utils.telemetry.collector import CollectorManager
from smartsim._core.utils.telemetry.manifest import Run, RuntimeManifest
from smartsim._core.utils.telemetry.util import map_return_code, write_event
from smartsim.error.errors import SmartSimError
from smartsim.status import TERMINAL_STATUSES

logger = logging.getLogger("TelemetryMonitor")


class ManifestEventHandler(PatternMatchingEventHandler):
    """The ManifestEventHandler monitors an experiment and updates a
    datastore as needed. This event handler is triggered by changes to
    the experiment manifest written to physical disk by a driver.

    It also contains an event loop. The loop checks experiment entities for updates
    at each timestep and executes a configurable set of metrics collectors."""

    def __init__(
        self,
        pattern: str,
        ignore_patterns: t.Optional[t.List[str]] = None,
        ignore_directories: bool = True,
        case_sensitive: bool = False,
        timeout_ms: int = 1000,
    ) -> None:
        """Initialize the manifest event handler

        :param pattern: a pattern that identifies the files whose
        events are of interest by matching their name
        :param ignore_patterns: a pattern that identifies the files whose
        events should be ignored
        :param ignore_directories: set to `True` to avoid directory events
        :param case_sensitive: set to `True` to require case sensitivity in
        resource names in order to match input patterns
        :param timeout_ms: maximum duration (in ms) of a call to the event
        loop prior to cancelling tasks
        """
        super().__init__(
            [pattern], ignore_patterns, ignore_directories, case_sensitive
        )  # type: ignore
        self._tracked_runs: t.Dict[int, Run] = {}
        self._tracked_jobs: t.Dict[_JobKey, JobEntity] = {}
        self._completed_jobs: t.Dict[_JobKey, JobEntity] = {}
        self._launcher: t.Optional[Launcher] = None
        self.job_manager: JobManager = JobManager(threading.RLock())
        self._launcher_map: t.Dict[str, t.Type[Launcher]] = {
            "slurm": SlurmLauncher,
            "pbs": PBSLauncher,
            "lsf": LSFLauncher,
            "local": LocalLauncher,
            "dragon": DragonLauncher,
        }
        self._collector_mgr = CollectorManager(timeout_ms)

    @property
    def tracked_jobs(self) -> t.Sequence[JobEntity]:
        """The collection of `JobEntity` that are actively being monitored

        :return: the collection
        """
        return list(self._tracked_jobs.values())

    def init_launcher(self, launcher: str) -> None:
        """Initialize the controller with a specific type of launcher.
        SmartSim currently supports Slurm, PBS(Pro), LSF, Dragon
        and local launching

        :param launcher: the name of the workload manager used by the experiment
        :raises ValueError: if a string is passed that is not
        a supported launcher
        :raises TypeError: if no launcher argument is provided.
        """
        if not launcher:
            raise TypeError("Must provide a 'launcher' argument")

        if launcher_type := self._launcher_map.get(launcher.lower(), None):
            self._launcher = launcher_type()
            return

        raise ValueError("Launcher type not supported: " + launcher)

    def init_job_manager(self) -> None:
        """Initialize the job manager instance"""
        if not self._launcher:
            raise TypeError("self._launcher must be initialized")

        self.job_manager.set_launcher(self._launcher)
        self.job_manager.start()

    def set_launcher(self, launcher_type: str) -> None:
        """Set the launcher for the experiment
<<<<<<< HEAD

        :param launcher_type: name of launcher type, e.g. 'slurm'
        :type launcher_type: str
        """
        self.init_launcher(launcher_type)

        if self._launcher is None:
            raise SmartSimError("Launcher init failed")

        self.job_manager.set_launcher(self._launcher)
        self.job_manager.start()
=======

        :param launcher_type: the name of the workload manager used by the experiment
        """
        self.init_launcher(launcher_type)
        self.init_job_manager()
>>>>>>> 4cc94318

    def process_manifest(self, manifest_path: str) -> None:
        """Read the manifest for the experiment. Process the
        `RuntimeManifest` by updating the set of tracked jobs
        and registered collectors

        :param manifest_path: full path to the manifest file
        """
        try:
            # it is possible to read the manifest prior to a completed
            # write due to no access locking mechanism. log the issue
            # and continue. it will retry on the next event loop iteration
            manifest = RuntimeManifest.load_manifest(manifest_path)
            if not manifest:
                logger.debug("No manifest file exists")
                return
        except json.JSONDecodeError:
            logger.error(f"Malformed manifest encountered: {manifest_path}")
            return
        except ValueError:
            logger.error("Manifest content error", exc_info=True)
            return

        exp_dir = pathlib.Path(manifest_path).parent.parent.parent
        if self._launcher is None:
            self.set_launcher(manifest.launcher)

        if not self._launcher:
            raise SmartSimError(f"Unable to set launcher from {manifest_path}")

        # filter out previously added items
        runs = [run for run in manifest.runs if run.timestamp not in self._tracked_runs]

        # manifest is stored at <exp_dir>/.smartsim/telemetry/manifest.json
        exp_dir = pathlib.Path(manifest_path).parent.parent.parent

        for run in runs:
            for entity in run.flatten(
                filter_fn=lambda e: e.key not in self._tracked_jobs
            ):
                entity.path = str(exp_dir)

                # track everything coming in (managed and unmanaged)
                self._tracked_jobs[entity.key] = entity

                # register collectors for new entities as needed
                if entity.telemetry_on:
                    self._collector_mgr.register_collectors(entity)

                # persist a `start` event for each new entity in the manifest
                write_event(
                    run.timestamp,
                    entity.task_id,
                    entity.step_id,
                    entity.type,
                    "start",
                    pathlib.Path(entity.status_dir),
                )

                if entity.is_managed:
                    # Tell JobManager the task is unmanaged. This collects
                    # status updates but does not try to start a new copy
                    self.job_manager.add_job(
                        entity.name,
                        entity.step_id,
                        entity,
                        False,
                    )
                    # Tell the launcher it's managed so it doesn't attempt
                    # to look for a PID that may no longer exist
                    self._launcher.step_mapping.add(
                        entity.name, entity.step_id, "", True
                    )
            self._tracked_runs[run.timestamp] = run

    def on_modified(self, event: FileSystemEvent) -> None:
        """Event handler for when a file or directory is modified.

        :param event: event representing file/directory modification.
        """
        super().on_modified(event)
        logger.debug(f"Processing manifest modified @ {event.src_path}")
        self.process_manifest(event.src_path)

    def on_created(self, event: FileSystemEvent) -> None:
        """Event handler for when a file or directory is created.

        :param event: event representing file/directory creation.
        """
        super().on_created(event)
        logger.debug(f"processing manifest created @ {event.src_path}")
        self.process_manifest(event.src_path)

    async def _to_completed(
        self,
        timestamp: int,
        entity: JobEntity,
        step_info: StepInfo,
    ) -> None:
        """Move a monitored entity from the active to completed collection to
        stop monitoring for updates during timesteps.

        :param timestamp: current timestamp for event logging
        :param entity: running SmartSim Job
        :param step_info: `StepInfo` received when requesting a Job status update
        """
        # remember completed entities to ignore them after manifest updates
        inactive_entity = self._tracked_jobs.pop(entity.key)
        if entity.key not in self._completed_jobs:
            self._completed_jobs[entity.key] = inactive_entity

        # remove all the registered collectors for the completed entity
        await self._collector_mgr.remove(entity)

        job = self.job_manager[entity.name]
        self.job_manager.move_to_completed(job)

        status_clause = f"status: {step_info.status}"
        error_clause = f", error: {step_info.error}" if step_info.error else ""

        write_path = pathlib.Path(entity.status_dir)

        # persist a `stop` event for an entity that has completed
        write_event(
            timestamp,
            entity.task_id,
            entity.step_id,
            entity.type,
            "stop",
            write_path,
            detail=f"{status_clause}{error_clause}",
            return_code=map_return_code(step_info),
        )

    async def on_timestep(self, timestamp: int) -> None:
        """Called at polling frequency to request status updates on
        monitored entities

        :param timestamp: current timestamp for event logging
        """
        if not self._launcher:
            return

        await self._collector_mgr.collect()

        # ensure unmanaged jobs move out of tracked jobs list
        u_jobs = [job for job in self._tracked_jobs.values() if not job.is_managed]
        for job in u_jobs:
            job.check_completion_status()
            if job.is_complete:
                completed_entity = self._tracked_jobs.pop(job.key)
                self._completed_jobs[job.key] = completed_entity

        # consider not using name to avoid collisions
        m_jobs = [job for job in self._tracked_jobs.values() if job.is_managed]
        if names := {entity.name: entity for entity in m_jobs}:
            step_updates: t.List[t.Tuple[str, t.Optional[StepInfo]]] = []

            try:
                task_names = list(names.keys())
                updates = self._launcher.get_step_update(task_names)
                step_updates.extend(updates)
                logger.debug(f"Retrieved updates for: {task_names}")
            except Exception:
                logger.warning(f"Telemetry step updates failed for {names.keys()}")

            try:
                for step_name, step_info in step_updates:
                    if step_info and step_info.status in TERMINAL_STATUSES:
                        completed_entity = names[step_name]
                        await self._to_completed(timestamp, completed_entity, step_info)
            except Exception as ex:
                msg = f"An error occurred getting step updates on {names}"
                logger.error(msg, exc_info=ex)

    async def shutdown(self) -> None:
        """Release all resources owned by the `ManifestEventHandler`"""
        logger.debug(f"{type(self).__name__} shutting down...")
        await self._collector_mgr.shutdown()
        logger.debug(f"{type(self).__name__} shutdown complete...")


class TelemetryMonitorArgs:
    """Strongly typed entity to house logic for validating
    configuration passed to the telemetry monitor"""

    def __init__(
        self,
        exp_dir: str,
        frequency: int,
        cooldown: int,
        log_level: int = logging.DEBUG,
    ) -> None:
        """Initialize the instance with inputs and defaults

        :param exp_dir: root path to experiment outputs
        :param frequency: desired frequency of metric & status updates (in seconds)
        :param frequency: cooldown period (in seconds) before automatic shutdown
        :param log_level: log level to apply to python logging
        """
        self.exp_dir: str = exp_dir
        self.frequency: int = frequency  # freq in seconds
        self.cooldown: int = cooldown  # cooldown in seconds
        self.log_level: int = log_level
        self._validate()

    @property
    def min_frequency(self) -> int:
        """The minimum duration (in seconds) for the monitoring loop to wait
        between executions of the monitoring loop. Shorter frequencies may
        not allow the monitoring loop to complete. Adjusting the minimum frequency
        can result in inconsistent or missing outputs due to the telemetry
        monitor cancelling processes that exceed the allotted frequency."""
        return 1

    @property
    def max_frequency(self) -> int:
        """The maximum duration (in seconds) for the monitoring loop to wait
        between executions of the monitoring loop. Longer frequencies potentially
        keep the telemetry monitor alive unnecessarily."""
        return 600

    @property
    def min_cooldown(self) -> int:
        """The minimum allowed cooldown period that can be configured. Ensures
        the cooldown does not cause the telemetry monitor to shutdown prior to
        completing a single pass through the monitoring loop"""
        return min(self.frequency + 1, self.cooldown)

    @property
    def max_cooldown(self) -> int:
        """The maximum allowed cooldown period that can be configured. Ensures the
        telemetry monitor can automatically shutdown if not needed"""
        return self.max_frequency

    @property
    def cooldown_ms(self) -> int:
        """The duration of the time period (in ms) the telemetry monitor will
        wait for new resources to monitor before shutting down"""
        return self.cooldown * 1000

    @property
    def frequency_ms(self) -> int:
        """The desired frequency (in ms) of the telemetry monitor attempts
        to retrieve status updates and metrics"""
        return self.frequency * 1000

    def _check_exp_dir(self) -> None:
        """Validate the existence of the experiment directory"""
        if not pathlib.Path(self.exp_dir).exists():
            raise ValueError(f"Experiment directory cannot be found: {self.exp_dir}")

    def _check_frequency(self) -> None:
        """Validate the frequency input is in the range
        [`min_frequency`, `max_frequency`]"""
        if self.max_frequency >= self.frequency >= self.min_frequency:
            return

        freq_tpl = "Telemetry collection frequency must be in the range [{0}, {1}]"
        raise ValueError(freq_tpl.format(self.min_frequency, self.max_frequency))

    def _check_log_level(self) -> None:
        """Validate the frequency log level input. Uses standard python log levels"""
        if self.log_level not in [
            logging.DEBUG,
            logging.INFO,
            logging.WARNING,
            logging.ERROR,
        ]:
            raise ValueError(f"Invalid log_level supplied: {self.log_level}")

    def _validate(self) -> None:
        """Execute all validation functions"""
        self._check_exp_dir()
        self._check_frequency()
        self._check_log_level()


class TelemetryMonitor:
    """The telemetry monitor is a standalone process managed by SmartSim to perform
    long-term retrieval of experiment status updates and resource usage
    metrics. Note that a non-blocking driver script is likely to complete before
    the SmartSim entities complete. Also, the JobManager performs status updates
    only as long as the driver is running. This telemetry monitor entrypoint is
    started automatically when a SmartSim experiment calls the `start` method
    on resources. The entrypoint runs until it has no resources to monitor."""

    def __init__(self, telemetry_monitor_args: TelemetryMonitorArgs):
        """Initialize the telemetry monitor instance

        :param telemetry_monitor_args: configuration for the telemetry monitor
        """
        self._observer: BaseObserver = Observer()
        """an observer object that triggers the action handler"""
        self._args = telemetry_monitor_args
        """user-supplied arguments configuring telemetry monitor behavior"""
        self._experiment_dir = pathlib.Path(self._args.exp_dir)
        """path to the root directory where experiment outputs are written"""
        self._telemetry_path = self._experiment_dir / CONFIG.telemetry_subdir
        """path to the root directory where telemetry outputs are written"""
        self._manifest_path = self._telemetry_path / MANIFEST_FILENAME
        """path to the runtime manifest file"""
        self._action_handler: t.Optional[ManifestEventHandler] = None
        """an event listener holding action handlers for manifest on-change events"""

    def _can_shutdown(self) -> bool:
        """Determines if the telemetry monitor can perform shutdown. An
        automatic shutdown will occur if there are no active jobs being monitored.
        Managed jobs and databases are considered separately due to the way they
        are stored in the job manager

        :return: return True if capable of automatically shutting down
        """
        managed_jobs = (
            list(self._action_handler.job_manager.jobs.values())
            if self._action_handler
            else []
        )
        unmanaged_jobs = (
            list(self._action_handler.tracked_jobs) if self._action_handler else []
        )
        # get an individual count of databases for logging
        n_dbs: int = len(
            [
                job
                for job in managed_jobs + unmanaged_jobs
                if isinstance(job, JobEntity) and job.is_db
            ]
        )

        # if we have no jobs currently being monitored we can shutdown
        n_jobs = len(managed_jobs) + len(unmanaged_jobs) - n_dbs
        shutdown_ok = n_jobs + n_dbs == 0

        logger.debug(f"{n_jobs} active job(s), {n_dbs} active db(s)")
        return shutdown_ok

    async def monitor(self) -> None:
        """The main monitoring loop. Executes a busy wait and triggers
        telemetry collectors using frequency from constructor arguments.
        Continue monitoring until it satisfies automatic shutdown criteria."""
        elapsed: int = 0
        last_ts: int = get_ts_ms()
        shutdown_in_progress = False

        if self._action_handler is None:
            raise ValueError("The action handler must be initialized to monitor")

        # Event loop runs until the observer shuts down or
        # an automatic shutdown is started.
        while self._observer.is_alive() and not shutdown_in_progress:
            duration_ms = 0
            start_ts = get_ts_ms()
            await self._action_handler.on_timestep(start_ts)

            elapsed += start_ts - last_ts
            last_ts = start_ts

            # check if there are no jobs being monitored
            if self._can_shutdown():
                # cooldown period begins accumulating when no entities are monitored
                if elapsed >= self._args.cooldown_ms:
                    shutdown_in_progress = True
                    logger.info("Cooldown complete. Beginning shutdown")
                    await self._action_handler.shutdown()
                    logger.debug("Beginning file monitor shutdown")
                    self._observer.stop()  # type: ignore
                    logger.debug("Event loop shutdown complete")
                    break
            else:
                # reset cooldown any time jobs are running
                elapsed = 0

            # track time elapsed to execute metric collection
            duration_ms = get_ts_ms() - start_ts
            wait_ms = max(self._args.frequency_ms - duration_ms, 0)

            # delay next loop if collection time didn't exceed loop frequency
            wait_sec = wait_ms / 1000  # convert to seconds for sleep
            if elapsed > 0:
                completion_pct = elapsed / self._args.cooldown_ms * 100
                logger.info(f"Cooldown {completion_pct:.2f}% complete")
            logger.debug(f"Collection in {wait_sec:.2f}s")
            await asyncio.sleep(wait_sec)

        logger.info("Exiting telemetry monitor event loop")

    async def run(self) -> int:
        """Setup the monitoring entities and start the timer-based loop that
        will poll for telemetry data

        :return: return code for the process
        """
        logger.info("Executing telemetry monitor")
        logger.info(f"Polling frequency: {self._args.frequency}s")
        logger.info(f"Experiment directory: {self._experiment_dir}")
        logger.info(f"Telemetry output: {self._telemetry_path}")

        # Convert second-based inputs to milliseconds
        frequency_ms = int(self._args.frequency * 1000)

        # Create event handlers to trigger when target files are changed
        log_handler = LoggingEventHandler(logger)
        self._action_handler = ManifestEventHandler(
            str(MANIFEST_FILENAME),
            timeout_ms=frequency_ms,
            ignore_patterns=["*.out", "*.err"],
        )

        try:
            # The manifest may not exist when the telemetry monitor starts
            if self._manifest_path.exists():
                self._action_handler.process_manifest(str(self._manifest_path))

            # Add a handler to log file-system events
            self._observer.schedule(log_handler, self._telemetry_path)  # type:ignore
            # Add a handler to perform actions on file-system events
            self._observer.schedule(
                self._action_handler, self._telemetry_path
            )  # type:ignore
            self._observer.start()  # type: ignore

            # kick off the 'infinite' monitoring loop
            await self.monitor()
            return os.EX_OK
        except Exception as ex:
            logger.error(ex)
        finally:
            await self._action_handler.shutdown()
            self.cleanup()
            logger.info("Telemetry monitor shutdown complete")

        return os.EX_SOFTWARE

    def cleanup(self) -> None:
        """Perform cleanup for all allocated resources"""
        if self._observer is not None and self._observer.is_alive():
            logger.debug("Cleaning up manifest observer")
            self._observer.stop()  # type: ignore
            self._observer.join()<|MERGE_RESOLUTION|>--- conflicted
+++ resolved
@@ -142,25 +142,11 @@
 
     def set_launcher(self, launcher_type: str) -> None:
         """Set the launcher for the experiment
-<<<<<<< HEAD
-
-        :param launcher_type: name of launcher type, e.g. 'slurm'
-        :type launcher_type: str
-        """
-        self.init_launcher(launcher_type)
-
-        if self._launcher is None:
-            raise SmartSimError("Launcher init failed")
-
-        self.job_manager.set_launcher(self._launcher)
-        self.job_manager.start()
-=======
 
         :param launcher_type: the name of the workload manager used by the experiment
         """
         self.init_launcher(launcher_type)
         self.init_job_manager()
->>>>>>> 4cc94318
 
     def process_manifest(self, manifest_path: str) -> None:
         """Read the manifest for the experiment. Process the
