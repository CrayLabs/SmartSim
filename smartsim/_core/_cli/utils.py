# BSD 2-Clause License
#
# Copyright (c) 2021-2023, Hewlett Packard Enterprise
# All rights reserved.
#
# Redistribution and use in source and binary forms, with or without
# modification, are permitted provided that the following conditions are met:
#
# 1. Redistributions of source code must retain the above copyright notice, this
#    list of conditions and the following disclaimer.
#
# 2. Redistributions in binary form must reproduce the above copyright notice,
#    this list of conditions and the following disclaimer in the documentation
#    and/or other materials provided with the distribution.
#
# THIS SOFTWARE IS PROVIDED BY THE COPYRIGHT HOLDERS AND CONTRIBUTORS "AS IS"
# AND ANY EXPRESS OR IMPLIED WARRANTIES, INCLUDING, BUT NOT LIMITED TO, THE
# IMPLIED WARRANTIES OF MERCHANTABILITY AND FITNESS FOR A PARTICULAR PURPOSE ARE
# DISCLAIMED. IN NO EVENT SHALL THE COPYRIGHT HOLDER OR CONTRIBUTORS BE LIABLE
# FOR ANY DIRECT, INDIRECT, INCIDENTAL, SPECIAL, EXEMPLARY, OR CONSEQUENTIAL
# DAMAGES (INCLUDING, BUT NOT LIMITED TO, PROCUREMENT OF SUBSTITUTE GOODS OR
# SERVICES; LOSS OF USE, DATA, OR PROFITS; OR BUSINESS INTERRUPTION) HOWEVER
# CAUSED AND ON ANY THEORY OF LIABILITY, WHETHER IN CONTRACT, STRICT LIABILITY,
# OR TORT (INCLUDING NEGLIGENCE OR OTHERWISE) ARISING IN ANY WAY OUT OF THE USE
# OF THIS SOFTWARE, EVEN IF ADVISED OF THE POSSIBILITY OF SUCH DAMAGE.

import shutil
import subprocess
import sys
import typing as t
from argparse import ArgumentParser, Namespace
from pathlib import Path

from smartsim._core._install.buildenv import SetupError
from smartsim._core._install.builder import BuildError
from smartsim._core.utils import colorize
from smartsim.log import get_logger

smart_logger_format = "[%(name)s] %(levelname)s %(message)s"
logger = get_logger("Smart", fmt=smart_logger_format)


def get_install_path() -> Path:
    try:
        import smartsim as _
    except (ImportError, ModuleNotFoundError):
        raise SetupError("Could not import SmartSim") from None

    # find the path to the setup script
    package_path = Path(_.__path__[0]).resolve()
    if not package_path.is_dir():
        raise SetupError("Could not find SmartSim installation site")

    return package_path


def color_bool(trigger: bool = True) -> str:
    _color = "green" if trigger else "red"
    return colorize(str(trigger), color=_color)


def pip_install(
    packages: t.List[str], end_point: t.Optional[str] = None, verbose: bool = False
) -> None:
    """Install a pip package to be used in the SmartSim build
    Currently only Torch shared libraries are re-used for the build
    """
    # form pip install command
    cmd = [sys.executable, "-m", "pip", "install"]

    if end_point:
        cmd.extend(("-f", str(end_point)))

    packages.sort()
    pkg_str_list = "\n\t".join(packages)

    if verbose:
        logger.info(f"Attempting to Install Packages:\n\t{pkg_str_list}")
    for package in packages:
        proc = subprocess.Popen(
            cmd + [package], shell=False, stdout=subprocess.PIPE, stderr=subprocess.PIPE
        )
        _, err = proc.communicate()
        returncode = int(proc.returncode)
        if returncode != 0:
            error = (
                f"'{package}' installation failed with exitcode {returncode}\n"
                f"{err.decode('utf-8')}"
            )
            raise BuildError(error)
    if verbose:
        logger.info("Packages Installed Successfully")


def pip_uninstall(packages_to_remove: t.List[str], verbose: bool = False) -> None:
    packages_to_remove.sort()
    pkg_str_list = "\n\t".join(packages_to_remove)
    if verbose:
        logger.info(f"Attempting to Uninstall Packages:\n\t{pkg_str_list}")
    cmd = [sys.executable, "-m", "pip", "uninstall", "-y"]
    for package in packages_to_remove:
        proc = subprocess.Popen(
            cmd + [package], shell=False, stdout=subprocess.PIPE, stderr=subprocess.PIPE
        )
        _, err = proc.communicate()
        retcode = int(proc.returncode)
        if retcode != 0:
            raise BuildError(
                f"'{' '.join(cmd)}' uninstall failed with exitcode {retcode}\n"
                f"{err.decode('utf-8')}"
            )
    if verbose:
<<<<<<< HEAD
        logger.info(f"Packages Uninstalled Successfully")
=======
        logger.info(f"{packages} installed successfully")


def clean(core_path: Path, _all: bool = False) -> int:
    """Remove pre existing installations of ML runtimes

    :param _all: Remove all non-python dependencies
    :type _all: bool, optional
    """

    build_temp = core_path / ".third-party"
    if build_temp.is_dir():
        shutil.rmtree(build_temp, ignore_errors=True)

    lib_path = core_path / "lib"
    if lib_path.is_dir():

        # remove RedisAI
        rai_path = lib_path / "redisai.so"
        if rai_path.is_file():
            rai_path.unlink()
            logger.info("Successfully removed existing RedisAI installation")

        backend_path = lib_path / "backends"
        if backend_path.is_dir():
            shutil.rmtree(backend_path, ignore_errors=True)
            logger.info("Successfully removed ML runtimes")

    bin_path = core_path / "bin"
    if bin_path.is_dir() and _all:
        files_to_remove = ["redis-server", "redis-cli", "keydb-server", "keydb-cli"]
        removed = False
        for _file in files_to_remove:
            file_path = bin_path.joinpath(_file)

            if file_path.is_file():
                removed = True
                file_path.unlink()
        if removed:
            logger.info("Successfully removed SmartSim database installation")

    return 0


def get_db_path() -> t.Optional[Path]:
    bin_path = get_install_path() / "_core" / "bin"
    for option in bin_path.iterdir():
        if option.name in ("redis-cli", "keydb-cli"):
            return option
    return None


_CliHandler = t.Callable[[Namespace], int]
_CliParseConfigurator = t.Callable[[ArgumentParser], None]


class MenuItemConfig:
    def __init__(
        self,
        cmd: str,
        help: str,
        handler: _CliHandler,
        configurator: t.Optional[_CliParseConfigurator] = None,
    ):
        self.command = cmd
        self.help = help
        self.handler = handler
        self.configurator = configurator
>>>>>>> c7eb6d41
<|MERGE_RESOLUTION|>--- conflicted
+++ resolved
@@ -110,10 +110,7 @@
                 f"{err.decode('utf-8')}"
             )
     if verbose:
-<<<<<<< HEAD
         logger.info(f"Packages Uninstalled Successfully")
-=======
-        logger.info(f"{packages} installed successfully")
 
 
 def clean(core_path: Path, _all: bool = False) -> int:
@@ -180,5 +177,4 @@
         self.command = cmd
         self.help = help
         self.handler = handler
-        self.configurator = configurator
->>>>>>> c7eb6d41
+        self.configurator = configurator