# BSD 2-Clause License
#
# Copyright (c) 2021-2023, Hewlett Packard Enterprise
# All rights reserved.
#
# Redistribution and use in source and binary forms, with or without
# modification, are permitted provided that the following conditions are met:
#
# 1. Redistributions of source code must retain the above copyright notice, this
#    list of conditions and the following disclaimer.
#
# 2. Redistributions in binary form must reproduce the above copyright notice,
#    this list of conditions and the following disclaimer in the documentation
#    and/or other materials provided with the distribution.
#
# THIS SOFTWARE IS PROVIDED BY THE COPYRIGHT HOLDERS AND CONTRIBUTORS "AS IS"
# AND ANY EXPRESS OR IMPLIED WARRANTIES, INCLUDING, BUT NOT LIMITED TO, THE
# IMPLIED WARRANTIES OF MERCHANTABILITY AND FITNESS FOR A PARTICULAR PURPOSE ARE
# DISCLAIMED. IN NO EVENT SHALL THE COPYRIGHT HOLDER OR CONTRIBUTORS BE LIABLE
# FOR ANY DIRECT, INDIRECT, INCIDENTAL, SPECIAL, EXEMPLARY, OR CONSEQUENTIAL
# DAMAGES (INCLUDING, BUT NOT LIMITED TO, PROCUREMENT OF SUBSTITUTE GOODS OR
# SERVICES; LOSS OF USE, DATA, OR PROFITS; OR BUSINESS INTERRUPTION) HOWEVER
# CAUSED AND ON ANY THEORY OF LIABILITY, WHETHER IN CONTRACT, STRICT LIABILITY,
# OR TORT (INCLUDING NEGLIGENCE OR OTHERWISE) ARISING IN ANY WAY OUT OF THE USE
# OF THIS SOFTWARE, EVEN IF ADVISED OF THE POSSIBILITY OF SUCH DAMAGE.

import shutil
import importlib
import subprocess
import sys
import typing as t
from argparse import ArgumentParser, Namespace
from pathlib import Path

from smartsim._core._install.buildenv import SetupError
from smartsim._core._install.builder import BuildError
from smartsim._core.utils import colorize
from smartsim.log import get_logger

SMART_LOGGER_FORMAT = "[%(name)s] %(levelname)s %(message)s"
logger = get_logger("Smart", fmt=SMART_LOGGER_FORMAT)


def get_install_path() -> Path:
    module_spec = importlib.util.find_spec("smartsim")

    if module_spec is None:
        raise SetupError("Could not import SmartSim") from None

    # find the path to the setup script
    package_dir = ""
    if module_spec.submodule_search_locations:
        package_dir = module_spec.submodule_search_locations[0]
    package_path = Path(package_dir).resolve()
    if not package_path.is_dir():
        raise SetupError("Could not find SmartSim installation site")

    return package_path


def color_bool(trigger: bool = True) -> str:
    _color = "green" if trigger else "red"
    return colorize(str(trigger), color=_color)


def pip_install(
    packages: t.List[str], end_point: t.Optional[str] = None, verbose: bool = False
) -> None:
    """Install a pip package to be used in the SmartSim build
    Currently only Torch shared libraries are re-used for the build
    """
    # form pip install command
    cmd = [sys.executable, "-m", "pip", "install"]

    if end_point:
        cmd.extend(("-f", str(end_point)))

    packages.sort()
    pkg_str_list = "\n\t".join(packages)

    if verbose:
        logger.info(f"Attempting to Install Packages:\n\t{pkg_str_list}")
    for package in packages:
        proc = subprocess.Popen(
            cmd + [package], shell=False, stdout=subprocess.PIPE, stderr=subprocess.PIPE
        )
        _, err = proc.communicate()
        returncode = int(proc.returncode)
        if returncode != 0:
            error = (
                f"'{package}' installation failed with exitcode {returncode}\n"
                f"{err.decode('utf-8')}"
            )
            raise BuildError(error)
    if verbose:
        logger.info("Packages Installed Successfully")


def pip_uninstall(packages_to_remove: t.List[str], verbose: bool = False) -> None:
    packages_to_remove.sort()
    pkg_str_list = "\n\t".join(packages_to_remove)
    if verbose:
<<<<<<< HEAD
        logger.info(f"Attempting to Uninstall Packages:\n\t{pkg_str_list}")
    cmd = [sys.executable, "-m", "pip", "uninstall", "-y"]
    for package in packages_to_remove:
        proc = subprocess.Popen(
            cmd + [package], shell=False, stdout=subprocess.PIPE, stderr=subprocess.PIPE
        )
        _, err = proc.communicate()
        retcode = int(proc.returncode)
        if retcode != 0:
            raise BuildError(
                f"'{' '.join(cmd)}' uninstall failed with exitcode {retcode}\n"
                f"{err.decode('utf-8')}"
            )
=======
        logger.info(f"Installing packages {packages}...")
    # pylint: disable-next=consider-using-with
    proc = subprocess.Popen(
        cmd_arg, shell=True, stdout=subprocess.PIPE, stderr=subprocess.PIPE
    )
    _, err = proc.communicate()
    returncode = int(proc.returncode)
    if returncode != 0:
        error = f"{packages} installation failed with exitcode {returncode}\n"
        error += err.decode("utf-8")
        raise BuildError(error)
>>>>>>> 211268e6
    if verbose:
        logger.info(f"Packages Uninstalled Successfully")


def clean(core_path: Path, _all: bool = False) -> int:
    """Remove pre existing installations of ML runtimes

    :param _all: Remove all non-python dependencies
    :type _all: bool, optional
    """

    build_temp = core_path / ".third-party"
    if build_temp.is_dir():
        shutil.rmtree(build_temp, ignore_errors=True)

    lib_path = core_path / "lib"
    if lib_path.is_dir():
        # remove RedisAI
        rai_path = lib_path / "redisai.so"
        if rai_path.is_file():
            rai_path.unlink()
            logger.info("Successfully removed existing RedisAI installation")

        backend_path = lib_path / "backends"
        if backend_path.is_dir():
            shutil.rmtree(backend_path, ignore_errors=True)
            logger.info("Successfully removed ML runtimes")

    bin_path = core_path / "bin"
    if bin_path.is_dir() and _all:
        files_to_remove = ["redis-server", "redis-cli", "keydb-server", "keydb-cli"]
        removed = False
        for _file in files_to_remove:
            file_path = bin_path.joinpath(_file)

            if file_path.is_file():
                removed = True
                file_path.unlink()
        if removed:
            logger.info("Successfully removed SmartSim database installation")

    return 0


def get_db_path() -> t.Optional[Path]:
    bin_path = get_install_path() / "_core" / "bin"
    for option in bin_path.iterdir():
        if option.name in ("redis-cli", "keydb-cli"):
            return option
    return None


_CliHandler = t.Callable[[Namespace], int]
_CliParseConfigurator = t.Callable[[ArgumentParser], None]


class MenuItemConfig:
    def __init__(
        self,
        cmd: str,
        description: str,
        handler: _CliHandler,
        configurator: t.Optional[_CliParseConfigurator] = None,
    ):
        self.command = cmd
        self.description = description
        self.handler = handler
        self.configurator = configurator<|MERGE_RESOLUTION|>--- conflicted
+++ resolved
@@ -100,7 +100,6 @@
     packages_to_remove.sort()
     pkg_str_list = "\n\t".join(packages_to_remove)
     if verbose:
-<<<<<<< HEAD
         logger.info(f"Attempting to Uninstall Packages:\n\t{pkg_str_list}")
     cmd = [sys.executable, "-m", "pip", "uninstall", "-y"]
     for package in packages_to_remove:
@@ -114,19 +113,6 @@
                 f"'{' '.join(cmd)}' uninstall failed with exitcode {retcode}\n"
                 f"{err.decode('utf-8')}"
             )
-=======
-        logger.info(f"Installing packages {packages}...")
-    # pylint: disable-next=consider-using-with
-    proc = subprocess.Popen(
-        cmd_arg, shell=True, stdout=subprocess.PIPE, stderr=subprocess.PIPE
-    )
-    _, err = proc.communicate()
-    returncode = int(proc.returncode)
-    if returncode != 0:
-        error = f"{packages} installation failed with exitcode {returncode}\n"
-        error += err.decode("utf-8")
-        raise BuildError(error)
->>>>>>> 211268e6
     if verbose:
         logger.info(f"Packages Uninstalled Successfully")
 
