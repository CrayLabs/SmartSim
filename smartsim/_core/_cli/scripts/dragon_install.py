import os
import pathlib
import re
import shutil
import sys
import typing as t
from urllib.request import Request, urlopen

from github import Github
from github.Auth import Token
from github.GitRelease import GitRelease
from github.GitReleaseAsset import GitReleaseAsset
from github.Repository import Repository

from smartsim._core._cli.utils import pip
<<<<<<< HEAD
from smartsim._core._install.builder import _WebTGZ
=======
from smartsim._core._install.utils import retrieve
>>>>>>> 5c2de473
from smartsim._core.config import CONFIG
from smartsim._core.utils.helpers import check_platform, is_crayex_platform
from smartsim.error.errors import SmartSimCLIActionCancelled
from smartsim.log import get_logger

logger = get_logger(__name__)

DEFAULT_DRAGON_REPO = "DragonHPC/dragon"
DEFAULT_DRAGON_VERSION = "0.9"
DEFAULT_DRAGON_VERSION_TAG = f"v{DEFAULT_DRAGON_VERSION}"
_GH_TOKEN = "SMARTSIM_DRAGON_TOKEN"


class DragonInstallRequest:
    """Encapsulates a request to install the dragon package"""

    def __init__(
        self,
        working_dir: pathlib.Path,
        repo_name: t.Optional[str] = None,
        version: t.Optional[str] = None,
    ) -> None:
        """Initialize an install request.

        :param working_dir: A path to store temporary files used during installation
        :param repo_name: The name of a repository to install from, e.g. DragonHPC/dragon
        :param version: The version to install, e.g. v0.10
        """

        self.working_dir = working_dir
        """A path to store temporary files used during installation"""

        self.repo_name = repo_name or DEFAULT_DRAGON_REPO
        """The name of a repository to install from, e.g. DragonHPC/dragon"""

        self.pkg_version = version or DEFAULT_DRAGON_VERSION
        """The version to install, e.g. 0.10"""

        self._check()

    def _check(self) -> None:
        """Perform validation of this instance

        :raises ValueError: if any value fails validation"""
        if not self.repo_name or len(self.repo_name.split("/")) != 2:
            raise ValueError(
                f"Invalid dragon repository name. Example: `dragonhpc/dragon`"
            )

        # version must match standard dragon tag & filename format `vX.YZ`
        match = re.match(r"^\d\.\d+$", self.pkg_version)
        if not self.pkg_version or not match:
            raise ValueError("Invalid dragon version. Examples: `0.9, 0.91, 0.10`")

        # attempting to retrieve from a non-default repository requires an auth token
        if self.repo_name.lower() != DEFAULT_DRAGON_REPO.lower() and not self.raw_token:
            raise ValueError(
                f"An access token must be available to access {self.repo_name}. "
                f"Set the `{_GH_TOKEN}` env var to pass your access token."
            )

    @property
    def raw_token(self) -> t.Optional[str]:
        """Returns the raw access token from the environment, if available"""
        return os.environ.get(_GH_TOKEN, None)


def get_auth_token(request: DragonInstallRequest) -> t.Optional[Token]:
    """Create a Github.Auth.Token if an access token can be found
    in the environment

    :param request: details of a request for the installation of the dragon package
    :returns: an auth token if one can be built, otherwise `None`"""
    if gh_token := request.raw_token:
        return Token(gh_token)
    return None


def create_dotenv(dragon_root_dir: pathlib.Path, dragon_version: str) -> None:
    """Create a .env file with required environment variables for the Dragon runtime"""
    dragon_root = str(dragon_root_dir)
    dragon_inc_dir = dragon_root + "/include"
    dragon_lib_dir = dragon_root + "/lib"
    dragon_bin_dir = dragon_root + "/bin"

    dragon_vars = {
        "DRAGON_BASE_DIR": dragon_root,
        "DRAGON_ROOT_DIR": dragon_root,
        "DRAGON_INCLUDE_DIR": dragon_inc_dir,
        "DRAGON_LIB_DIR": dragon_lib_dir,
        "DRAGON_VERSION": dragon_version,
        "PATH": dragon_bin_dir,
        "LD_LIBRARY_PATH": dragon_lib_dir,
    }

    lines = [f"{k}={v}\n" for k, v in dragon_vars.items()]

    if not CONFIG.dragon_dotenv.parent.exists():
        CONFIG.dragon_dotenv.parent.mkdir(parents=True)

    with CONFIG.dragon_dotenv.open("w", encoding="utf-8") as dotenv:
        dotenv.writelines(lines)


def python_version() -> str:
    """Return a formatted string used to filter release assets
    for the current python version"""
    return f"py{sys.version_info.major}.{sys.version_info.minor}"


def _platform_filter(asset_name: str) -> bool:
    """Return True if the asset name matches naming standard for current
    platform (Cray or non-Cray). Otherwise, returns False.

    :param asset_name: A value to inspect for keywords indicating a Cray EX asset
    :returns: True if supplied value is correct for current platform"""
    key = "crayex"
    is_cray = key in asset_name.lower()
    if is_crayex_platform():
        return is_cray
    return not is_cray


def _version_filter(asset_name: str) -> bool:
    """Return true if the supplied value contains a python version match

    :param asset_name: A value to inspect for keywords indicating a python version
    :returns: True if supplied value is correct for current python version"""
    return python_version() in asset_name


def _pin_filter(asset_name: str, dragon_version: str) -> bool:
    """Return true if the supplied value contains a dragon version pin match

    :param asset_name: the asset name to inspect for keywords indicating a dragon version
    :param dragon_version: the dragon version to match
    :returns: True if supplied value is correct for current dragon version"""
    return f"dragon-{dragon_version}" in asset_name


def _get_all_releases(dragon_repo: Repository) -> t.Collection[GitRelease]:
    """Retrieve all available releases for the configured dragon repository

    :param dragon_repo: A GitHub repository object for the dragon package
    :returns: A list of GitRelease"""
    all_releases = [release for release in list(dragon_repo.get_releases())]
    return all_releases


def _get_release_assets(request: DragonInstallRequest) -> t.Collection[GitReleaseAsset]:
    """Retrieve a collection of available assets for all releases that satisfy
    the dragon version pin

    :param request: details of a request for the installation of the dragon package
    :returns: A collection of release assets"""
    auth = get_auth_token(request)
    git = Github(auth=auth)
    dragon_repo = git.get_repo(request.repo_name)

    if dragon_repo is None:
        raise SmartSimCLIActionCancelled("Unable to locate dragon repo")

    all_releases = sorted(
        _get_all_releases(dragon_repo), key=lambda r: r.published_at, reverse=True
    )

    # filter the list of releases to include only the target version
    releases = [
        release
        for release in all_releases
        if request.pkg_version in release.title or release.tag_name
    ]

    releases = sorted(releases, key=lambda r: r.published_at, reverse=True)

    if not releases:
        release_titles = ", ".join(release.title for release in all_releases)
        raise SmartSimCLIActionCancelled(
            f"Unable to find a release for dragon version {request.pkg_version}. "
            f"Available releases: {release_titles}"
        )

    assets: t.List[GitReleaseAsset] = []

    # install the latest release of the target version (including pre-release)
    for release in releases:
        # delay in attaching release assets may leave us with an empty list, retry
        # with the next available release
        if assets := list(release.get_assets()):
            logger.debug(f"Found assets for dragon release {release.title}")
            break
        else:
            logger.debug(f"No assets for dragon release {release.title}. Retrying.")

    if not assets:
        raise SmartSimCLIActionCancelled(
            f"Unable to find assets for dragon release {release.title}"
        )

    return assets


def filter_assets(
    request: DragonInstallRequest, assets: t.Collection[GitReleaseAsset]
) -> t.Optional[GitReleaseAsset]:
    """Filter the available release assets so that HSTA agents are used
    when run on a Cray EX platform

    :param request: details of a request for the installation of the dragon package
    :param assets: The collection of dragon release assets to filter
    :returns: An asset meeting platform & version filtering requirements"""
    # Expect cray & non-cray assets that require a filter, e.g.
    # 'dragon-0.8-py3.9.4.1-bafaa887f.tar.gz',
    # 'dragon-0.8-py3.9.4.1-CRAYEX-ac132fe95.tar.gz'
    all_assets = [asset.name for asset in assets]

    assets = list(
        asset
        for asset in assets
        if _version_filter(asset.name) and _pin_filter(asset.name, request.pkg_version)
    )

    if len(assets) == 0:
        available = "\n\t".join(all_assets)
        logger.warning(
            f"Please specify a dragon version (e.g. {DEFAULT_DRAGON_VERSION}) "
            f"of an asset available in the repository:\n\t{available}"
        )
        return None

    asset: t.Optional[GitReleaseAsset] = None

    # Apply platform filter if we have multiple matches for python/dragon version
    if len(assets) > 0:
        asset = next((asset for asset in assets if _platform_filter(asset.name)), None)

    if not asset:
        asset = assets[0]
        logger.warning(f"Platform-specific package not found. Using {asset.name}")

    return asset


def retrieve_asset_info(request: DragonInstallRequest) -> GitReleaseAsset:
    """Find a release asset that meets all necessary filtering criteria

    :param request: details of a request for the installation of the dragon package
    :returns: A GitHub release asset"""
    assets = _get_release_assets(request)
    asset = filter_assets(request, assets)

    platform_result = check_platform()
    if not platform_result.is_cray:
        logger.warning("Installing Dragon without HSTA support")
        for msg in platform_result.failures:
            logger.warning(msg)

    if asset is None:
        raise SmartSimCLIActionCancelled("No dragon runtime asset available to install")

    logger.debug(f"Retrieved asset metadata: {asset}")
    return asset


def retrieve_asset(
    request: DragonInstallRequest, asset: GitReleaseAsset
) -> pathlib.Path:
    """Retrieve the physical file associated to a given GitHub release asset

    :param request: details of a request for the installation of the dragon package
    :param asset: GitHub release asset to retrieve
    :returns: path to the directory containing the extracted release asset
    :raises SmartSimCLIActionCancelled: if the asset cannot be downloaded or extracted
    """
    download_dir = request.working_dir / str(asset.id)

    # if we've previously downloaded the release and still have
    # wheels laying around, use that cached version instead
    cleanup(download_dir)

    download_dir.mkdir(parents=True, exist_ok=True)

    # grab a copy of the complete asset
    asset_path = download_dir / str(asset.name)

<<<<<<< HEAD
    # use the asset URL instead of the browser_download_url to enable
    # using auth for private repositories
    headers: t.Dict[str, str] = {"Accept": "application/octet-stream"}

    if request.raw_token:
        headers["Authorization"] = f"Bearer {request.raw_token}"

    try:
        # a github asset endpoint causes a redirect. the first request
        # receives a pre-signed URL to the asset to pass on to WebTGZ
        dl_request = Request(asset.url, headers=headers)
        response = urlopen(dl_request)
        presigned_url = response.url

        logger.debug(f"Retrieved asset {asset.name} metadata from {asset.url}")
    except Exception:
        logger.exception(f"Unable to download {asset.name} from: {asset.url}")
        presigned_url = asset.url

    # extract the asset
    try:
        archive = _WebTGZ(presigned_url, headers=headers)
        archive.extract(asset_path)
        logger.debug(f"Extracted {asset.name} to {download_dir}")
    except Exception as ex:
        raise SmartSimCLIActionCancelled(
            f"Unable to extract {asset.name} from {download_dir}"
        ) from ex
=======
    retrieve(asset.browser_download_url, working_dir)
>>>>>>> 5c2de473

    return download_dir


def install_package(request: DragonInstallRequest, asset_dir: pathlib.Path) -> int:
    """Install the package found in `asset_dir` into the current python environment

    :param request: details of a request for the installation of the dragon package
    :param asset_dir: path to a decompressed archive contents for a release asset
    :returns: Integer return code, 0 for success, non-zero on failures"""
    found_wheels = list(asset_dir.rglob("*.whl"))
    if not found_wheels:
        logger.error(f"No wheel(s) found for package in {asset_dir}")
        return 1

    create_dotenv(found_wheels[0].parent, request.pkg_version)

    try:
        wheels = list(map(str, found_wheels))
        for wheel_path in wheels:
            logger.info(f"Installing package: {wheel_path}")
            pip("install", wheel_path)
    except Exception:
        logger.error(f"Unable to install from {asset_dir}")
        return 1

    return 0


def cleanup(
    archive_path: t.Optional[pathlib.Path] = None,
) -> None:
    """Delete the downloaded asset and any files extracted during installation

    :param archive_path: path to a downloaded archive for a release asset"""
    if not archive_path:
        return

    if archive_path.exists() and archive_path.is_file():
        archive_path.unlink()
        archive_path = archive_path.parent

    if archive_path.exists() and archive_path.is_dir():
        shutil.rmtree(archive_path, ignore_errors=True)
        logger.debug(f"Deleted temporary files in: {archive_path}")


def install_dragon(request: DragonInstallRequest) -> int:
    """Retrieve a dragon runtime appropriate for the current platform
    and install to the current python environment

    :param request: details of a request for the installation of the dragon package
    :returns: Integer return code, 0 for success, non-zero on failures"""
    if sys.platform == "darwin":
        logger.debug(f"Dragon not supported on platform: {sys.platform}")
        return 1

    asset_dir: t.Optional[pathlib.Path] = None

    try:
        asset_info = retrieve_asset_info(request)
        if asset_info is not None:
            asset_dir = retrieve_asset(request, asset_info)
            return install_package(request, asset_dir)

    except SmartSimCLIActionCancelled as ex:
        logger.warning(*ex.args)
    except Exception as ex:
        logger.error("Unable to install dragon runtime", exc_info=True)

    return 2


def display_post_install_logs() -> None:
    """Display post-installation instructions for the user"""

    examples = {
        "ofi-include": "/opt/cray/include",
        "ofi-build-lib": "/opt/cray/lib64",
        "ofi-runtime-lib": "/opt/cray/lib64",
    }

    config = ":".join(f"{k}={v}" for k, v in examples.items())
    example_msg1 = f"dragon-config -a \\"
    example_msg2 = f'    "{config}"'

    logger.info(
        "************************** Dragon Package Installed *****************************"
    )
    logger.info("To enable Dragon to use HSTA (default: TCP), configure the following:")

    for key in examples:
        logger.info(f"\t{key}")

    logger.info("Example:")
    logger.info(example_msg1)
    logger.info(example_msg2)
    logger.info(
        "*********************************************************************************"
    )


if __name__ == "__main__":
    # path for download and extraction of assets
    extraction_dir = CONFIG.core_path / ".dragon"
    dragon_repo = DEFAULT_DRAGON_REPO
    dragon_version = DEFAULT_DRAGON_VERSION

    request = DragonInstallRequest(
        extraction_dir,
        dragon_repo,
        dragon_version,
    )

    sys.exit(install_dragon(request))<|MERGE_RESOLUTION|>--- conflicted
+++ resolved
@@ -13,11 +13,7 @@
 from github.Repository import Repository
 
 from smartsim._core._cli.utils import pip
-<<<<<<< HEAD
-from smartsim._core._install.builder import _WebTGZ
-=======
 from smartsim._core._install.utils import retrieve
->>>>>>> 5c2de473
 from smartsim._core.config import CONFIG
 from smartsim._core.utils.helpers import check_platform, is_crayex_platform
 from smartsim.error.errors import SmartSimCLIActionCancelled
@@ -297,13 +293,11 @@
     # if we've previously downloaded the release and still have
     # wheels laying around, use that cached version instead
     cleanup(download_dir)
-
     download_dir.mkdir(parents=True, exist_ok=True)
 
     # grab a copy of the complete asset
     asset_path = download_dir / str(asset.name)
 
-<<<<<<< HEAD
     # use the asset URL instead of the browser_download_url to enable
     # using auth for private repositories
     headers: t.Dict[str, str] = {"Accept": "application/octet-stream"}
@@ -313,7 +307,7 @@
 
     try:
         # a github asset endpoint causes a redirect. the first request
-        # receives a pre-signed URL to the asset to pass on to WebTGZ
+        # receives a pre-signed URL to the asset to pass on to retrieve
         dl_request = Request(asset.url, headers=headers)
         response = urlopen(dl_request)
         presigned_url = response.url
@@ -325,16 +319,13 @@
 
     # extract the asset
     try:
-        archive = _WebTGZ(presigned_url, headers=headers)
-        archive.extract(asset_path)
+        retrieve(presigned_url, asset_path)
+
         logger.debug(f"Extracted {asset.name} to {download_dir}")
     except Exception as ex:
         raise SmartSimCLIActionCancelled(
             f"Unable to extract {asset.name} from {download_dir}"
         ) from ex
-=======
-    retrieve(asset.browser_download_url, working_dir)
->>>>>>> 5c2de473
 
     return download_dir
 
