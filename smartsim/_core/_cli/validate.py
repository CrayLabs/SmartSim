--- conflicted
+++ resolved
@@ -86,12 +86,8 @@
     simple experiment
     """
     backends = installed_redisai_backends()
-<<<<<<< HEAD
-    device: _TCapitalDeviceStr = args.device.upper()
     temp_dir = ""
-=======
-    device: Device = Device(args.device)
->>>>>>> fa0da2ca
+    device = Device(args.device)
     try:
         with contextlib.ExitStack() as ctx:
             temp_dir = ctx.enter_context(_VerificationTempDir(dir=os.getcwd()))
