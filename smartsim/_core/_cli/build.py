--- conflicted
+++ resolved
@@ -83,17 +83,16 @@
             help="Path to custom libtensorflow directory (ONLY USED IF NEEDED)",
         )
         parser.add_argument(
-<<<<<<< HEAD
             "--only_python_packages",
             action="store_true",
             default=False,
-            help="If true, only install the python packages (i.e. skip backend builds)",
-=======
+            help="If true, only install the python packages (i.e. skip backend builds)"
+        )
+        parser.add_argument(
             "--keydb",
             action="store_true",
             default=False,
             help="Build KeyDB instead of Redis",
->>>>>>> 22e0cc40
         )
         args = parser.parse_args(sys.argv[2:])
         self.verbose = args.v
@@ -109,7 +108,6 @@
             logger.info("Checking requested versions...")
             self.versions = Versioner()
 
-<<<<<<< HEAD
             if args.only_python_packages:
                 logger.info("Only installing Python packages...skipping build")
                 self.build_env = BuildEnv(checks=False)
@@ -123,34 +121,29 @@
                     logger.info("Build Environment:")
                     env = self.build_env.as_dict()
                     print(tabulate(env, headers=env.keys(), tablefmt="github"), "\n")
-=======
-            if self.keydb:
-                self.versions.REDIS = Version_("6.2.0")
-                self.versions.REDIS_URL = "https://github.com/EQ-Alpha/KeyDB"
-                self.versions.REDIS_BRANCH = "v6.2.0"
-                CONFIG.conf_path = Path(CONFIG.core_path, "config", "keydb.conf")
-                if not CONFIG.conf_path.resolve().is_file():
-                    raise SSConfigError(
-                        "Database configuration file at REDIS_CONF could not be found"
-                    )
-
-            if self.verbose:
-                db_name = "KEYDB" if self.keydb else "REDIS"
-                logger.info("Version Information:")
-                vers = self.versions.as_dict(db_name=db_name)
-                print(tabulate(vers, headers=vers.keys(), tablefmt="github"), "\n")
-
-            # REDIS/KeyDB
-            self.build_database()
->>>>>>> 22e0cc40
+                if self.keydb:
+                    self.versions.REDIS = Version_("6.2.0")
+                    self.versions.REDIS_URL = "https://github.com/EQ-Alpha/KeyDB"
+                    self.versions.REDIS_BRANCH = "v6.2.0"
+                    CONFIG.conf_path = Path(CONFIG.core_path, "config", "keydb.conf")
+                    if not CONFIG.conf_path.resolve().is_file():
+                        raise SSConfigError(
+                            "Database configuration file at REDIS_CONF could not be found"
+                        )
+
+                if self.verbose:
+                    db_name = "KEYDB" if self.keydb else "REDIS"
+                    logger.info("Version Information:")
+                    vers = self.versions.as_dict(db_name=db_name)
+                    print(tabulate(vers, headers=vers.keys(), tablefmt="github"), "\n")
+
+                # REDIS/KeyDB
+                self.build_database()
 
                 if self.verbose:
                     logger.info("Version Information:")
                     vers = self.versions.as_dict()
                     print(tabulate(vers, headers=vers.keys(), tablefmt="github"), "\n")
-
-                # REDIS
-                self.build_redis()
 
                 # REDISAI
                 self.build_redis_ai(
