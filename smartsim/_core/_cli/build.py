# BSD 2-Clause License
#
# Copyright (c) 2021-2023, Hewlett Packard Enterprise
# All rights reserved.
#
# Redistribution and use in source and binary forms, with or without
# modification, are permitted provided that the following conditions are met:
#
# 1. Redistributions of source code must retain the above copyright notice, this
#    list of conditions and the following disclaimer.
#
# 2. Redistributions in binary form must reproduce the above copyright notice,
#    this list of conditions and the following disclaimer in the documentation
#    and/or other materials provided with the distribution.
#
# THIS SOFTWARE IS PROVIDED BY THE COPYRIGHT HOLDERS AND CONTRIBUTORS "AS IS"
# AND ANY EXPRESS OR IMPLIED WARRANTIES, INCLUDING, BUT NOT LIMITED TO, THE
# IMPLIED WARRANTIES OF MERCHANTABILITY AND FITNESS FOR A PARTICULAR PURPOSE ARE
# DISCLAIMED. IN NO EVENT SHALL THE COPYRIGHT HOLDER OR CONTRIBUTORS BE LIABLE
# FOR ANY DIRECT, INDIRECT, INCIDENTAL, SPECIAL, EXEMPLARY, OR CONSEQUENTIAL
# DAMAGES (INCLUDING, BUT NOT LIMITED TO, PROCUREMENT OF SUBSTITUTE GOODS OR
# SERVICES; LOSS OF USE, DATA, OR PROFITS; OR BUSINESS INTERRUPTION) HOWEVER
# CAUSED AND ON ANY THEORY OF LIABILITY, WHETHER IN CONTRACT, STRICT LIABILITY,
# OR TORT (INCLUDING NEGLIGENCE OR OTHERWISE) ARISING IN ANY WAY OUT OF THE USE
# OF THIS SOFTWARE, EVEN IF ADVISED OF THE POSSIBILITY OF SUCH DAMAGE.

import argparse
import os
import sys
import typing as t
from pathlib import Path

<<<<<<< HEAD
from tabulate import tabulate

from smartsim._core._cli.utils import color_bool, pip_install, pip_uninstall
from smartsim._core._install import builder
from smartsim._core._install.buildenv import (
    BuildEnv,
    DbEngine,
    SetupError,
    Version_,
    VersionConflictError,
    Versioner,
)
=======
import pkg_resources
from tabulate import tabulate

from smartsim._core._cli.utils import (color_bool, pip_install,
                                       smart_logger_format)
from smartsim._core._install import builder
from smartsim._core._install.buildenv import (BuildEnv, DbEngine, SetupError,
                                              Version_, Versioner)
>>>>>>> c7eb6d41
from smartsim._core._install.builder import BuildError
from smartsim._core.config import CONFIG
from smartsim._core.utils.helpers import installed_redisai_backends
from smartsim.error import SSConfigError
from smartsim.log import get_logger

logger = get_logger("Smart", fmt=smart_logger_format)

# NOTE: all smartsim modules need full paths as the smart cli
#       may be installed into a different directory.


<<<<<<< HEAD
_TDeviceStr = t.Literal["cpu", "gpu"]
_TPinningStr = t.Literal["==", "!=", ">=", ">", "<=", "<", "~="]


class Build:
    def __init__(self) -> None:
        parser = argparse.ArgumentParser()
        parser.add_argument(
            "-v",
            action="store_true",
            default=False,
            help="Enable verbose build process",
        )
        parser.add_argument(
            "--device",
            type=str.lower,
            default="cpu",
            choices=["cpu", "gpu"],
            help="Device to build ML runtimes for (cpu || gpu)",
=======
def _install_torch_from_pip(
    versions: Versioner, device: str = "cpu", verbose: bool = False
) -> None:

    packages = []
    end_point = None

    if sys.platform == "darwin":
        if device == "gpu":
            logger.warning("GPU support is not available on Mac OS X")
        # The following is deliberately left blank as there is no
        # alternative package available on Mac OS X
        device_suffix = ""
        end_point = None

    # if we are on linux cpu, either CUDA or CPU must be installed
    elif sys.platform == "linux":
        end_point = "https://download.pytorch.org/whl/torch_stable.html"
        if device in ["gpu", "cuda"]:
            device_suffix = versions.TORCH_CUDA_SUFFIX
        elif device == "cpu":
            device_suffix = versions.TORCH_CPU_SUFFIX

    packages.append(f"torch=={versions.TORCH}{device_suffix}")
    packages.append(f"torchvision=={versions.TORCHVISION}{device_suffix}")

    pip_install(packages, end_point=end_point, verbose=verbose)


def check_onnx_install(build_env: BuildEnv, versions: Versioner) -> None:
    """Check Python environment for ONNX installation"""
    if not versions.ONNX:
        py_version = sys.version_info
        msg = (
            "An onnx wheel is not available for "
            f"Python {py_version.major}.{py_version.minor}. "
            "Instead consider using Python 3.8 or 3.9 with Onnx "
>>>>>>> c7eb6d41
        )
        if sys.platform == "linux":
            msg += "1.2.5 or "
        msg += "1.2.7."
        raise SetupError(msg)
    try:
        if not build_env.check_installed("onnx", versions.ONNX):
            msg = (
                f"ONNX {versions.ONNX} not installed in python environment. "
                f"Consider installing onnx=={versions.ONNX} with pip"
            )
            logger.warning(msg)
        else:
            logger.info(f"ONNX {versions.ONNX} installed in Python environment")
    except SetupError as e:
        logger.warning(str(e))


def check_tf_install(build_env: BuildEnv, versions: Versioner) -> None:
    """Check Python environment for TensorFlow installation"""

    try:
        if not build_env.check_installed("tensorflow", versions.TENSORFLOW):
            msg = (
                f"TensorFlow {versions.TENSORFLOW} not installed in Python environment. "
                f"Consider installing tensorflow=={versions.TENSORFLOW} with pip"
            )
            logger.warning(msg)
        else:
            logger.info(
                f"TensorFlow {versions.TENSORFLOW} installed in Python environment"
            )
    except SetupError as e:
        logger.warning(str(e))


def check_backends_install() -> bool:
    """Checks if backends have already been installed.
    Logs details on how to proceed forward
    if the RAI_PATH environment variable is set or if
    backends have already been installed.
    """
    rai_path = os.environ.get("RAI_PATH", "")
    installed = installed_redisai_backends()
    msg = ""

    if rai_path and installed:
        msg = (
            f"There is no need to build. backends are already built and "
            f"specified in the environment at 'RAI_PATH': {CONFIG.redisai}"
        )
    elif rai_path and not installed:
        msg = (
            "Before running 'smart build', unset your RAI_PATH environment "
            "variable with 'unset RAI_PATH'."
        )
    elif not rai_path and installed:
        msg = (
            "If you wish to re-run `smart build`, you must first run `smart clean`."
            " The following backend(s) must be removed: " + ", ".join(installed)
        )

    if msg:
        logger.error(msg)

    return not bool(msg)


def build_database(
    build_env: BuildEnv, versions: Versioner, keydb: bool, verbose: bool
) -> None:
    # check database installation
    database_name = "KeyDB" if keydb else "Redis"
    database_builder = builder.DatabaseBuilder(
        build_env(), build_env.MALLOC, build_env.JOBS, verbose
    )
    if not database_builder.is_built:
        logger.info(
            f"Building {database_name} version {versions.REDIS} from {versions.REDIS_URL}"
        )
<<<<<<< HEAD
        parser.add_argument(
            "--only_python_packages",
            action="store_true",
            default=False,
            help="If true, only validate the python packages (i.e. skip backend builds)",
        )
        parser.add_argument(
            "--modify_python_env",
            action="store_true",
            default=False,
            help=(
                "If true, `smart` will use `pip` to attempt to modify the current "
                "python environment to satisfy the package dependencies of SmartSim "
                "and RedisAI"
            ),
=======
        database_builder.build_from_git(versions.REDIS_URL, versions.REDIS_BRANCH)
        database_builder.cleanup()
    logger.info(f"{database_name} build complete!")


def build_redis_ai(
    build_env: BuildEnv,
    versions: Versioner,
    device: str,
    torch: bool = True,
    tf: bool = True,
    onnx: bool = False,
    torch_dir: t.Union[str, Path, None] = None,
    libtf_dir: t.Union[str, Path, None] = None,
    verbose: bool = False,
) -> None:

    # make sure user isn't trying to do something silly on MacOS
    if build_env.PLATFORM == "darwin" and device == "gpu":
        raise BuildError("SmartSim does not support GPU on MacOS")

    # decide which runtimes to build
    print("\nML Backends Requested")
    backends_table = [
        ["PyTorch", versions.TORCH, color_bool(torch)],
        ["TensorFlow", versions.TENSORFLOW, color_bool(tf)],
        ["ONNX", versions.ONNX or "Unavailable", color_bool(onnx)],
    ]
    print(tabulate(backends_table, tablefmt="fancy_outline"), end="\n\n")
    print(f"Building for GPU support: {color_bool(device == 'gpu')}\n")

    if not check_backends_install():
        sys.exit(1)

    # Check for onnx and tf in user python environemnt and prompt user
    # to download them if they are not installed. this should not break
    # the build however, as we use onnx and tf directly from RAI instead
    # of pip like we do PyTorch.
    if onnx:
        check_onnx_install(build_env, versions)
    if tf:
        check_tf_install(build_env, versions)

    # TORCH
    if torch:
        if torch_dir:
            torch_dir = Path(torch_dir).resolve()
            if not torch_dir.is_dir():
                # we will always be able to find a torch version downloaded by
                # pip so if we can't find it we know the user suggested a torch
                # installation path that doesn't exist
                logger.error("Could not find requested user Torch installation")
                sys.exit(1)
        else:
            # install pytorch wheel, and get the path to the cmake dir
            # we will use in the RAI build
            install_torch(build_env, versions, device=device)
            torch_dir = build_env.torch_cmake_path

    if tf and libtf_dir:
        libtf_dir = Path(libtf_dir).resolve()

    build_env_dict = build_env()

    rai_builder = builder.RedisAIBuilder(
        build_env=build_env_dict,
        torch_dir=str(torch_dir) if torch_dir else "",
        libtf_dir=str(libtf_dir) if libtf_dir else "",
        build_torch=torch,
        build_tf=tf,
        build_onnx=onnx,
        jobs=build_env.JOBS,
        verbose=verbose,
    )

    if rai_builder.is_built:
        logger.info("RedisAI installed. Run `smart clean` to remove.")
    else:
        # get the build environment, update with CUDNN env vars
        # if present and building for GPU, otherwise warn the user
        if device == "gpu":
            gpu_env = build_env.get_cudnn_env()
            cudnn_env_vars = [
                "CUDNN_LIBRARY",
                "CUDNN_INCLUDE_DIR",
                "CUDNN_INCLUDE_PATH",
                "CUDNN_LIBRARY_PATH",
            ]
            if not gpu_env:
                logger.warning(
                    "CUDNN environment variables not found.\n"
                    f"Looked for {cudnn_env_vars}"
                )
            else:
                build_env_dict.update(gpu_env)
        # update RAI build env with cudnn env vars
        rai_builder.env = build_env_dict

        logger.info(
            f"Building RedisAI version {versions.REDISAI}"
            f" from {versions.REDISAI_URL}"
>>>>>>> c7eb6d41
        )

        # NOTE: have the option to add other builds here in the future
        # like "from_tarball"
        rai_builder.build_from_git(
            versions.REDISAI_URL, versions.REDISAI_BRANCH, device
        )
<<<<<<< HEAD
        args = parser.parse_args(sys.argv[2:])

        self.verbose = args.v
        self.verbose_info: t.Callable[[str], t.Any] = lambda s: ...
        if self.verbose:
            self.verbose_info = logger.info

        self.keydb = args.keydb
        self.modify_py_env = args.modify_python_env

        # torch and tf build by default
        pt = not args.no_pt
        tf = not args.no_tf
        onnx = args.onnx

        logger.info("Running SmartSim build process...")
        try:
            logger.info("Checking requested versions...")
            self.versions = Versioner()

            if args.only_python_packages:
                logger.info("Only installing Python packages...skipping build")
                self.build_env = BuildEnv(checks=False)
                if onnx:
                    self.install_py_onnx_version(handle_conflict=self.modify_py_env)
                if tf:
                    self.install_py_tf_version(handle_conflict=self.modify_py_env)
                if pt:
                    self.install_py_torch_version(
                        device=args.device, handle_conflict=self.modify_py_env
                    )
            else:
                logger.info("Checking for build tools...")
                self.build_env = BuildEnv()

                if self.verbose:
                    logger.info("Build Environment:")
                    env = self.build_env.as_dict()
                    env_vars = list(env.keys())
                    print(tabulate(env, headers=env_vars, tablefmt="github"), "\n")

                if self.keydb:
                    self.versions.REDIS = Version_("6.2.0")
                    self.versions.REDIS_URL = "https://github.com/EQ-Alpha/KeyDB"
                    self.versions.REDIS_BRANCH = "v6.2.0"
                    CONFIG.conf_path = Path(CONFIG.core_path, "config", "keydb.conf")
                    if not CONFIG.conf_path.resolve().is_file():
                        raise SSConfigError(
                            "Database configuration file at REDIS_CONF could not be found"
                        )

                if self.verbose:
                    db_name: DbEngine = "KEYDB" if self.keydb else "REDIS"
                    logger.info("Version Information:")
                    vers = self.versions.as_dict(db_name=db_name)
                    version_names = list(vers.keys())
                    print(
                        tabulate(vers, headers=version_names, tablefmt="github"), "\n"
                    )

                # REDIS/KeyDB
                self.build_database()

                # REDISAI
                self.build_redis_ai(
                    args.device,
                    pt,
                    tf,
                    onnx,
                    args.torch_dir,
                    args.libtensorflow_dir,
=======
        logger.info("ML Backends and RedisAI build complete!")


def infer_torch_device() -> str:
    backend_torch_path = f"{CONFIG.lib_path}/backends/redisai_torch"
    device = "cpu"
    if Path(f"{backend_torch_path}/lib/libtorch_cuda.so").is_file():
        device = "gpu"
    return device


def install_torch(
    build_env: BuildEnv, versions: Versioner, device: str = "cpu", verbose: bool = False
) -> None:
    """Torch shared libraries installed by pip are used in the build
    for SmartSim backends so we download them here.
    """

    if not build_env.check_installed("torch", versions.TORCH):
        inferred_device = infer_torch_device()
        if (inferred_device == "gpu") and (device == "cpu"):
            logger.warning("CPU requested, but GPU backend is available")
        _install_torch_from_pip(versions, device, verbose)
    # if torch already installed, check the versions to make sure correct
    # torch version is downloaded for that particular device
    else:
        installed = Version_(pkg_resources.get_distribution("torch").version)
        if device == "gpu":
            # if torch version is x.x.x+cpu
            if "cpu" in installed.patch:
                msg = (
                    "Torch CPU is currently installed but torch GPU requested. "
                    "Uninstall all torch packages and run the `smart build` command "
                    "again to obtain Torch GPU libraries"
>>>>>>> c7eb6d41
                )
                logger.warning(msg)

        elif device == "cpu":
            # if torch version if x.x.x then we need to install the cpu version
            if "cpu" not in installed.patch and not build_env.is_macos():
                msg = (
                    "Torch GPU installed in python environment but requested Torch CPU."
                    " Run `pip uninstall torch torchvision` and run `smart build` again"
                )
<<<<<<< HEAD
        except (SetupError, BuildError) as e:
            logger.error(str(e))
            sys.exit(1)
=======
                logger.error(msg)  # error because this is usually fatal
        logger.info(f"Torch {versions.TORCH} installed in Python environment")

>>>>>>> c7eb6d41

def execute(args: argparse.Namespace) -> int:
    verbose = args.v
    keydb = args.keydb
    device = str(args.device)

<<<<<<< HEAD
    def build_database(self) -> None:
        # check database installation
        database_name = "KeyDB" if self.keydb else "Redis"
        database_builder = builder.DatabaseBuilder(
            self.build_env(), self.build_env.MALLOC, self.build_env.JOBS, self.verbose
        )
        if not database_builder.is_built:
            logger.info(
                f"Building {database_name} version {self.versions.REDIS} from {self.versions.REDIS_URL}"
            )
            database_builder.build_from_git(
                self.versions.REDIS_URL, self.versions.REDIS_BRANCH
            )
            database_builder.cleanup()
        logger.info(f"{database_name} build complete!")

    def build_redis_ai(
        self,
        device: _TDeviceStr,
        torch: bool = True,
        tf: bool = True,
        onnx: bool = False,
        torch_dir: t.Union[str, Path, None] = None,
        libtf_dir: t.Union[str, Path, None] = None,
    ) -> None:
        # make sure user isn't trying to do something silly on MacOS
        if self.build_env.PLATFORM == "darwin" and device == "gpu":
            raise BuildError("SmartSim does not support GPU on MacOS")

        # decide which runtimes to build
        print("\nML Backends Requested")
        backends_table = [
            ["PyTorch", self.versions.TORCH, color_bool(torch)],
            ["TensorFlow", self.versions.TENSORFLOW, color_bool(tf)],
            ["ONNX", self.versions.ONNX or "Unavailable", color_bool(onnx)],
        ]
        print(tabulate(backends_table, tablefmt="fancy_outline"), end="\n\n")
        print(f"Building for GPU support: {color_bool(device == 'gpu')}\n")

        self.check_backends_install()

        # Check for onnx and tf in user python environemnt or download
        # them if requested. If they are not present and the user did not request
        # they be downloaded, we still should not break the build, as we use
        # onnx and tf directly from RAI instead of pip like we do PyTorch.
        if onnx:
            self.install_py_onnx_version(handle_conflict=self.modify_py_env)
        if tf:
            self.install_py_tf_version(handle_conflict=self.modify_py_env)

        # TORCH
        if torch:
            if torch_dir:
                torch_dir = Path(torch_dir).resolve()
                if not torch_dir.is_dir():
                    # we will always be able to find a torch version downloaded by
                    # pip so if we can't find it we know the user suggested a torch
                    # installation path that doesn't exist
                    raise SetupError("Could not find requested user Torch installation")
            else:
                # install pytorch wheel, and get the path to the cmake dir
                # we will use in the RAI build
                self.install_py_torch_version(
                    device=device, handle_conflict=self.modify_py_env
                )
                torch_dir = self.build_env.torch_cmake_path

        if tf:
            if libtf_dir:
                libtf_dir = Path(libtf_dir).resolve()

        rai_builder = builder.RedisAIBuilder(
            build_env=self.build_env(),
            torch_dir=str(torch_dir) if torch_dir else "",
            libtf_dir=str(libtf_dir) if libtf_dir else "",
            build_torch=torch,
            build_tf=tf,
            build_onnx=onnx,
            jobs=self.build_env.JOBS,
            verbose=self.verbose,
        )
=======
    # torch and tf build by default
    pt = not args.no_pt
    tf = not args.no_tf
    onnx = args.onnx
>>>>>>> c7eb6d41

    do_checks = not args.only_python_packages
    build_env = BuildEnv(checks=do_checks)
    logger.info("Running SmartSim build process...")

    try:
        logger.info("Checking requested versions...")
        versions = Versioner()

<<<<<<< HEAD
            # NOTE: have the option to add other builds here in the future
            # like "from_tarball"
            rai_builder.build_from_git(
                self.versions.REDISAI_URL, self.versions.REDISAI_BRANCH, device
            )
            logger.info("ML Backends and RedisAI build complete!")

    def infer_torch_device(self) -> str:
        backend_torch_path = f"{CONFIG.lib_path}/backends/redisai_torch"
        device = "cpu"
        if Path(f"{backend_torch_path}/lib/libtorch_cuda.so").is_file():
            device = "gpu"
        return device

    def install_py_torch_version(
        self, device: _TDeviceStr = "cpu", handle_conflict: bool = False
    ) -> None:
        """Torch shared libraries installed by pip are used in the build
        for SmartSim backends so we download them here.
        """
        logger.info(f"Searching for a compatible TORCH install...")
        if self.build_env.is_macos():
            end_point = None
            device_suffix = ""
        else:  # linux
            end_point = "https://download.pytorch.org/whl/torch_stable.html"
            if device == "cpu":
                device_suffix = self.versions.TORCH_CPU_SUFFIX
            elif device == "gpu":
                device_suffix = self.versions.TORCH_CUDA_SUFFIX
            else:
                raise BuildError("Unrecognized device requested")

        torch_packages = {
            "torch": f"{self.versions.TORCH}{device_suffix}",
            "torchvision": f"{self.versions.TORCHVISION}{device_suffix}",
        }

        self._check_py_package_version(
            torch_packages,
            end_point=end_point,
            validate_installed_version=self.__create_torch_version_validator(
                with_suffix=device_suffix
            ),
            install_on_absent=True,
            install_on_conflict=handle_conflict,
        )

    def __create_torch_version_validator(
        self, with_suffix: str
    ) -> t.Callable[[str, t.Optional[str]], bool]:
        def check_torch_version(package: str, version: t.Optional[str]) -> bool:
            if not self.build_env.check_installed(package, version):
                return False
            # Default check only looks at major/minor version numbers,
            # Torch requires we look at the patch as well
            installed = self.build_env.get_package_version(package)
            if with_suffix and with_suffix not in installed.patch:
                # Torch requires that we compare to the patch
                raise VersionConflictError(
                    package,
                    installed,
                    version or f"X.X.X{with_suffix}",
                    msg=(
                        f"{package}=={installed} does not satisfy device "
                        f"suffix requirement: {with_suffix}"
                    ),
                )
            return True

        return check_torch_version

    def install_py_onnx_version(self, handle_conflict: bool = False) -> None:
        """Check Python environment for a compatible ONNX installation"""
        logger.info("Searching for a compatible ONNX install...")
        if not self.versions.ONNX:
            py_version = sys.version_info
            msg = (
                "An onnx wheel is not available for "
                f"Python {py_version.major}.{py_version.minor}. "
                "Instead consider using Python 3.8 or 3.9 with RedisAI "
            )
            if sys.platform == "linux":
                msg += "1.2.5 or "
            msg += "1.2.7."
            raise SetupError(msg)
        self._check_py_package_version(
            {
                "onnx": f"{self.versions.ONNX}",
                "skl2onnx": f"{self.versions.REDISAI.skl2onnx}",
                "onnxmltools": f"{self.versions.REDISAI.onnxmltools}",
                "scikit-learn": f"{self.versions.REDISAI.__getattr__('scikit-learn')}",
            },
            install_on_absent=handle_conflict,
            install_on_conflict=handle_conflict,
        )

    def install_py_tf_version(self, handle_conflict: bool = False) -> None:
        """Check Python environment for a compatible TensorFlow installation"""
        logger.info(f"Searching for a compatible TF install...")
        self._check_py_package_version(
            {"tensorflow": self.versions.TENSORFLOW},
            install_on_absent=handle_conflict,
            install_on_conflict=handle_conflict,
        )

    def _check_py_package_version(
        self,
        packages: t.Mapping[str, t.Optional[str]],
        package_pinning: _TPinningStr = "==",
        end_point: t.Optional[str] = None,
        validate_installed_version: t.Optional[
            t.Callable[[str, t.Optional[str]], bool]
        ] = None,
        install_on_absent: bool = False,
        install_on_conflict: bool = False,
    ) -> None:
        # TODO: Do not like how the defualt validation function will always look for
        #       a `==` pinning. Maybe turn `BuildEnv.check_installed` into a factory
        #       that takes a pinning and an appropiate validation fn?
        validate_installed_version = (
            validate_installed_version or self.build_env.check_installed
        )
        missing, conflicts, to_install, to_uninstall = self._assess_python_env(
            packages,
            package_pinning,
            validate_installed_version,
            install_on_absent,
            install_on_conflict,
        )

        if missing or conflicts:
            indent = "\n\t"
            fmt_list: t.Callable = (
                lambda n, l: f"{n}:{indent}{indent.join(l)}" if l else ""
            )
            missing_str = fmt_list("Missing", missing)
            conflict_str = fmt_list("Conflicting", conflicts)
            sep = "\n" if missing_str and conflict_str else ""
            logger.warning(
                "Python Env Status Warning!\n"
                "Requested Packages are Missing or Conflicting:\n\n"
                f"{missing_str}{sep}{conflict_str}"
                "\n\nConsider installing packages at the requested versions via "
                "`pip` or re-running `smart build` with `--modify_python_env`"
            )
        if to_uninstall:
            pip_uninstall(to_uninstall, verbose=self.verbose)
        if to_install:
            pip_install(to_install, end_point=end_point, verbose=self.verbose)

    def _assess_python_env(
        self,
        packages: t.Mapping[str, t.Optional[str]],
        package_pinning: _TPinningStr,
        validate_installed_version: t.Callable[[str, t.Optional[str]], bool],
        install_on_absent: bool,
        install_on_conflict: bool,
    ) -> t.Tuple[t.List[str], t.List[str], t.List[str], t.List[str]]:
        missing: t.List[str] = []
        conflicts: t.List[str] = []
        to_uninstall: t.List[str] = []
        to_install: t.List[str] = []

        for name, version in packages.items():
            spec = f"{name}{package_pinning}{version}" if version else name
            try:
                if validate_installed_version(name, version):
                    # Installed at the correct version, nothing to do here
                    self.verbose_info(f"{spec} already installed in environment")
                else:
                    # Not installed! Install preferred version or warn user
                    if install_on_absent:
                        self.verbose_info(
                            f"Package not found: Queueing `{spec}` for install"
                        )
                        to_install.append(spec)
                    else:
                        missing.append(spec)
            except VersionConflictError as e:
                # Incompatible version found
                if install_on_conflict:
                    self.verbose_info(f"{e}: Queueing `{name}` for reinstall")
                    to_uninstall.append(name)
                    to_install.append(spec)
                else:
                    conflicts.append(spec)

        return missing, conflicts, to_install, to_uninstall

    def check_backends_install(self) -> None:
        """Checks if backends have already been installed.
        Logs details on how to proceed forward
        if the RAI_PATH environment variable is set or if
        backends have already been installed.
        """
        if os.environ.get("RAI_PATH"):
            if installed_redisai_backends():
                logger.error(
                    f"There is no need to build. Backends are already built and specified in the environment at 'RAI_PATH': {CONFIG.redisai}"
                )
            else:
                logger.error(
                    f"Before running 'smart build', unset your RAI_PATH environment variable with 'unset RAI_PATH'."
                )
            sys.exit(1)
        else:
            if installed_redisai_backends():
                logger.error(
                    "If you wish to re-run `smart build`, you must first run `smart clean`."
                )
                sys.exit(1)
=======
        if args.only_python_packages:
            logger.info("Only installing Python packages...skipping build")
            if pt:
                install_torch(build_env, versions, device=device, verbose=verbose)
        else:
            logger.info("Checking for build tools...")

            if verbose:
                logger.info("Build Environment:")
                env = build_env.as_dict()
                env_vars = list(env.keys())
                print(tabulate(env, headers=env_vars, tablefmt="github"), "\n")

            if keydb:
                versions.REDIS = Version_("6.2.0")
                versions.REDIS_URL = "https://github.com/EQ-Alpha/KeyDB"
                versions.REDIS_BRANCH = "v6.2.0"
                CONFIG.conf_path = Path(CONFIG.core_path, "config", "keydb.conf")
                if not CONFIG.conf_path.resolve().is_file():
                    raise SSConfigError(
                        "Database configuration file at REDIS_CONF could not be found"
                    )

            if verbose:
                db_name: DbEngine = "KEYDB" if keydb else "REDIS"
                logger.info("Version Information:")
                vers = versions.as_dict(db_name=db_name)
                version_names = list(vers.keys())
                print(tabulate(vers, headers=version_names, tablefmt="github"), "\n")

            # REDIS/KeyDB
            build_database(build_env, versions, keydb, verbose)

            # REDISAI
            build_redis_ai(
                build_env,
                versions,
                device,
                pt,
                tf,
                onnx,
                args.torch_dir,
                args.libtensorflow_dir,
                verbose=verbose,
            )

            backends = [
                backend.capitalize() for backend in installed_redisai_backends()
            ]
            logger.info(
                (", ".join(backends) if backends else "No") + " backend(s) built"
            )

    except (SetupError, BuildError) as e:
        logger.error(str(e))
        return 1

    logger.info("SmartSim build complete!")
    return 0


def configure_parser(parser: argparse.ArgumentParser) -> None:
    """Builds the parser for the command"""
    parser.add_argument(
        "-v",
        action="store_true",
        default=False,
        help="Enable verbose build process",
    )
    parser.add_argument(
        "--device",
        type=str.lower,
        default="cpu",
        choices=["cpu", "gpu"],
        help="Device to build ML runtimes for",
    )
    parser.add_argument(
        "--no_pt",
        action="store_true",
        default=False,
        help="Do not build PyTorch backend",
    )
    parser.add_argument(
        "--no_tf",
        action="store_true",
        default=False,
        help="Do not build TensorFlow backend",
    )
    parser.add_argument(
        "--onnx",
        action="store_true",
        default=False,
        help="Build ONNX backend (off by default)",
    )
    parser.add_argument(
        "--torch_dir",
        default=None,
        type=str,
        help="Path to custom <path>/torch/share/cmake/Torch/ directory (ONLY USE IF NEEDED)",
    )
    parser.add_argument(
        "--libtensorflow_dir",
        default=None,
        type=str,
        help="Path to custom libtensorflow directory (ONLY USED IF NEEDED)",
    )
    parser.add_argument(
        "--only_python_packages",
        action="store_true",
        default=False,
        help="If true, only install the python packages (i.e. skip backend builds)",
    )
    parser.add_argument(
        "--keydb",
        action="store_true",
        default=False,
        help="Build KeyDB instead of Redis",
    )
>>>>>>> c7eb6d41
<|MERGE_RESOLUTION|>--- conflicted
+++ resolved
@@ -30,10 +30,14 @@
 import typing as t
 from pathlib import Path
 
-<<<<<<< HEAD
 from tabulate import tabulate
 
-from smartsim._core._cli.utils import color_bool, pip_install, pip_uninstall
+from smartsim._core._cli.utils import (
+    color_bool,
+    pip_install,
+    pip_uninstall,
+    smart_logger_format,
+)
 from smartsim._core._install import builder
 from smartsim._core._install.buildenv import (
     BuildEnv,
@@ -43,16 +47,6 @@
     VersionConflictError,
     Versioner,
 )
-=======
-import pkg_resources
-from tabulate import tabulate
-
-from smartsim._core._cli.utils import (color_bool, pip_install,
-                                       smart_logger_format)
-from smartsim._core._install import builder
-from smartsim._core._install.buildenv import (BuildEnv, DbEngine, SetupError,
-                                              Version_, Versioner)
->>>>>>> c7eb6d41
 from smartsim._core._install.builder import BuildError
 from smartsim._core.config import CONFIG
 from smartsim._core.utils.helpers import installed_redisai_backends
@@ -65,99 +59,8 @@
 #       may be installed into a different directory.
 
 
-<<<<<<< HEAD
 _TDeviceStr = t.Literal["cpu", "gpu"]
 _TPinningStr = t.Literal["==", "!=", ">=", ">", "<=", "<", "~="]
-
-
-class Build:
-    def __init__(self) -> None:
-        parser = argparse.ArgumentParser()
-        parser.add_argument(
-            "-v",
-            action="store_true",
-            default=False,
-            help="Enable verbose build process",
-        )
-        parser.add_argument(
-            "--device",
-            type=str.lower,
-            default="cpu",
-            choices=["cpu", "gpu"],
-            help="Device to build ML runtimes for (cpu || gpu)",
-=======
-def _install_torch_from_pip(
-    versions: Versioner, device: str = "cpu", verbose: bool = False
-) -> None:
-
-    packages = []
-    end_point = None
-
-    if sys.platform == "darwin":
-        if device == "gpu":
-            logger.warning("GPU support is not available on Mac OS X")
-        # The following is deliberately left blank as there is no
-        # alternative package available on Mac OS X
-        device_suffix = ""
-        end_point = None
-
-    # if we are on linux cpu, either CUDA or CPU must be installed
-    elif sys.platform == "linux":
-        end_point = "https://download.pytorch.org/whl/torch_stable.html"
-        if device in ["gpu", "cuda"]:
-            device_suffix = versions.TORCH_CUDA_SUFFIX
-        elif device == "cpu":
-            device_suffix = versions.TORCH_CPU_SUFFIX
-
-    packages.append(f"torch=={versions.TORCH}{device_suffix}")
-    packages.append(f"torchvision=={versions.TORCHVISION}{device_suffix}")
-
-    pip_install(packages, end_point=end_point, verbose=verbose)
-
-
-def check_onnx_install(build_env: BuildEnv, versions: Versioner) -> None:
-    """Check Python environment for ONNX installation"""
-    if not versions.ONNX:
-        py_version = sys.version_info
-        msg = (
-            "An onnx wheel is not available for "
-            f"Python {py_version.major}.{py_version.minor}. "
-            "Instead consider using Python 3.8 or 3.9 with Onnx "
->>>>>>> c7eb6d41
-        )
-        if sys.platform == "linux":
-            msg += "1.2.5 or "
-        msg += "1.2.7."
-        raise SetupError(msg)
-    try:
-        if not build_env.check_installed("onnx", versions.ONNX):
-            msg = (
-                f"ONNX {versions.ONNX} not installed in python environment. "
-                f"Consider installing onnx=={versions.ONNX} with pip"
-            )
-            logger.warning(msg)
-        else:
-            logger.info(f"ONNX {versions.ONNX} installed in Python environment")
-    except SetupError as e:
-        logger.warning(str(e))
-
-
-def check_tf_install(build_env: BuildEnv, versions: Versioner) -> None:
-    """Check Python environment for TensorFlow installation"""
-
-    try:
-        if not build_env.check_installed("tensorflow", versions.TENSORFLOW):
-            msg = (
-                f"TensorFlow {versions.TENSORFLOW} not installed in Python environment. "
-                f"Consider installing tensorflow=={versions.TENSORFLOW} with pip"
-            )
-            logger.warning(msg)
-        else:
-            logger.info(
-                f"TensorFlow {versions.TENSORFLOW} installed in Python environment"
-            )
-    except SetupError as e:
-        logger.warning(str(e))
 
 
 def check_backends_install() -> bool:
@@ -204,23 +107,6 @@
         logger.info(
             f"Building {database_name} version {versions.REDIS} from {versions.REDIS_URL}"
         )
-<<<<<<< HEAD
-        parser.add_argument(
-            "--only_python_packages",
-            action="store_true",
-            default=False,
-            help="If true, only validate the python packages (i.e. skip backend builds)",
-        )
-        parser.add_argument(
-            "--modify_python_env",
-            action="store_true",
-            default=False,
-            help=(
-                "If true, `smart` will use `pip` to attempt to modify the current "
-                "python environment to satisfy the package dependencies of SmartSim "
-                "and RedisAI"
-            ),
-=======
         database_builder.build_from_git(versions.REDIS_URL, versions.REDIS_BRANCH)
         database_builder.cleanup()
     logger.info(f"{database_name} build complete!")
@@ -229,15 +115,15 @@
 def build_redis_ai(
     build_env: BuildEnv,
     versions: Versioner,
-    device: str,
+    device: _TDeviceStr,
     torch: bool = True,
     tf: bool = True,
     onnx: bool = False,
     torch_dir: t.Union[str, Path, None] = None,
     libtf_dir: t.Union[str, Path, None] = None,
+    modify_python_env: bool = False,
     verbose: bool = False,
 ) -> None:
-
     # make sure user isn't trying to do something silly on MacOS
     if build_env.PLATFORM == "darwin" and device == "gpu":
         raise BuildError("SmartSim does not support GPU on MacOS")
@@ -260,9 +146,13 @@
     # the build however, as we use onnx and tf directly from RAI instead
     # of pip like we do PyTorch.
     if onnx:
-        check_onnx_install(build_env, versions)
+        install_py_onnx_version(
+            build_env, versions, handle_conflict=modify_python_env, verbose=verbose
+        )  # TODO: this
     if tf:
-        check_tf_install(build_env, versions)
+        install_py_tf_version(
+            build_env, versions, handle_conflict=modify_python_env, verbose=verbose
+        )  # TODO: this
 
     # TORCH
     if torch:
@@ -272,12 +162,17 @@
                 # we will always be able to find a torch version downloaded by
                 # pip so if we can't find it we know the user suggested a torch
                 # installation path that doesn't exist
-                logger.error("Could not find requested user Torch installation")
-                sys.exit(1)
+                raise SetupError("Could not find requested user Torch installation")
         else:
             # install pytorch wheel, and get the path to the cmake dir
             # we will use in the RAI build
-            install_torch(build_env, versions, device=device)
+            install_py_torch_version(
+                build_env,
+                versions,
+                device=device,
+                handle_conflict=modify_python_env,
+                verbose=verbose,
+            )  # TODO: this
             torch_dir = build_env.torch_cmake_path
 
     if tf and libtf_dir:
@@ -322,7 +217,6 @@
         logger.info(
             f"Building RedisAI version {versions.REDISAI}"
             f" from {versions.REDISAI_URL}"
->>>>>>> c7eb6d41
         )
 
         # NOTE: have the option to add other builds here in the future
@@ -330,229 +224,230 @@
         rai_builder.build_from_git(
             versions.REDISAI_URL, versions.REDISAI_BRANCH, device
         )
-<<<<<<< HEAD
-        args = parser.parse_args(sys.argv[2:])
-
-        self.verbose = args.v
-        self.verbose_info: t.Callable[[str], t.Any] = lambda s: ...
-        if self.verbose:
-            self.verbose_info = logger.info
-
-        self.keydb = args.keydb
-        self.modify_py_env = args.modify_python_env
-
-        # torch and tf build by default
-        pt = not args.no_pt
-        tf = not args.no_tf
-        onnx = args.onnx
-
-        logger.info("Running SmartSim build process...")
-        try:
-            logger.info("Checking requested versions...")
-            self.versions = Versioner()
-
-            if args.only_python_packages:
-                logger.info("Only installing Python packages...skipping build")
-                self.build_env = BuildEnv(checks=False)
-                if onnx:
-                    self.install_py_onnx_version(handle_conflict=self.modify_py_env)
-                if tf:
-                    self.install_py_tf_version(handle_conflict=self.modify_py_env)
-                if pt:
-                    self.install_py_torch_version(
-                        device=args.device, handle_conflict=self.modify_py_env
-                    )
-            else:
-                logger.info("Checking for build tools...")
-                self.build_env = BuildEnv()
-
-                if self.verbose:
-                    logger.info("Build Environment:")
-                    env = self.build_env.as_dict()
-                    env_vars = list(env.keys())
-                    print(tabulate(env, headers=env_vars, tablefmt="github"), "\n")
-
-                if self.keydb:
-                    self.versions.REDIS = Version_("6.2.0")
-                    self.versions.REDIS_URL = "https://github.com/EQ-Alpha/KeyDB"
-                    self.versions.REDIS_BRANCH = "v6.2.0"
-                    CONFIG.conf_path = Path(CONFIG.core_path, "config", "keydb.conf")
-                    if not CONFIG.conf_path.resolve().is_file():
-                        raise SSConfigError(
-                            "Database configuration file at REDIS_CONF could not be found"
-                        )
-
-                if self.verbose:
-                    db_name: DbEngine = "KEYDB" if self.keydb else "REDIS"
-                    logger.info("Version Information:")
-                    vers = self.versions.as_dict(db_name=db_name)
-                    version_names = list(vers.keys())
-                    print(
-                        tabulate(vers, headers=version_names, tablefmt="github"), "\n"
-                    )
-
-                # REDIS/KeyDB
-                self.build_database()
-
-                # REDISAI
-                self.build_redis_ai(
-                    args.device,
-                    pt,
-                    tf,
-                    onnx,
-                    args.torch_dir,
-                    args.libtensorflow_dir,
-=======
         logger.info("ML Backends and RedisAI build complete!")
 
 
-def infer_torch_device() -> str:
+def infer_torch_device() -> _TDeviceStr:
     backend_torch_path = f"{CONFIG.lib_path}/backends/redisai_torch"
-    device = "cpu"
-    if Path(f"{backend_torch_path}/lib/libtorch_cuda.so").is_file():
-        device = "gpu"
-    return device
-
-
-def install_torch(
-    build_env: BuildEnv, versions: Versioner, device: str = "cpu", verbose: bool = False
+    return (
+        "cpu" if Path(f"{backend_torch_path}/lib/libtorch_cuda.so").is_file() else "gpu"
+    )
+
+
+def install_py_torch_version(
+    build_env: BuildEnv,
+    versions: Versioner,
+    device: _TDeviceStr = "cpu",
+    handle_conflict: bool = False,
+    verbose: bool = False,
 ) -> None:
     """Torch shared libraries installed by pip are used in the build
     for SmartSim backends so we download them here.
     """
-
-    if not build_env.check_installed("torch", versions.TORCH):
-        inferred_device = infer_torch_device()
-        if (inferred_device == "gpu") and (device == "cpu"):
-            logger.warning("CPU requested, but GPU backend is available")
-        _install_torch_from_pip(versions, device, verbose)
-    # if torch already installed, check the versions to make sure correct
-    # torch version is downloaded for that particular device
-    else:
-        installed = Version_(pkg_resources.get_distribution("torch").version)
-        if device == "gpu":
-            # if torch version is x.x.x+cpu
-            if "cpu" in installed.patch:
-                msg = (
-                    "Torch CPU is currently installed but torch GPU requested. "
-                    "Uninstall all torch packages and run the `smart build` command "
-                    "again to obtain Torch GPU libraries"
->>>>>>> c7eb6d41
-                )
-                logger.warning(msg)
-
-        elif device == "cpu":
-            # if torch version if x.x.x then we need to install the cpu version
-            if "cpu" not in installed.patch and not build_env.is_macos():
-                msg = (
-                    "Torch GPU installed in python environment but requested Torch CPU."
-                    " Run `pip uninstall torch torchvision` and run `smart build` again"
-                )
-<<<<<<< HEAD
-        except (SetupError, BuildError) as e:
-            logger.error(str(e))
-            sys.exit(1)
-=======
-                logger.error(msg)  # error because this is usually fatal
-        logger.info(f"Torch {versions.TORCH} installed in Python environment")
-
->>>>>>> c7eb6d41
+    logger.info(f"Searching for a compatible TORCH install...")
+    if build_env.is_macos():
+        end_point = None
+        device_suffix = ""
+    else:  # linux
+        end_point = "https://download.pytorch.org/whl/torch_stable.html"
+        if device == "cpu":
+            device_suffix = versions.TORCH_CPU_SUFFIX
+        elif device == "gpu":
+            device_suffix = versions.TORCH_CUDA_SUFFIX
+        else:
+            raise BuildError("Unrecognized device requested")
+
+    torch_packages = {
+        "torch": f"{versions.TORCH}{device_suffix}",
+        "torchvision": f"{versions.TORCHVISION}{device_suffix}",
+    }
+
+    _confirm_package_in_python_env(
+        build_env,
+        torch_packages,
+        end_point=end_point,
+        validate_installed_version=_create_torch_version_validator(
+            build_env, with_suffix=device_suffix
+        ),
+        install_on_absent=True,
+        install_on_conflict=handle_conflict,
+        verbose=verbose,
+    )
+
+
+def _create_torch_version_validator(
+    build_env: BuildEnv, with_suffix: str
+) -> t.Callable[[str, t.Optional[str]], bool]:
+    def check_torch_version(package: str, version: t.Optional[str]) -> bool:
+        if not build_env.check_installed(package, version):
+            return False
+        # Default check only looks at major/minor version numbers,
+        # Torch requires we look at the patch as well
+        installed = build_env.get_package_version(package)
+        if with_suffix and with_suffix not in installed.patch:
+            # Torch requires that we compare to the patch
+            raise VersionConflictError(
+                package,
+                installed,
+                version or f"X.X.X{with_suffix}",
+                msg=(
+                    f"{package}=={installed} does not satisfy device "
+                    f"suffix requirement: {with_suffix}"
+                ),
+            )
+        return True
+
+    return check_torch_version
+
+
+def install_py_onnx_version(
+    build_env: BuildEnv,
+    versions: Versioner,
+    handle_conflict: bool = False,
+    verbose: bool = False,
+) -> None:
+    """Check Python environment for a compatible ONNX installation"""
+    logger.info("Searching for a compatible ONNX install...")
+    if not versions.ONNX:
+        py_version = sys.version_info
+        msg = (
+            "An onnx wheel is not available for "
+            f"Python {py_version.major}.{py_version.minor}. "
+            "Instead consider using Python 3.8 or 3.9 with RedisAI "
+        )
+        if sys.platform == "linux":
+            msg += "1.2.5 or "
+        msg += "1.2.7."
+        raise SetupError(msg)
+    _confirm_package_in_python_env(
+        build_env,
+        {
+            "onnx": f"{versions.ONNX}",
+            "skl2onnx": f"{versions.REDISAI.skl2onnx}",
+            "onnxmltools": f"{versions.REDISAI.onnxmltools}",
+            "scikit-learn": f"{versions.REDISAI.__getattr__('scikit-learn')}",
+        },
+        install_on_absent=handle_conflict,
+        install_on_conflict=handle_conflict,
+        verbose=verbose,
+    )
+
+
+def install_py_tf_version(
+    build_env: BuildEnv,
+    versions: Versioner,
+    handle_conflict: bool = False,
+    verbose: bool = False,
+) -> None:
+    """Check Python environment for a compatible TensorFlow installation"""
+    logger.info(f"Searching for a compatible TF install...")
+    _confirm_package_in_python_env(
+        build_env,
+        {"tensorflow": versions.TENSORFLOW},
+        install_on_absent=handle_conflict,
+        install_on_conflict=handle_conflict,
+        verbose=verbose,
+    )
+
+
+def _confirm_package_in_python_env(
+    build_env: BuildEnv,
+    packages: t.Mapping[str, t.Optional[str]],
+    package_pinning: _TPinningStr = "==",
+    end_point: t.Optional[str] = None,
+    validate_installed_version: t.Optional[
+        t.Callable[[str, t.Optional[str]], bool]
+    ] = None,
+    install_on_absent: bool = False,
+    install_on_conflict: bool = False,
+    verbose: bool = False,
+) -> None:
+    # TODO: Do not like how the defualt validation function will always look for
+    #       a `==` pinning. Maybe turn `BuildEnv.check_installed` into a factory
+    #       that takes a pinning and an appropiate validation fn?
+    validate_installed_version = validate_installed_version or build_env.check_installed
+    missing, conflicts, to_install, to_uninstall = _assess_python_env(
+        packages,
+        package_pinning,
+        validate_installed_version,
+        install_on_absent,
+        install_on_conflict,
+        verbose=verbose,
+    )
+
+    if missing or conflicts:
+        indent = "\n\t"
+        fmt_list: t.Callable = lambda n, l: f"{n}:{indent}{indent.join(l)}" if l else ""
+        missing_str = fmt_list("Missing", missing)
+        conflict_str = fmt_list("Conflicting", conflicts)
+        sep = "\n" if missing_str and conflict_str else ""
+        logger.warning(
+            "Python Env Status Warning!\n"
+            "Requested Packages are Missing or Conflicting:\n\n"
+            f"{missing_str}{sep}{conflict_str}"
+            "\n\nConsider installing packages at the requested versions via "
+            "`pip` or re-running `smart build` with `--modify_python_env`"
+        )
+    if to_uninstall:
+        pip_uninstall(to_uninstall, verbose=verbose)
+    if to_install:
+        pip_install(to_install, end_point=end_point, verbose=verbose)
+
+
+def _assess_python_env(
+    packages: t.Mapping[str, t.Optional[str]],
+    package_pinning: _TPinningStr,
+    validate_installed_version: t.Callable[[str, t.Optional[str]], bool],
+    install_on_absent: bool,
+    install_on_conflict: bool,
+    verbose: bool,
+) -> t.Tuple[t.List[str], t.List[str], t.List[str], t.List[str]]:
+    missing: t.List[str] = []
+    conflicts: t.List[str] = []
+    to_uninstall: t.List[str] = []
+    to_install: t.List[str] = []
+
+    verbose_info: t.Callable[[str], t.Any] = lambda s: ...
+    if verbose:
+        verbose_info = logger.info
+
+    for name, version in packages.items():
+        spec = f"{name}{package_pinning}{version}" if version else name
+        try:
+            if validate_installed_version(name, version):
+                # Installed at the correct version, nothing to do here
+                verbose_info(f"{spec} already installed in environment")
+            else:
+                # Not installed! Install preferred version or warn user
+                if install_on_absent:
+                    verbose_info(f"Package not found: Queueing `{spec}` for install")
+                    to_install.append(spec)
+                else:
+                    missing.append(spec)
+        except VersionConflictError as e:
+            # Incompatible version found
+            if install_on_conflict:
+                verbose_info(f"{e}: Queueing `{name}` for reinstall")
+                to_uninstall.append(name)
+                to_install.append(spec)
+            else:
+                conflicts.append(spec)
+
+    return missing, conflicts, to_install, to_uninstall
+
 
 def execute(args: argparse.Namespace) -> int:
     verbose = args.v
     keydb = args.keydb
-    device = str(args.device)
-
-<<<<<<< HEAD
-    def build_database(self) -> None:
-        # check database installation
-        database_name = "KeyDB" if self.keydb else "Redis"
-        database_builder = builder.DatabaseBuilder(
-            self.build_env(), self.build_env.MALLOC, self.build_env.JOBS, self.verbose
-        )
-        if not database_builder.is_built:
-            logger.info(
-                f"Building {database_name} version {self.versions.REDIS} from {self.versions.REDIS_URL}"
-            )
-            database_builder.build_from_git(
-                self.versions.REDIS_URL, self.versions.REDIS_BRANCH
-            )
-            database_builder.cleanup()
-        logger.info(f"{database_name} build complete!")
-
-    def build_redis_ai(
-        self,
-        device: _TDeviceStr,
-        torch: bool = True,
-        tf: bool = True,
-        onnx: bool = False,
-        torch_dir: t.Union[str, Path, None] = None,
-        libtf_dir: t.Union[str, Path, None] = None,
-    ) -> None:
-        # make sure user isn't trying to do something silly on MacOS
-        if self.build_env.PLATFORM == "darwin" and device == "gpu":
-            raise BuildError("SmartSim does not support GPU on MacOS")
-
-        # decide which runtimes to build
-        print("\nML Backends Requested")
-        backends_table = [
-            ["PyTorch", self.versions.TORCH, color_bool(torch)],
-            ["TensorFlow", self.versions.TENSORFLOW, color_bool(tf)],
-            ["ONNX", self.versions.ONNX or "Unavailable", color_bool(onnx)],
-        ]
-        print(tabulate(backends_table, tablefmt="fancy_outline"), end="\n\n")
-        print(f"Building for GPU support: {color_bool(device == 'gpu')}\n")
-
-        self.check_backends_install()
-
-        # Check for onnx and tf in user python environemnt or download
-        # them if requested. If they are not present and the user did not request
-        # they be downloaded, we still should not break the build, as we use
-        # onnx and tf directly from RAI instead of pip like we do PyTorch.
-        if onnx:
-            self.install_py_onnx_version(handle_conflict=self.modify_py_env)
-        if tf:
-            self.install_py_tf_version(handle_conflict=self.modify_py_env)
-
-        # TORCH
-        if torch:
-            if torch_dir:
-                torch_dir = Path(torch_dir).resolve()
-                if not torch_dir.is_dir():
-                    # we will always be able to find a torch version downloaded by
-                    # pip so if we can't find it we know the user suggested a torch
-                    # installation path that doesn't exist
-                    raise SetupError("Could not find requested user Torch installation")
-            else:
-                # install pytorch wheel, and get the path to the cmake dir
-                # we will use in the RAI build
-                self.install_py_torch_version(
-                    device=device, handle_conflict=self.modify_py_env
-                )
-                torch_dir = self.build_env.torch_cmake_path
-
-        if tf:
-            if libtf_dir:
-                libtf_dir = Path(libtf_dir).resolve()
-
-        rai_builder = builder.RedisAIBuilder(
-            build_env=self.build_env(),
-            torch_dir=str(torch_dir) if torch_dir else "",
-            libtf_dir=str(libtf_dir) if libtf_dir else "",
-            build_torch=torch,
-            build_tf=tf,
-            build_onnx=onnx,
-            jobs=self.build_env.JOBS,
-            verbose=self.verbose,
-        )
-=======
+    device: _TDeviceStr = args.device
+
     # torch and tf build by default
     pt = not args.no_pt
     tf = not args.no_tf
     onnx = args.onnx
->>>>>>> c7eb6d41
 
     do_checks = not args.only_python_packages
+    modify_python_env = args.modify_python_env
     build_env = BuildEnv(checks=do_checks)
     logger.info("Running SmartSim build process...")
 
@@ -560,224 +455,20 @@
         logger.info("Checking requested versions...")
         versions = Versioner()
 
-<<<<<<< HEAD
-            # NOTE: have the option to add other builds here in the future
-            # like "from_tarball"
-            rai_builder.build_from_git(
-                self.versions.REDISAI_URL, self.versions.REDISAI_BRANCH, device
-            )
-            logger.info("ML Backends and RedisAI build complete!")
-
-    def infer_torch_device(self) -> str:
-        backend_torch_path = f"{CONFIG.lib_path}/backends/redisai_torch"
-        device = "cpu"
-        if Path(f"{backend_torch_path}/lib/libtorch_cuda.so").is_file():
-            device = "gpu"
-        return device
-
-    def install_py_torch_version(
-        self, device: _TDeviceStr = "cpu", handle_conflict: bool = False
-    ) -> None:
-        """Torch shared libraries installed by pip are used in the build
-        for SmartSim backends so we download them here.
-        """
-        logger.info(f"Searching for a compatible TORCH install...")
-        if self.build_env.is_macos():
-            end_point = None
-            device_suffix = ""
-        else:  # linux
-            end_point = "https://download.pytorch.org/whl/torch_stable.html"
-            if device == "cpu":
-                device_suffix = self.versions.TORCH_CPU_SUFFIX
-            elif device == "gpu":
-                device_suffix = self.versions.TORCH_CUDA_SUFFIX
-            else:
-                raise BuildError("Unrecognized device requested")
-
-        torch_packages = {
-            "torch": f"{self.versions.TORCH}{device_suffix}",
-            "torchvision": f"{self.versions.TORCHVISION}{device_suffix}",
-        }
-
-        self._check_py_package_version(
-            torch_packages,
-            end_point=end_point,
-            validate_installed_version=self.__create_torch_version_validator(
-                with_suffix=device_suffix
-            ),
-            install_on_absent=True,
-            install_on_conflict=handle_conflict,
-        )
-
-    def __create_torch_version_validator(
-        self, with_suffix: str
-    ) -> t.Callable[[str, t.Optional[str]], bool]:
-        def check_torch_version(package: str, version: t.Optional[str]) -> bool:
-            if not self.build_env.check_installed(package, version):
-                return False
-            # Default check only looks at major/minor version numbers,
-            # Torch requires we look at the patch as well
-            installed = self.build_env.get_package_version(package)
-            if with_suffix and with_suffix not in installed.patch:
-                # Torch requires that we compare to the patch
-                raise VersionConflictError(
-                    package,
-                    installed,
-                    version or f"X.X.X{with_suffix}",
-                    msg=(
-                        f"{package}=={installed} does not satisfy device "
-                        f"suffix requirement: {with_suffix}"
-                    ),
-                )
-            return True
-
-        return check_torch_version
-
-    def install_py_onnx_version(self, handle_conflict: bool = False) -> None:
-        """Check Python environment for a compatible ONNX installation"""
-        logger.info("Searching for a compatible ONNX install...")
-        if not self.versions.ONNX:
-            py_version = sys.version_info
-            msg = (
-                "An onnx wheel is not available for "
-                f"Python {py_version.major}.{py_version.minor}. "
-                "Instead consider using Python 3.8 or 3.9 with RedisAI "
-            )
-            if sys.platform == "linux":
-                msg += "1.2.5 or "
-            msg += "1.2.7."
-            raise SetupError(msg)
-        self._check_py_package_version(
-            {
-                "onnx": f"{self.versions.ONNX}",
-                "skl2onnx": f"{self.versions.REDISAI.skl2onnx}",
-                "onnxmltools": f"{self.versions.REDISAI.onnxmltools}",
-                "scikit-learn": f"{self.versions.REDISAI.__getattr__('scikit-learn')}",
-            },
-            install_on_absent=handle_conflict,
-            install_on_conflict=handle_conflict,
-        )
-
-    def install_py_tf_version(self, handle_conflict: bool = False) -> None:
-        """Check Python environment for a compatible TensorFlow installation"""
-        logger.info(f"Searching for a compatible TF install...")
-        self._check_py_package_version(
-            {"tensorflow": self.versions.TENSORFLOW},
-            install_on_absent=handle_conflict,
-            install_on_conflict=handle_conflict,
-        )
-
-    def _check_py_package_version(
-        self,
-        packages: t.Mapping[str, t.Optional[str]],
-        package_pinning: _TPinningStr = "==",
-        end_point: t.Optional[str] = None,
-        validate_installed_version: t.Optional[
-            t.Callable[[str, t.Optional[str]], bool]
-        ] = None,
-        install_on_absent: bool = False,
-        install_on_conflict: bool = False,
-    ) -> None:
-        # TODO: Do not like how the defualt validation function will always look for
-        #       a `==` pinning. Maybe turn `BuildEnv.check_installed` into a factory
-        #       that takes a pinning and an appropiate validation fn?
-        validate_installed_version = (
-            validate_installed_version or self.build_env.check_installed
-        )
-        missing, conflicts, to_install, to_uninstall = self._assess_python_env(
-            packages,
-            package_pinning,
-            validate_installed_version,
-            install_on_absent,
-            install_on_conflict,
-        )
-
-        if missing or conflicts:
-            indent = "\n\t"
-            fmt_list: t.Callable = (
-                lambda n, l: f"{n}:{indent}{indent.join(l)}" if l else ""
-            )
-            missing_str = fmt_list("Missing", missing)
-            conflict_str = fmt_list("Conflicting", conflicts)
-            sep = "\n" if missing_str and conflict_str else ""
-            logger.warning(
-                "Python Env Status Warning!\n"
-                "Requested Packages are Missing or Conflicting:\n\n"
-                f"{missing_str}{sep}{conflict_str}"
-                "\n\nConsider installing packages at the requested versions via "
-                "`pip` or re-running `smart build` with `--modify_python_env`"
-            )
-        if to_uninstall:
-            pip_uninstall(to_uninstall, verbose=self.verbose)
-        if to_install:
-            pip_install(to_install, end_point=end_point, verbose=self.verbose)
-
-    def _assess_python_env(
-        self,
-        packages: t.Mapping[str, t.Optional[str]],
-        package_pinning: _TPinningStr,
-        validate_installed_version: t.Callable[[str, t.Optional[str]], bool],
-        install_on_absent: bool,
-        install_on_conflict: bool,
-    ) -> t.Tuple[t.List[str], t.List[str], t.List[str], t.List[str]]:
-        missing: t.List[str] = []
-        conflicts: t.List[str] = []
-        to_uninstall: t.List[str] = []
-        to_install: t.List[str] = []
-
-        for name, version in packages.items():
-            spec = f"{name}{package_pinning}{version}" if version else name
-            try:
-                if validate_installed_version(name, version):
-                    # Installed at the correct version, nothing to do here
-                    self.verbose_info(f"{spec} already installed in environment")
-                else:
-                    # Not installed! Install preferred version or warn user
-                    if install_on_absent:
-                        self.verbose_info(
-                            f"Package not found: Queueing `{spec}` for install"
-                        )
-                        to_install.append(spec)
-                    else:
-                        missing.append(spec)
-            except VersionConflictError as e:
-                # Incompatible version found
-                if install_on_conflict:
-                    self.verbose_info(f"{e}: Queueing `{name}` for reinstall")
-                    to_uninstall.append(name)
-                    to_install.append(spec)
-                else:
-                    conflicts.append(spec)
-
-        return missing, conflicts, to_install, to_uninstall
-
-    def check_backends_install(self) -> None:
-        """Checks if backends have already been installed.
-        Logs details on how to proceed forward
-        if the RAI_PATH environment variable is set or if
-        backends have already been installed.
-        """
-        if os.environ.get("RAI_PATH"):
-            if installed_redisai_backends():
-                logger.error(
-                    f"There is no need to build. Backends are already built and specified in the environment at 'RAI_PATH': {CONFIG.redisai}"
-                )
-            else:
-                logger.error(
-                    f"Before running 'smart build', unset your RAI_PATH environment variable with 'unset RAI_PATH'."
-                )
-            sys.exit(1)
-        else:
-            if installed_redisai_backends():
-                logger.error(
-                    "If you wish to re-run `smart build`, you must first run `smart clean`."
-                )
-                sys.exit(1)
-=======
         if args.only_python_packages:
             logger.info("Only installing Python packages...skipping build")
-            if pt:
-                install_torch(build_env, versions, device=device, verbose=verbose)
+            if onnx:
+                install_py_onnx_version(
+                    build_env, versions, handle_conflict=modify_python_env
+                )
+            if tf:
+                install_py_tf_version(
+                    build_env, versions, handle_conflict=modify_python_env
+                )
+            if onnx:
+                install_py_torch_version(
+                    build_env, versions, handle_conflict=modify_python_env
+                )
         else:
             logger.info("Checking for build tools...")
 
@@ -817,6 +508,7 @@
                 onnx,
                 args.torch_dir,
                 args.libtensorflow_dir,
+                modify_python_env=modify_python_env,
                 verbose=verbose,
             )
 
@@ -887,9 +579,18 @@
         help="If true, only install the python packages (i.e. skip backend builds)",
     )
     parser.add_argument(
+        "--modify_python_env",
+        action="store_true",
+        default=False,
+        help=(
+            "If true, `smart` will use `pip` to attempt to modify the current "
+            "python environment to satisfy the package dependencies of SmartSim "
+            "and RedisAI"
+        ),
+    )
+    parser.add_argument(
         "--keydb",
         action="store_true",
         default=False,
         help="Build KeyDB instead of Redis",
-    )
->>>>>>> c7eb6d41
+    )