# BSD 2-Clause License
#
# Copyright (c) 2021-2024, Hewlett Packard Enterprise
# All rights reserved.
#
# Redistribution and use in source and binary forms, with or without
# modification, are permitted provided that the following conditions are met:
#
# 1. Redistributions of source code must retain the above copyright notice, this
#    list of conditions and the following disclaimer.
#
# 2. Redistributions in binary form must reproduce the above copyright notice,
#    this list of conditions and the following disclaimer in the documentation
#    and/or other materials provided with the distribution.
#
# THIS SOFTWARE IS PROVIDED BY THE COPYRIGHT HOLDERS AND CONTRIBUTORS "AS IS"
# AND ANY EXPRESS OR IMPLIED WARRANTIES, INCLUDING, BUT NOT LIMITED TO, THE
# IMPLIED WARRANTIES OF MERCHANTABILITY AND FITNESS FOR A PARTICULAR PURPOSE ARE
# DISCLAIMED. IN NO EVENT SHALL THE COPYRIGHT HOLDER OR CONTRIBUTORS BE LIABLE
# FOR ANY DIRECT, INDIRECT, INCIDENTAL, SPECIAL, EXEMPLARY, OR CONSEQUENTIAL
# DAMAGES (INCLUDING, BUT NOT LIMITED TO, PROCUREMENT OF SUBSTITUTE GOODS OR
# SERVICES; LOSS OF USE, DATA, OR PROFITS; OR BUSINESS INTERRUPTION) HOWEVER
# CAUSED AND ON ANY THEORY OF LIABILITY, WHETHER IN CONTRACT, STRICT LIABILITY,
# OR TORT (INCLUDING NEGLIGENCE OR OTHERWISE) ARISING IN ANY WAY OUT OF THE USE
# OF THIS SOFTWARE, EVEN IF ADVISED OF THE POSSIBILITY OF SUCH DAMAGE.


from __future__ import annotations

import os
import subprocess as sp
import typing as t
import io
import pathlib
import subprocess as sp

import psutil

<<<<<<< HEAD
from smartsim._core.dispatch import _EnvironMappingType, _FormatterType, _WorkingDirectory
=======
from smartsim._core.arguments.shell import ShellLaunchArguments
from smartsim._core.dispatch import _EnvironMappingType, _FormatterType, dispatch
>>>>>>> f6928e5f
from smartsim._core.utils import helpers
from smartsim._core.utils.launcher import ExecutableProtocol, create_job_id
from smartsim.error import errors
from smartsim.log import get_logger
from smartsim.settings.arguments.launchArguments import LaunchArguments
from smartsim.status import JobStatus
from smartsim.types import LaunchedJobID

if t.TYPE_CHECKING:
    from typing_extensions import Self

    from smartsim.experiment import Experiment

logger = get_logger(__name__)

class ShellLauncherCommand(t.NamedTuple):
    env: _EnvironMappingType
    path: pathlib.Path
    stdout: io.TextIOWrapper | int
    stderr: io.TextIOWrapper | int
    command_tuple: tuple[str, tuple[str, ...]] | t.Sequence[str]

def make_shell_format_fn(
    run_command: str | None,
<<<<<<< HEAD
) -> _FormatterType[LaunchArguments, ShellLauncherCommand]:
=======
) -> _FormatterType[
    ShellLaunchArguments, tuple[str | os.PathLike[str], t.Sequence[str]]
]:
>>>>>>> f6928e5f
    """A function that builds a function that formats a `LaunchArguments` as a
    shell executable sequence of strings for a given launching utility.

    Example usage:

    .. highlight:: python
    .. code-block:: python

        echo_hello_world: ExecutableProtocol = ...
        env = {}
        slurm_args: SlurmLaunchArguments = ...
        slurm_args.set_nodes(3)

        as_srun_command = make_shell_format_fn("srun")
        fmt_cmd = as_srun_command(slurm_args, echo_hello_world, env)
        print(list(fmt_cmd))
        # prints: "['srun', '--nodes=3', '--', 'echo', 'Hello World!']"

    .. note::
        This function was/is a kind of slap-dash implementation, and is likely
        to change or be removed entierely as more functionality is added to the
        shell launcher. Use with caution and at your own risk!

    :param run_command: Name or path of the launching utility to invoke with
        the arguments.
    :returns: A function to format an arguments, an executable, and an
        environment as a shell launchable sequence for strings.
    """

    def impl(
        args: ShellLaunchArguments,
        exe: ExecutableProtocol,
        path: _WorkingDirectory,
        env: _EnvironMappingType,
        stdout_path: pathlib.Path,
        stderr_path: pathlib.Path,
    ) -> ShellLauncherCommand:
        command_tuple = (
            (
                run_command,
                *(args.format_launch_args() or ()),
                "--",
                *exe.as_program_arguments(),
            )
            if run_command is not None
            else exe.as_program_arguments()
        )
        return ShellLauncherCommand(
            env, pathlib.Path(path), open(stdout_path), open(stderr_path), command_tuple
        )

    return impl


class ShellLauncher:
    """Mock launcher for launching/tracking simple shell commands"""

    def __init__(self) -> None:
        self._launched: dict[LaunchedJobID, sp.Popen[bytes]] = {}

    def start(self, shell_command: ShellLauncherCommand) -> LaunchedJobID:
        id_ = create_job_id()
        exe, *rest = shell_command.command_tuple
        expanded_exe = helpers.expand_exe_path(exe)
        # pylint: disable-next=consider-using-with
        self._launched[id_] = sp.Popen(
            (expanded_exe, *rest),
            cwd=shell_command.path,
            env={k: v for k, v in shell_command.env.items() if v is not None},
            stdout=shell_command.stdout,
            stderr=shell_command.stderr,
        )
        return id_

    def get_status(
        self, *launched_ids: LaunchedJobID
    ) -> t.Mapping[LaunchedJobID, JobStatus]:
        return {id_: self._get_status(id_) for id_ in launched_ids}

    def _get_status(self, id_: LaunchedJobID, /) -> JobStatus:
        if (proc := self._launched.get(id_)) is None:
            msg = f"Launcher `{self}` has not launched a job with id `{id_}`"
            raise errors.LauncherJobNotFound(msg)
        ret_code = proc.poll()
        if ret_code is None:
            status = psutil.Process(proc.pid).status()
            return {
                psutil.STATUS_RUNNING: JobStatus.RUNNING,
                psutil.STATUS_SLEEPING: JobStatus.RUNNING,
                psutil.STATUS_WAKING: JobStatus.RUNNING,
                psutil.STATUS_DISK_SLEEP: JobStatus.RUNNING,
                psutil.STATUS_DEAD: JobStatus.FAILED,
                psutil.STATUS_TRACING_STOP: JobStatus.PAUSED,
                psutil.STATUS_WAITING: JobStatus.PAUSED,
                psutil.STATUS_STOPPED: JobStatus.PAUSED,
                psutil.STATUS_LOCKED: JobStatus.PAUSED,
                psutil.STATUS_PARKED: JobStatus.PAUSED,
                psutil.STATUS_IDLE: JobStatus.PAUSED,
                psutil.STATUS_ZOMBIE: JobStatus.COMPLETED,
            }.get(status, JobStatus.UNKNOWN)
        if ret_code == 0:
            return JobStatus.COMPLETED
        return JobStatus.FAILED

    @classmethod
    def create(cls, _: Experiment) -> Self:
        return cls()<|MERGE_RESOLUTION|>--- conflicted
+++ resolved
@@ -36,12 +36,8 @@
 
 import psutil
 
-<<<<<<< HEAD
 from smartsim._core.dispatch import _EnvironMappingType, _FormatterType, _WorkingDirectory
-=======
 from smartsim._core.arguments.shell import ShellLaunchArguments
-from smartsim._core.dispatch import _EnvironMappingType, _FormatterType, dispatch
->>>>>>> f6928e5f
 from smartsim._core.utils import helpers
 from smartsim._core.utils.launcher import ExecutableProtocol, create_job_id
 from smartsim.error import errors
@@ -66,13 +62,9 @@
 
 def make_shell_format_fn(
     run_command: str | None,
-<<<<<<< HEAD
-) -> _FormatterType[LaunchArguments, ShellLauncherCommand]:
-=======
 ) -> _FormatterType[
     ShellLaunchArguments, tuple[str | os.PathLike[str], t.Sequence[str]]
 ]:
->>>>>>> f6928e5f
     """A function that builds a function that formats a `LaunchArguments` as a
     shell executable sequence of strings for a given launching utility.
 
