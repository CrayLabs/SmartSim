--- conflicted
+++ resolved
@@ -369,7 +369,6 @@
             tensor_bytes_list = bytes_list[1:]
             self._perf_timer.start_timings()
 
-<<<<<<< HEAD
             logger.debug("Deserialzing message")
 
             try:
@@ -382,12 +381,6 @@
                 return
             logger.debug("Deserialized message")
             if request.input_meta and tensor_bytes_list:
-=======
-            request = self._worker.deserialize_message(
-                request_bytes, self._callback_factory
-            )
-            if request.has_input_meta and tensor_bytes_list:
->>>>>>> 5ec287c7
                 request.raw_inputs = tensor_bytes_list
 
             logger.debug("Assigned data")
