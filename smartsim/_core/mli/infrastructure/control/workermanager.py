--- conflicted
+++ resolved
@@ -24,7 +24,6 @@
 # OR TORT (INCLUDING NEGLIGENCE OR OTHERWISE) ARISING IN ANY WAY OUT OF THE USE
 # OF THIS SOFTWARE, EVEN IF ADVISED OF THE POSSIBILITY OF SUCH DAMAGE.
 
-<<<<<<< HEAD
 import dragon
 import dragon.data.ddict.ddict as dragon_ddict
 import dragon.infrastructure.connection as dragon_connection
@@ -41,22 +40,6 @@
 import typing as t
 
 from ....utils.timings import PerfTimer
-=======
-import sys
-
-# isort: off
-import dragon
-from dragon import fli
-
-# isort: on
-
-import time
-import typing as t
-
-import numpy as np
-
-from .....error import SmartSimError
->>>>>>> f337de99
 from .....log import get_logger
 from ....entrypoints.service import Service
 from ...comm.channel.channel import CommChannelBase
@@ -70,13 +53,9 @@
     MachineLearningWorkerBase,
 )
 from ...message_handler import MessageHandler
-<<<<<<< HEAD
-from ...mli_schemas.response.response_capnp import Response
+from ...mli_schemas.response.response_capnp import Response, ResponseBuilder
 from .devicemanager import DeviceManager, WorkerDevice
 from .requestdispatcher import RequestDispatcher
-=======
-from ...mli_schemas.response.response_capnp import Response, ResponseBuilder
->>>>>>> f337de99
 
 if t.TYPE_CHECKING:
     from smartsim._core.mli.mli_schemas.model.model_capnp import Model
@@ -86,71 +65,7 @@
 logger = get_logger(__name__)
 
 
-<<<<<<< HEAD
-def build_failure_reply(status: "StatusEnum", message: str) -> Response:
-=======
-def deserialize_message(
-    data_blob: bytes,
-    channel_type: t.Type[CommChannelBase],
-    device: t.Literal["cpu", "gpu"],
-) -> InferenceRequest:
-    """Deserialize a message from a byte stream into an InferenceRequest
-    :param data_blob: The byte stream to deserialize"""
-    # todo: consider moving to XxxCore and only making
-    # workers implement the inputs and model conversion?
-
-    # alternatively, consider passing the capnproto models
-    # to this method instead of the data_blob...
-
-    # something is definitely wrong here... client shouldn't have to touch
-    # callback (or batch size)
-
-    request = MessageHandler.deserialize_request(data_blob)
-    # return request
-    model_key: t.Optional[str] = None
-    model_bytes: t.Optional[Model] = None
-
-    if request.model.which() == "key":
-        model_key = request.model.key.key
-    elif request.model.which() == "data":
-        model_bytes = request.model.data
-
-    callback_key = request.replyChannel.descriptor
-
-    # todo: shouldn't this be `CommChannel.find` instead of `DragonCommChannel`
-    comm_channel = channel_type(callback_key)
-    # comm_channel = DragonCommChannel(request.replyChannel)
-
-    input_keys: t.Optional[t.List[str]] = None
-    input_bytes: t.Optional[t.List[bytes]] = None
-
-    output_keys: t.Optional[t.List[str]] = None
-
-    input_meta: t.Optional[t.List[TensorDescriptor]] = None
-
-    if request.input.which() == "keys":
-        input_keys = [input_key.key for input_key in request.input.keys]
-    elif request.input.which() == "descriptors":
-        input_meta = request.input.descriptors  # type: ignore
-
-    if request.output:
-        output_keys = [tensor_key.key for tensor_key in request.output]
-
-    inference_request = InferenceRequest(
-        model_key=model_key,
-        callback=comm_channel,
-        raw_inputs=input_bytes,
-        input_keys=input_keys,
-        input_meta=input_meta,
-        output_keys=output_keys,
-        raw_model=model_bytes,
-        batch_size=0,
-    )
-    return inference_request
-
-
 def build_failure_reply(status: "Status", message: str) -> ResponseBuilder:
->>>>>>> f337de99
     return MessageHandler.build_response(
         status=status,
         message=message,
@@ -223,11 +138,8 @@
         cooldown: int = 0,
         comm_channel_type: t.Type[CommChannelBase] = DragonCommChannel,
         device: t.Literal["cpu", "gpu"] = "cpu",
-<<<<<<< HEAD
         batch_timeout: float = 0.0,
         batch_size: int = 1,
-=======
->>>>>>> f337de99
     ) -> None:
         """Initialize the WorkerManager
         :param config_loader: Environment config loader that loads the task queue and
@@ -254,7 +166,6 @@
         """Device on which workers need to run"""
         self._cached_models: dict[str, t.Any] = {}
         """Dictionary of previously loaded models"""
-<<<<<<< HEAD
         self._request_dispatcher: RequestDispatcher = RequestDispatcher(
             batch_timeout=batch_timeout,
             batch_size=batch_size,
@@ -314,8 +225,6 @@
 
     def _on_shutdown(self) -> None:
         self._dispatcher_process.join()
-=======
->>>>>>> f337de99
 
     def _validate_request(self, request: InferenceRequest) -> bool:
         """Ensure the request can be processed.
@@ -358,7 +267,6 @@
         if batch is None or 0 == len(batch.requests):
             return
 
-<<<<<<< HEAD
         self._perf_timer.measure_time("flush_requests")
         # logger.info(f"Got batch of {len(batch.requests)} requests, acquiring device")
         device: WorkerDevice = next(
@@ -382,132 +290,13 @@
             batch, fetch_input_results, self._device
         )
         self._perf_timer.measure_time("transform_input")
-=======
-        timings = []  # timing
-
-        bytes_list: t.List[bytes] = self._task_queue.recv()
-
-        if not bytes_list:
-            exception_handler(
-                ValueError("No request data found"),
-                None,
-                "No request data found.",
-            )
-            return
-
-        request_bytes = bytes_list[0]
-        tensor_bytes_list = bytes_list[1:]
-
-        interm = time.perf_counter()  # timing
-        request = deserialize_message(
-            request_bytes, self._comm_channel_type, self._device
-        )
-
-        if request.input_meta and tensor_bytes_list:
-            request.raw_inputs = tensor_bytes_list
-
-        if not self._validate_request(request):
-            return
-
-        timings.append(time.perf_counter() - interm)  # timing
-        interm = time.perf_counter()  # timing
->>>>>>> f337de99
 
         replies = [InferenceReply() for _ in range(len(batch.requests))]
 
-        if not request.raw_model:
-            if request.model_key is None:
-                exception_handler(
-                    ValueError("Could not find model key or model"),
-                    request.callback,
-                    "Could not find model key or model.",
-                )
-                return
-            if request.model_key in self._cached_models:
-                timings.append(time.perf_counter() - interm)  # timing
-                interm = time.perf_counter()  # timing
-                model_result = LoadModelResult(self._cached_models[request.model_key])
-
-            else:
-                timings.append(time.perf_counter() - interm)  # timing
-                interm = time.perf_counter()  # timing
-                try:
-                    fetch_model_result = self._worker.fetch_model(
-                        request, self._feature_store
-                    )
-                except Exception as e:
-                    exception_handler(
-                        e, request.callback, "Failed while fetching the model."
-                    )
-                    return
-
-                timings.append(time.perf_counter() - interm)  # timing
-                interm = time.perf_counter()  # timing
-                try:
-                    model_result = self._worker.load_model(
-                        request,
-                        fetch_result=fetch_model_result,
-                        device=self._device,
-                    )
-                    self._cached_models[request.model_key] = model_result.model
-                except Exception as e:
-                    exception_handler(
-                        e, request.callback, "Failed while loading the model."
-                    )
-                    return
-
-        else:
-            timings.append(time.perf_counter() - interm)  # timing
-            interm = time.perf_counter()  # timing
-            try:
-                fetch_model_result = self._worker.fetch_model(
-                    request, self._feature_store
-                )
-            except Exception as e:
-                exception_handler(
-                    e, request.callback, "Failed while fetching the model."
-                )
-                return
-
-            timings.append(time.perf_counter() - interm)  # timing
-            interm = time.perf_counter()  # timing
-            try:
-                model_result = self._worker.load_model(
-                    request, fetch_result=fetch_model_result, device=self._device
-                )
-            except Exception as e:
-                exception_handler(
-                    e, request.callback, "Failed while loading the model."
-                )
-                return
-
-        timings.append(time.perf_counter() - interm)  # timing
-        interm = time.perf_counter()  # timing
-        try:
-            fetch_input_result = self._worker.fetch_inputs(request, self._feature_store)
-        except Exception as e:
-            exception_handler(e, request.callback, "Failed while fetching the inputs.")
-            return
-
-        timings.append(time.perf_counter() - interm)  # timing
-        interm = time.perf_counter()  # timing
-        try:
-            transformed_input = self._worker.transform_input(
-                request, fetch_input_result, self._device
-            )
-        except Exception as e:
-            exception_handler(
-                e, request.callback, "Failed while transforming the input."
-            )
-            return
-
-        timings.append(time.perf_counter() - interm)  # timing
-        interm = time.perf_counter()  # timing
         try:
             execute_result = self._worker.execute(
                 batch, model_result, transformed_input
             )
-<<<<<<< HEAD
             self._perf_timer.measure_time("execute")
             transformed_outputs = self._worker.transform_output(
                 batch, execute_result, self._device
@@ -534,91 +323,37 @@
                     logger.exception("Error executing worker")
                     reply.failed = True
 
-                if reply.failed:
-                    response = build_failure_reply("fail", "failure-occurred")
-                else:
-                    if reply.outputs is None or not reply.outputs:
-                        response = build_failure_reply("fail", "no-results")
-
-                response = build_reply(reply)
-                self._perf_timer.measure_time("build_reply")
-
-                serialized_resp = MessageHandler.serialize_response(response)  # type: ignore
-
-                self._perf_timer.measure_time("serialize_resp")
-
-                if request.callback:
-                    request.callback.send(serialized_resp)
-                self._perf_timer.measure_time("send")
-
-        self._perf_timer.end_timings()
-
-        if len(self._perf_timer._timings["w_send"]) == 801:
-            self._perf_timer.print_timings(True)
-=======
-        except Exception as e:
-            exception_handler(e, request.callback, "Failed while executing.")
-            return
-
-        timings.append(time.perf_counter() - interm)  # timing
-        interm = time.perf_counter()  # timing
-        try:
-            transformed_output = self._worker.transform_output(
-                request, execute_result, self._device
-            )
-        except Exception as e:
-            exception_handler(
-                e, request.callback, "Failed while transforming the output."
-            )
-            return
-
-        timings.append(time.perf_counter() - interm)  # timing
-        interm = time.perf_counter()  # timing
-        if request.output_keys:
-            try:
-                reply.output_keys = self._worker.place_output(
-                    request,
-                    transformed_output,
-                    self._feature_store,
-                )
-            except Exception as e:
-                exception_handler(
-                    e, request.callback, "Failed while placing the output."
-                )
-                return
-        else:
-            reply.outputs = transformed_output.outputs
-
-        timings.append(time.perf_counter() - interm)  # timing
-        interm = time.perf_counter()  # timing
-
         if reply.outputs is None or not reply.outputs:
             response = build_failure_reply("fail", "Outputs not found.")
         else:
             reply.status_enum = "complete"
             reply.message = "Success"
             response = build_reply(reply)
-
-        timings.append(time.perf_counter() - interm)  # timing
-        interm = time.perf_counter()  # timing
-
-        serialized_resp = MessageHandler.serialize_response(response)
-
-        timings.append(time.perf_counter() - interm)  # timing
-        interm = time.perf_counter()  # timing
-        if request.callback:
-            # send serialized response
-            request.callback.send(serialized_resp)
+                if reply.failed:
+                    response = build_failure_reply("fail", "failure-occurred")
+                else:
+                    if reply.outputs is None or not reply.outputs:
+                        response = build_failure_reply("fail", "no-results")
+
+                response = build_reply(reply)
+                self._perf_timer.measure_time("build_reply")
+
+                serialized_resp = MessageHandler.serialize_response(response)  # type: ignore
+
+                self._perf_timer.measure_time("serialize_resp")
+
+                if request.callback:
+                    request.callback.send(serialized_resp)
             if reply.outputs:
                 # send tensor data after response
                 for output in reply.outputs:
                     request.callback.send(output)
-
-        timings.append(time.perf_counter() - interm)  # timing
-        interm = time.perf_counter()  # timing
-
-        print(" ".join(str(time) for time in timings))  # timing
->>>>>>> f337de99
+                self._perf_timer.measure_time("send")
+
+        self._perf_timer.end_timings()
+
+        if len(self._perf_timer._timings["w_send"]) == 801:
+            self._perf_timer.print_timings(True)
 
     def _can_shutdown(self) -> bool:
         """Return true when the criteria to shut down the service are met."""
