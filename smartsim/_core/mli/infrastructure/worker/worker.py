# BSD 2-Clause License
#
# Copyright (c) 2021-2024, Hewlett Packard Enterprise
# All rights reserved.
#
# Redistribution and use in source and binary forms, with or without
# modification, are permitted provided that the following conditions are met:
#
# 1. Redistributions of source code must retain the above copyright notice, this
#    list of conditions and the following disclaimer.
#
# 2. Redistributions in binary form must reproduce the above copyright notice,
#    this list of conditions and the following disclaimer in the documentation
#    and/or other materials provided with the distribution.
#
# THIS SOFTWARE IS PROVIDED BY THE COPYRIGHT HOLDERS AND CONTRIBUTORS "AS IS"
# AND ANY EXPRESS OR IMPLIED WARRANTIES, INCLUDING, BUT NOT LIMITED TO, THE
# IMPLIED WARRANTIES OF MERCHANTABILITY AND FITNESS FOR A PARTICULAR PURPOSE ARE
# DISCLAIMED. IN NO EVENT SHALL THE COPYRIGHT HOLDER OR CONTRIBUTORS BE LIABLE
# FOR ANY DIRECT, INDIRECT, INCIDENTAL, SPECIAL, EXEMPLARY, OR CONSEQUENTIAL
# DAMAGES (INCLUDING, BUT NOT LIMITED TO, PROCUREMENT OF SUBSTITUTE GOODS OR
# SERVICES; LOSS OF USE, DATA, OR PROFITS; OR BUSINESS INTERRUPTION) HOWEVER
# CAUSED AND ON ANY THEORY OF LIABILITY, WHETHER IN CONTRACT, STRICT LIABILITY,
# OR TORT (INCLUDING NEGLIGENCE OR OTHERWISE) ARISING IN ANY WAY OUT OF THE USE
# OF THIS SOFTWARE, EVEN IF ADVISED OF THE POSSIBILITY OF SUCH DAMAGE.

# pylint: disable=import-error
from dragon.managed_memory import MemoryPool

# isort: off
# isort: on

import typing as t
from abc import ABC, abstractmethod
from dataclasses import dataclass

from .....error import SmartSimError
from .....log import get_logger
from ...comm.channel.channel import CommChannelBase
from ...message_handler import MessageHandler
from ...mli_schemas.model.model_capnp import Model
from ..storage.feature_store import FeatureStore, ModelKey, TensorKey

if t.TYPE_CHECKING:
    from smartsim._core.mli.mli_schemas.response.response_capnp import Status
    from smartsim._core.mli.mli_schemas.tensor.tensor_capnp import TensorDescriptor

logger = get_logger(__name__)

# Placeholder
ModelIdentifier = ModelKey


class InferenceRequest:
    """Internal representation of an inference request from a client."""

    def __init__(
        self,
        model_key: t.Optional[ModelKey] = None,
        callback: t.Optional[CommChannelBase] = None,
        raw_inputs: t.Optional[t.List[bytes]] = None,
        input_keys: t.Optional[t.List[TensorKey]] = None,
        input_meta: t.Optional[t.List[t.Any]] = None,
        output_keys: t.Optional[t.List[TensorKey]] = None,
        raw_model: t.Optional[Model] = None,
        batch_size: int = 0,
    ):
        """Initialize the InferenceRequest.

        :param model_key: A tuple containing a (key, descriptor) pair
        :param callback: The channel used for notification of inference completion
        :param raw_inputs: Raw bytes of tensor inputs
        :param input_keys: A list of tuples containing a (key, descriptor) pair
        :param input_meta: Metadata about the input data
        :param output_keys: A list of tuples containing a (key, descriptor) pair
        :param raw_model: Raw bytes of an ML model
        :param batch_size: The batch size to apply when batching
        """
        self.model_key = model_key
        """A tuple containing a (key, descriptor) pair"""
        self.raw_model = raw_model
        """Raw bytes of an ML model"""
        self.callback = callback
        """The channel used for notification of inference completion"""
        self.raw_inputs = raw_inputs or []
        """Raw bytes of tensor inputs"""
        self.input_keys = input_keys or []
        """A list of tuples containing a (key, descriptor) pair"""
        self.input_meta = input_meta or []
        """Metadata about the input data"""
        self.output_keys = output_keys or []
        """A list of tuples containing a (key, descriptor) pair"""
        self.batch_size = batch_size
        """The batch size to apply when batching"""

    @property
    def has_raw_model(self) -> bool:
        """Check if the InferenceRequest contains a raw_model.

        :returns: True if raw_model is not None, False otherwise
        """
        return self.raw_model is not None

    @property
    def has_model_key(self) -> bool:
        """Check if the InferenceRequest contains a model_key.

        :returns: True if model_key is not None, False otherwise
        """
        return self.model_key is not None

    @property
    def has_raw_inputs(self) -> bool:
        """Check if the InferenceRequest contains raw_inputs.

        :returns: True if raw_outputs is not None and is not an empty list,
        False otherwise
        """
        return self.raw_inputs is not None and bool(self.raw_inputs)

    @property
    def has_input_keys(self) -> bool:
        """Check if the InferenceRequest contains input_keys.

        :returns: True if input_keys is not None and is not an empty list,
        False otherwise
        """
        return self.input_keys is not None and bool(self.input_keys)

    @property
    def has_output_keys(self) -> bool:
        """Check if the InferenceRequest contains output_keys.

        :returns: True if output_keys is not None and is not an empty list,
        False otherwise
        """
        return self.output_keys is not None and bool(self.output_keys)

    @property
    def has_input_meta(self) -> bool:
        """Check if the InferenceRequest contains input_meta.

        :returns: True if input_meta is not None and is not an empty list,
        False otherwise
        """
        return self.input_meta is not None and bool(self.input_meta)


class InferenceReply:
    """Internal representation of the reply to a client request for inference."""

    def __init__(
        self,
        outputs: t.Optional[t.Collection[t.Any]] = None,
        output_keys: t.Optional[t.Collection[TensorKey]] = None,
        status_enum: "Status" = "running",
        message: str = "In progress",
    ) -> None:
        """Initialize the InferenceReply.

        :param outputs: List of output data
        :param output_keys: List of keys used for output data
        :param status_enum: Status of the reply
        :param message: Status message that corresponds with the status enum
        """
        self.outputs: t.Collection[t.Any] = outputs or []
        """List of output data"""
        self.output_keys: t.Collection[t.Optional[TensorKey]] = output_keys or []
        """List of keys used for output data"""
        self.status_enum = status_enum
        """Status of the reply"""
        self.message = message
        """Status message that corresponds with the status enum"""

    @property
    def has_outputs(self) -> bool:
        """Check if the InferenceReply contains outputs.

        :returns: True if outputs is not None and is not an empty list,
        False otherwise
        """
        return self.outputs is not None and bool(self.outputs)

    @property
    def has_output_keys(self) -> bool:
        """Check if the InferenceReply contains output_keys.

        :returns: True if output_keys is not None and is not an empty list,
        False otherwise
        """
        return self.output_keys is not None and bool(self.output_keys)


class LoadModelResult:
    """A wrapper around a loaded model."""

    def __init__(
        self,
        model: t.Any,
        inputs: t.Optional[t.List[str]] = None,
        outputs: t.Optional[t.List[str]] = None,
    ) -> None:
        """Initialize the LoadModelResult.

        :param model: The loaded model
        """
        self.model = model
<<<<<<< HEAD
        """The model as bytes"""
        self.inputs = inputs
        """List of input layer names, only used in TensorFlow"""
        self.outputs = outputs
        """List of output tensor names, only used in TensorFlow"""
=======
        """The loaded model (e.g. a TensorFlow, PyTorch, ONNX, etc. model)"""
>>>>>>> ca01cb19


class TransformInputResult:
    """A wrapper around a transformed batch of input tensors"""

    def __init__(
        self,
        result: t.Any,
        slices: list[slice],
        dims: list[list[int]],
        dtypes: list[str],
    ) -> None:
        """Initialize the TransformInputResult.

        :param result: List of Dragon MemoryAlloc objects on which
        the tensors are stored
        :param slices: The slices that represent which portion of the
        input tensors belongs to which request
        :param dims: Dimension of the transformed tensors
        :param dtypes: Data type of transformed tensors
        """
        self.transformed = result
        """List of Dragon MemoryAlloc objects on which the tensors are stored"""
        self.slices = slices
        """Each slice represents which portion of the input tensors belongs to
        which request"""
        self.dims = dims
        """Dimension of the transformed tensors"""
        self.dtypes = dtypes
        """Data type of transformed tensors"""


class ExecuteResult:
    """A wrapper around inference results."""

    def __init__(self, result: t.Any, slices: list[slice]) -> None:
        """Initialize the ExecuteResult.

        :param result: Result of the execution
        :param slices: The slices that represent which portion of the input
        tensors belongs to which request
        """
        self.predictions = result
        """Result of the execution"""
        self.slices = slices
        """The slices that represent which portion of the input
        tensors belongs to which request"""


class FetchInputResult:
    """A wrapper around fetched inputs."""

    def __init__(self, result: t.List[bytes], meta: t.Optional[t.List[t.Any]]) -> None:
        """Initialize the FetchInputResult.

        :param result: List of input tensor bytes
        :param meta: List of metadata that corresponds with the inputs
        """
        self.inputs = result
        """List of input tensor bytes"""
        self.meta = meta
        """List of metadata that corresponds with the inputs"""


class TransformOutputResult:
    """A wrapper around inference results transformed for transmission."""

    def __init__(
        self, result: t.Any, shape: t.Optional[t.List[int]], order: str, dtype: str
    ) -> None:
        """Initialize the TransformOutputResult.

        :param result: Transformed output results
        :param shape: Shape of output results
        :param order: Order of output results
        :param dtype: Datatype of output results
        """
        self.outputs = result
        """Transformed output results"""
        self.shape = shape
        """Shape of output results"""
        self.order = order
        """Order of output results"""
        self.dtype = dtype
        """Datatype of output results"""


class CreateInputBatchResult:
    """A wrapper around inputs batched into a single request."""

    def __init__(self, result: t.Any) -> None:
        """Initialize the CreateInputBatchResult.

        :param result: Inputs batched into a single request
        """
        self.batch = result
        """Inputs batched into a single request"""


class FetchModelResult:
    """A wrapper around raw fetched models."""

    def __init__(self, result: bytes) -> None:
        """Initialize the FetchModelResult.

        :param result: The raw fetched model
        """
        self.model_bytes: bytes = result
        """The raw fetched model"""


@dataclass
class RequestBatch:
    """A batch of aggregated inference requests."""

    requests: list[InferenceRequest]
    """List of InferenceRequests in the batch"""
    inputs: t.Optional[TransformInputResult]
    """Transformed batch of input tensors"""
    model_id: "ModelIdentifier"
    """Model (key, descriptor) tuple"""

    @property
    def has_valid_requests(self) -> bool:
        """Returns whether the batch contains at least one request.

        :returns: True if at least one request is available
        """
        return len(self.requests) > 0

    @property
    def has_raw_model(self) -> bool:
        """Returns whether the batch has a raw model.

        :returns: True if the batch has a raw model
        """
        return self.raw_model is not None

    @property
    def raw_model(self) -> t.Optional[t.Any]:
        """Returns the raw model to use to execute for this batch
        if it is available.

        :returns: A model if available, otherwise None"""
        if self.has_valid_requests:
            return self.requests[0].raw_model
        return None

    @property
    def input_keys(self) -> t.List[TensorKey]:
        """All input keys available in this batch's requests.

        :returns: All input keys belonging to requests in this batch"""
        keys = []
        for request in self.requests:
            keys.extend(request.input_keys)

        return keys

    @property
    def output_keys(self) -> t.List[TensorKey]:
        """All output keys available in this batch's requests.

        :returns: All output keys belonging to requests in this batch"""
        keys = []
        for request in self.requests:
            keys.extend(request.output_keys)

        return keys


class MachineLearningWorkerCore:
    """Basic functionality of ML worker that is shared across all worker types."""

    @staticmethod
    def deserialize_message(
        data_blob: bytes,
        callback_factory: t.Callable[[str], CommChannelBase],
    ) -> InferenceRequest:
        """Deserialize a message from a byte stream into an InferenceRequest.

        :param data_blob: The byte stream to deserialize
        :param callback_factory: A factory method that can create an instance
        of the desired concrete comm channel type
        :returns: The raw input message deserialized into an InferenceRequest
        """
        request = MessageHandler.deserialize_request(data_blob)
        model_key: t.Optional[ModelKey] = None
        model_bytes: t.Optional[Model] = None

        if request.model.which() == "key":
            model_key = ModelKey(
                key=request.model.key.key,
                descriptor=request.model.key.descriptor,
            )
        elif request.model.which() == "data":
            model_bytes = request.model.data

        callback_key = request.replyChannel.descriptor
        comm_channel = callback_factory(callback_key)
        input_keys: t.Optional[t.List[TensorKey]] = None
        input_bytes: t.Optional[t.List[bytes]] = None
        output_keys: t.Optional[t.List[TensorKey]] = None
        input_meta: t.Optional[t.List[TensorDescriptor]] = None

        if request.input.which() == "keys":
            input_keys = [
                TensorKey(key=value.key, descriptor=value.descriptor)
                for value in request.input.keys
            ]
        elif request.input.which() == "descriptors":
            input_meta = request.input.descriptors  # type: ignore

        if request.output:
            output_keys = [
                TensorKey(key=value.key, descriptor=value.descriptor)
                for value in request.output
            ]

        inference_request = InferenceRequest(
            model_key=model_key,
            callback=comm_channel,
            raw_inputs=input_bytes,
            input_meta=input_meta,
            input_keys=input_keys,
            output_keys=output_keys,
            raw_model=model_bytes,
            batch_size=0,
        )
        return inference_request

    @staticmethod
    def prepare_outputs(reply: InferenceReply) -> t.List[t.Any]:
        """Assemble the output information based on whether the output
        information will be in the form of TensorKeys or TensorDescriptors.

        :param reply: The reply that the output belongs to
        :returns: The list of prepared outputs, depending on the output
        information needed in the reply
        """
        prepared_outputs: t.List[t.Any] = []
        if reply.has_output_keys:
            for value in reply.output_keys:
                if not value:
                    continue
                msg_key = MessageHandler.build_tensor_key(value.key, value.descriptor)
                prepared_outputs.append(msg_key)
        elif reply.has_outputs:
            for _ in reply.outputs:
                msg_tensor_desc = MessageHandler.build_tensor_descriptor(
                    "c",
                    "float32",
                    [1],
                )
                prepared_outputs.append(msg_tensor_desc)
        return prepared_outputs

    @staticmethod
    def fetch_model(
        batch: RequestBatch, feature_stores: t.Dict[str, FeatureStore]
    ) -> FetchModelResult:
        """Given a resource key, retrieve the raw model from a feature store.

        :param batch: The batch of requests that triggered the pipeline
        :param feature_stores: Available feature stores used for persistence
        :returns: Raw bytes of the model
        :raises SmartSimError: If neither a key or a model are provided or the
        model cannot be retrieved from the feature store
        :raises ValueError: If a feature store is not available and a raw
        model is not provided
        """
        # All requests in the same batch share the model
        if batch.raw_model:
            return FetchModelResult(batch.raw_model.data)

        if not feature_stores:
            raise ValueError("Feature store is required for model retrieval")

        if batch.model_id is None:
            raise SmartSimError(
                "Key must be provided to retrieve model from feature store"
            )

        key, fsd = batch.model_id.key, batch.model_id.descriptor

        try:
            feature_store = feature_stores[fsd]
            raw_bytes: bytes = t.cast(bytes, feature_store[key])
            return FetchModelResult(raw_bytes)
        except (FileNotFoundError, KeyError) as ex:
            logger.exception(ex)
            raise SmartSimError(f"Model could not be retrieved with key {key}") from ex

    @staticmethod
    def fetch_inputs(
        batch: RequestBatch, feature_stores: t.Dict[str, FeatureStore]
    ) -> t.List[FetchInputResult]:
        """Given a collection of ResourceKeys, identify the physical location
        and input metadata.

        :param batch: The batch of requests that triggered the pipeline
        :param feature_stores: Available feature stores used for persistence
        :returns: The fetched input
        :raises ValueError: If neither an input key or an input tensor are provided
        :raises SmartSimError: If a tensor for a given key cannot be retrieved
        """
        fetch_results = []
        for request in batch.requests:
            if request.raw_inputs:
                fetch_results.append(
                    FetchInputResult(request.raw_inputs, request.input_meta)
                )
                continue

            if not feature_stores:
                raise ValueError("No input and no feature store provided")

            if request.has_input_keys:
                data: t.List[bytes] = []

                for fs_key in request.input_keys:
                    try:
                        feature_store = feature_stores[fs_key.descriptor]
                        tensor_bytes = t.cast(bytes, feature_store[fs_key.key])
                        data.append(tensor_bytes)
                    except KeyError as ex:
                        logger.exception(ex)
                        raise SmartSimError(
                            f"Tensor could not be retrieved with key {fs_key.key}"
                        ) from ex
                fetch_results.append(
                    FetchInputResult(data, meta=None)
                )  # fixme: need to get both tensor and descriptor
                continue

            raise ValueError("No input source")

        return fetch_results

    @staticmethod
    def place_output(
        request: InferenceRequest,
        transform_result: TransformOutputResult,
        feature_stores: t.Dict[str, FeatureStore],
    ) -> t.Collection[t.Optional[TensorKey]]:
        """Given a collection of data, make it available as a shared resource in the
        feature store.

        :param request: The request that triggered the pipeline
        :param transform_result: Transformed version of the inference result
        :param feature_stores: Available feature stores used for persistence
        :returns: A collection of keys that were placed in the feature store
        :raises ValueError: If a feature store is not provided
        """
        if not feature_stores:
            raise ValueError("Feature store is required for output persistence")

        keys: t.List[t.Optional[TensorKey]] = []
        # need to decide how to get back to original sub-batch inputs so they can be
        # accurately placed, datum might need to include this.

        # Consider parallelizing all PUT feature_store operations
        for fs_key, v in zip(request.output_keys, transform_result.outputs):
            feature_store = feature_stores[fs_key.descriptor]
            feature_store[fs_key.key] = v
            keys.append(fs_key)

        return keys


class MachineLearningWorkerBase(MachineLearningWorkerCore, ABC):
    """Abstract base class providing contract for a machine learning
    worker implementation."""

    @staticmethod
    @abstractmethod
    def load_model(
        batch: RequestBatch, fetch_result: FetchModelResult, device: str
    ) -> LoadModelResult:
        """Given the raw bytes of an ML model that were fetched, ensure
        it is loaded into device memory.

        :param request: The request that triggered the pipeline
        :param fetch_result: The result of a fetch-model operation; contains
        the raw bytes of the ML model.
        :param device: The device on which the model must be placed
        :returns: LoadModelResult wrapping the model loaded for the request
        :raises ValueError: If model reference object is not found
        :raises RuntimeError: If loading and evaluating the model failed
        """

    @staticmethod
    @abstractmethod
    def transform_input(
        batch: RequestBatch,
        fetch_results: list[FetchInputResult],
        mem_pool: MemoryPool,
    ) -> TransformInputResult:
        """Given a collection of data, perform a transformation on the data and put
        the raw tensor data on a MemoryPool allocation.

        :param batch: The request that triggered the pipeline
        :param fetch_result: Raw outputs from fetching inputs out of a feature store
        :param mem_pool: The memory pool used to access batched input tensors
        :returns: The transformed inputs wrapped in a TransformInputResult
        :raises ValueError: If tensors cannot be reconstructed
        :raises IndexError: If index out of range
        """

    @staticmethod
    @abstractmethod
    def execute(
        batch: RequestBatch,
        load_result: LoadModelResult,
        transform_result: TransformInputResult,
        device: str,
    ) -> ExecuteResult:
        """Execute an ML model on inputs transformed for use by the model.

        :param batch: The batch of requests that triggered the pipeline
        :param load_result: The result of loading the model onto device memory
        :param transform_result: The result of transforming inputs for model consumption
        :param device: The device on which the model will be executed
        :returns: The result of inference wrapped in an ExecuteResult
        :raises SmartSimError: If model is not loaded
        :raises IndexError: If memory slicing is out of range
        :raises ValueError: If tensor creation fails or is unable to evaluate the model
        """

    @staticmethod
    @abstractmethod
    def transform_output(
        batch: RequestBatch, execute_result: ExecuteResult
    ) -> t.List[TransformOutputResult]:
        """Given inference results, perform transformations required to
        transmit results to the requestor.

        :param batch: The batch of requests that triggered the pipeline
        :param execute_result: The result of inference wrapped in an ExecuteResult
        :returns: A list of transformed outputs
        :raises IndexError: If indexing is out of range
        :raises ValueError: If transforming output fails
        """<|MERGE_RESOLUTION|>--- conflicted
+++ resolved
@@ -205,15 +205,11 @@
         :param model: The loaded model
         """
         self.model = model
-<<<<<<< HEAD
-        """The model as bytes"""
+        """The loaded model (e.g. a TensorFlow, PyTorch, ONNX, etc. model)"""
         self.inputs = inputs
         """List of input layer names, only used in TensorFlow"""
         self.outputs = outputs
         """List of output tensor names, only used in TensorFlow"""
-=======
-        """The loaded model (e.g. a TensorFlow, PyTorch, ONNX, etc. model)"""
->>>>>>> ca01cb19
 
 
 class TransformInputResult:
