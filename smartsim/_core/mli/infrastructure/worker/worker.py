# BSD 2-Clause License
#
# Copyright (c) 2021-2024, Hewlett Packard Enterprise
# All rights reserved.
#
# Redistribution and use in source and binary forms, with or without
# modification, are permitted provided that the following conditions are met:
#
# 1. Redistributions of source code must retain the above copyright notice, this
#    list of conditions and the following disclaimer.
#
# 2. Redistributions in binary form must reproduce the above copyright notice,
#    this list of conditions and the following disclaimer in the documentation
#    and/or other materials provided with the distribution.
#
# THIS SOFTWARE IS PROVIDED BY THE COPYRIGHT HOLDERS AND CONTRIBUTORS "AS IS"
# AND ANY EXPRESS OR IMPLIED WARRANTIES, INCLUDING, BUT NOT LIMITED TO, THE
# IMPLIED WARRANTIES OF MERCHANTABILITY AND FITNESS FOR A PARTICULAR PURPOSE ARE
# DISCLAIMED. IN NO EVENT SHALL THE COPYRIGHT HOLDER OR CONTRIBUTORS BE LIABLE
# FOR ANY DIRECT, INDIRECT, INCIDENTAL, SPECIAL, EXEMPLARY, OR CONSEQUENTIAL
# DAMAGES (INCLUDING, BUT NOT LIMITED TO, PROCUREMENT OF SUBSTITUTE GOODS OR
# SERVICES; LOSS OF USE, DATA, OR PROFITS; OR BUSINESS INTERRUPTION) HOWEVER
# CAUSED AND ON ANY THEORY OF LIABILITY, WHETHER IN CONTRACT, STRICT LIABILITY,
# OR TORT (INCLUDING NEGLIGENCE OR OTHERWISE) ARISING IN ANY WAY OUT OF THE USE
# OF THIS SOFTWARE, EVEN IF ADVISED OF THE POSSIBILITY OF SUCH DAMAGE.

# pylint: disable=import-error
from dragon.managed_memory import MemoryPool

# isort: off
# isort: on

import typing as t
from abc import ABC, abstractmethod
from dataclasses import dataclass

from .....error import SmartSimError
from .....log import get_logger
from ...comm.channel.channel import CommChannelBase
from ...infrastructure.storage.featurestore import FeatureStore, FeatureStoreKey
from ...message_handler import MessageHandler
from ...mli_schemas.model.model_capnp import Model

if t.TYPE_CHECKING:
    from smartsim._core.mli.mli_schemas.response.response_capnp import Status
    from smartsim._core.mli.mli_schemas.tensor.tensor_capnp import TensorDescriptor

logger = get_logger(__name__)


class InferenceRequest:
    """Internal representation of an inference request from a client"""

    def __init__(
        self,
        model_key: t.Optional[FeatureStoreKey] = None,
        callback: t.Optional[CommChannelBase] = None,
        raw_inputs: t.Optional[t.List[bytes]] = None,
        input_keys: t.Optional[t.List[FeatureStoreKey]] = None,
        input_meta: t.Optional[t.List[t.Any]] = None,
        output_keys: t.Optional[t.List[FeatureStoreKey]] = None,
        raw_model: t.Optional[Model] = None,
        batch_size: int = 0,
    ):
        """Initialize the object"""
        self.model_key = model_key
        """A tuple containing a (key, descriptor) pair"""
        self.raw_model = raw_model
        """Raw bytes of an ML model"""
        self.callback = callback
        """The channel used for notification of inference completion"""
        self.raw_inputs = raw_inputs or []
        """Raw bytes of tensor inputs"""
        self.input_keys = input_keys or []
        """A list of tuples containing a (key, descriptor) pair"""
        self.input_meta = input_meta or []
        """Metadata about the input data"""
        self.output_keys = output_keys or []
        """A list of tuples containing a (key, descriptor) pair"""
        self.batch_size = batch_size
        """The batch size to apply when batching"""


class InferenceReply:
    """Internal representation of the reply to a client request for inference"""

    def __init__(
        self,
        outputs: t.Optional[t.Collection[t.Any]] = None,
        output_keys: t.Optional[t.Collection[FeatureStoreKey]] = None,
        status_enum: "Status" = "running",
        message: str = "In progress",
    ) -> None:
        """Initialize the object"""
        self.outputs: t.Collection[t.Any] = outputs or []
        self.output_keys: t.Collection[t.Optional[FeatureStoreKey]] = output_keys or []
        self.status_enum = status_enum
        self.message = message


class LoadModelResult:
    """A wrapper around a loaded model"""

    def __init__(self, model: t.Any) -> None:
        """Initialize the object"""
        self.model = model


class TransformInputResult:
    """A wrapper around a transformed batch of input tensors"""

    def __init__(
        self, result: t.Any, slices: list[slice], dims: list[list[int]]
    ) -> None:
        """Initialize the object"""
        self.transformed = result
        """List of Dragon MemoryAlloc objects on which the tensors are stored"""
        self.slices = slices
        """Each slice represents which portion of the input tensors belongs to
        which request"""
        self.dims = dims
        """Dimension of the transformed tensors"""


class ExecuteResult:
    """A wrapper around inference results"""

    def __init__(self, result: t.Any, slices: list[slice]) -> None:
        """Initialize the object"""
        self.predictions = result
        self.slices = slices


class FetchInputResult:
    """A wrapper around fetched inputs"""

    def __init__(self, result: t.List[bytes], meta: t.Optional[t.List[t.Any]]) -> None:
        """Initialize the object"""
        self.inputs = result
        self.meta = meta


class TransformOutputResult:
    """A wrapper around inference results transformed for transmission"""

    def __init__(
        self, result: t.Any, shape: t.Optional[t.List[int]], order: str, dtype: str
    ) -> None:
        """Initialize the OutputTransformResult"""
        self.outputs = result
        self.shape = shape
        self.order = order
        self.dtype = dtype


class CreateInputBatchResult:
    """A wrapper around inputs batched into a single request"""

    def __init__(self, result: t.Any) -> None:
        """Initialize the object"""
        self.batch = result


class FetchModelResult:
    """A wrapper around raw fetched models"""

    def __init__(self, result: bytes) -> None:
        """Initialize the object"""
        self.model_bytes: bytes = result


@dataclass
class RequestBatch:
    """A batch of aggregated inference requests
    """
    model_key: str
    requests: list[InferenceRequest]
    inputs: t.Optional[TransformInputResult]

    @property
    def has_valid_requests(self) -> bool:
        return len(self.requests) > 0

    @property
    def has_raw_nodel(self) -> bool:
        return self.raw_model is not None

    @property
    def raw_model(self) -> t.Optional[t.Any]:
        if self.has_valid_requests:
            return self.requests[0].raw_model
        return None

class MachineLearningWorkerCore:
    """Basic functionality of ML worker that is shared across all worker types"""

    @staticmethod
    def deserialize_message(
        data_blob: bytes,
        callback_factory: t.Callable[[bytes], CommChannelBase],
    ) -> InferenceRequest:
        """Deserialize a message from a byte stream into an InferenceRequest
        :param data_blob: The byte stream to deserialize
        :param callback_factory: A factory method that can create an instance
        of the desired concrete comm channel type
        :returns: The raw input message deserialized into an InferenceRequest
        """
        request = MessageHandler.deserialize_request(data_blob)
        model_key: t.Optional[FeatureStoreKey] = None
        model_bytes: t.Optional[Model] = None

        if request.model.which() == "key":
            model_key = FeatureStoreKey(
                key=request.model.key.key,
                descriptor=request.model.key.featureStoreDescriptor,
            )
        elif request.model.which() == "data":
            model_bytes = request.model.data

        callback_key = request.replyChannel.descriptor
        comm_channel = callback_factory(callback_key)
        input_keys: t.Optional[t.List[FeatureStoreKey]] = None
        input_bytes: t.Optional[t.List[bytes]] = None
        output_keys: t.Optional[t.List[FeatureStoreKey]] = None
        input_meta: t.Optional[t.List[TensorDescriptor]] = None

        if request.input.which() == "keys":
            input_keys = [
                FeatureStoreKey(key=value.key, descriptor=value.featureStoreDescriptor)
                for value in request.input.keys
            ]
        elif request.input.which() == "descriptors":
            input_meta = request.input.descriptors  # type: ignore

        if request.output:
            output_keys = [
                FeatureStoreKey(key=value.key, descriptor=value.featureStoreDescriptor)
                for value in request.output
            ]

        inference_request = InferenceRequest(
            model_key=model_key,
            callback=comm_channel,
            raw_inputs=input_bytes,
            input_meta=input_meta,
            input_keys=input_keys,
            output_keys=output_keys,
            raw_model=model_bytes,
            batch_size=0,
        )
        return inference_request

    @staticmethod
    def prepare_outputs(reply: InferenceReply) -> t.List[t.Any]:
        prepared_outputs: t.List[t.Any] = []
        if reply.output_keys:
            for value in reply.output_keys:
                if not value:
                    continue
                msg_key = MessageHandler.build_tensor_key(value.key, value.descriptor)
                prepared_outputs.append(msg_key)
        elif reply.outputs:
            for _ in reply.outputs:
                msg_tensor_desc = MessageHandler.build_tensor_descriptor(
                    "c",
                    "float32",
                    [1],
                )
                prepared_outputs.append(msg_tensor_desc)
        return prepared_outputs

    @staticmethod
    def fetch_model(
<<<<<<< HEAD
        batch: RequestBatch, feature_store: t.Optional[FeatureStore]
    ) -> FetchModelResult:
        """Given a resource key, retrieve the raw model from a feature store
        :param batch: The batch of requests that triggered the pipeline
        :param feature_store: The feature store used for persistence
=======
        request: InferenceRequest, feature_stores: t.Dict[str, FeatureStore]
    ) -> FetchModelResult:
        """Given a resource key, retrieve the raw model from a feature store
        :param request: The request that triggered the pipeline
        :param feature_stores: Available feature stores used for persistence
>>>>>>> 74d6e78c
        :return: Raw bytes of the model"""

        # All requests in the same batch share the model
        sample_request = batch.requests[0]
        if sample_request.raw_model:
            return FetchModelResult(sample_request.raw_model.data)

        if not feature_stores:
            raise ValueError("Feature store is required for model retrieval")

        if not sample_request.model_key:
            raise SmartSimError(
                "Key must be provided to retrieve model from feature store"
            )

        key, fsd = request.model_key.key, request.model_key.descriptor

        try:
<<<<<<< HEAD
            raw_bytes: bytes = t.cast(bytes, feature_store[sample_request.model_key])
            return FetchModelResult(raw_bytes)
        except FileNotFoundError as ex:
            logger.exception(ex)
            raise SmartSimError(
                f"Model could not be retrieved with key {sample_request.model_key}"
            ) from ex

    @staticmethod
    def fetch_inputs(
        batch: RequestBatch, feature_store: t.Optional[FeatureStore]
    ) -> t.List[FetchInputResult]:
        """Given a collection of ResourceKeys, identify the physical location
        and input metadata
        :param batch: The batch of requests that triggered the pipeline
        :param feature_store: The feature store used for persistence
        :return: the fetched input"""
        fetch_results = []
        for request in batch.requests:
            if request.raw_inputs:
                fetch_results.append(
                    FetchInputResult(request.raw_inputs, request.input_meta)
                )
                continue

            if not feature_store:
                raise ValueError("No input and no feature store provided")

            if request.input_keys:
                data: t.List[bytes] = []
                for input_ in request.input_keys:
                    try:
                        tensor_bytes = t.cast(bytes, feature_store[input_])
                        data.append(tensor_bytes)
                    except KeyError as ex:
                        logger.exception(ex)
                        raise SmartSimError(
                            f"Input tensor could not be retrieved with key {input_}"
                        ) from ex
                fetch_results.append(
                    FetchInputResult(data, None)
                )  # fixme: need to get both tensor and descriptor
                continue

            raise ValueError("No input source")

        return fetch_results
=======
            feature_store = feature_stores[fsd]
            raw_bytes: bytes = t.cast(bytes, feature_store[key])
            return FetchModelResult(raw_bytes)
        except FileNotFoundError as ex:
            logger.exception(ex)
            raise SmartSimError(f"Model could not be retrieved with key {key}") from ex

    @staticmethod
    def fetch_inputs(
        request: InferenceRequest, feature_stores: t.Dict[str, FeatureStore]
    ) -> FetchInputResult:
        """Given a collection of ResourceKeys, identify the physical location
        and input metadata
        :param request: The request that triggered the pipeline
        :param feature_stores: Available feature stores used for persistence
        :return: the fetched input"""

        if request.raw_inputs:
            return FetchInputResult(request.raw_inputs, request.input_meta)

        if not feature_stores:
            raise ValueError("No input and no feature store provided")

        if request.input_keys:
            data: t.List[bytes] = []

            for fs_key in request.input_keys:
                try:
                    feature_store = feature_stores[fs_key.descriptor]
                    tensor_bytes = t.cast(bytes, feature_store[fs_key.key])
                    data.append(tensor_bytes)
                except KeyError as ex:
                    logger.exception(ex)
                    raise SmartSimError(
                        f"Model could not be retrieved with key {fs_key.key}"
                    ) from ex
            return FetchInputResult(
                data, meta=None
            )  # fixme: need to get both tensor and descriptor

        raise ValueError("No input source")

    @staticmethod
    def batch_requests(
        request: InferenceRequest, transform_result: TransformInputResult
    ) -> CreateInputBatchResult:
        """Create a batch of requests. Return the batch when batch_size datum have been
        collected or a configured batch duration has elapsed.
        :param request: The request that triggered the pipeline
        :param transform_result: Transformed inputs ready for batching
        :return: `None` if batch size has not been reached and timeout not exceeded."""
        if transform_result is not None or request.batch_size:
            raise NotImplementedError("Batching is not yet supported")
        return CreateInputBatchResult(None)
>>>>>>> 74d6e78c

    @staticmethod
    def place_output(
        request: InferenceRequest,
        transform_result: TransformOutputResult,
        feature_stores: t.Dict[str, FeatureStore],
    ) -> t.Collection[t.Optional[FeatureStoreKey]]:
        """Given a collection of data, make it available as a shared resource in the
        feature store
        :param request: The request that triggered the pipeline
        :param execute_result: Results from inference
        :param feature_stores: Available feature stores used for persistence
        :return: A collection of keys that were placed in the feature store"""
        if not feature_stores:
            raise ValueError("Feature store is required for output persistence")

        keys: t.List[t.Optional[FeatureStoreKey]] = []
        # need to decide how to get back to original sub-batch inputs so they can be
        # accurately placed, datum might need to include this.

        # Consider parallelizing all PUT feature_store operations
        for fs_key, v in zip(request.output_keys, transform_result.outputs):
            feature_store = feature_stores[fs_key.descriptor]
            feature_store[fs_key.key] = v
            keys.append(fs_key)

        return keys


class MachineLearningWorkerBase(MachineLearningWorkerCore, ABC):
    """Abstract base class providing contract for a machine learning
    worker implementation."""

    @staticmethod
    @abstractmethod
    def load_model(
        batch: RequestBatch, fetch_result: FetchModelResult, device: str
    ) -> LoadModelResult:
        """Given a loaded MachineLearningModel, ensure it is loaded into
        device memory
        :param request: The request that triggered the pipeline
        :param device: The device on which the model must be placed
        :param device: The device on which the model must be placed
        :return: ModelLoadResult wrapping the model loaded for the request"""

    @staticmethod
    @abstractmethod
    def transform_input(
        batch: RequestBatch,
        fetch_results: list[FetchInputResult],
        mem_pool: MemoryPool,
    ) -> TransformInputResult:
        """Given a collection of data, perform a transformation on the data and put
        the raw tensor data on a MemoryPool allocation.
        :param request: The request that triggered the pipeline
        :param fetch_result: Raw outputs from fetching inputs out of a feature store
        :param mem_pool: The memory pool used to access batched input tensors
        :return: The transformed inputs wrapped in a InputTransformResult"""

    @staticmethod
    @abstractmethod
    def execute(
        batch: RequestBatch,
        load_result: LoadModelResult,
        transform_result: TransformInputResult,
        device: str,
    ) -> ExecuteResult:
        """Execute an ML model on inputs transformed for use by the model
        :param batch: The batch of requests that triggered the pipeline
        :param load_result: The result of loading the model onto device memory
        :param transform_result: The result of transforming inputs for model consumption
        :param device: The device on which the model will be executed
        :return: The result of inference wrapped in an ExecuteResult"""

    @staticmethod
    @abstractmethod
    def transform_output(
        batch: RequestBatch, execute_result: ExecuteResult
    ) -> t.List[TransformOutputResult]:
        """Given inference results, perform transformations required to
        transmit results to the requestor.
        :param batch: The batch of requests that triggered the pipeline
        :param execute_result: The result of inference wrapped in an ExecuteResult
        :return: A list of transformed outputs"""<|MERGE_RESOLUTION|>--- conflicted
+++ resolved
@@ -271,19 +271,11 @@
 
     @staticmethod
     def fetch_model(
-<<<<<<< HEAD
-        batch: RequestBatch, feature_store: t.Optional[FeatureStore]
+        batch: RequestBatch, feature_stores: t.Dict[str, FeatureStore]
     ) -> FetchModelResult:
         """Given a resource key, retrieve the raw model from a feature store
         :param batch: The batch of requests that triggered the pipeline
-        :param feature_store: The feature store used for persistence
-=======
-        request: InferenceRequest, feature_stores: t.Dict[str, FeatureStore]
-    ) -> FetchModelResult:
-        """Given a resource key, retrieve the raw model from a feature store
-        :param request: The request that triggered the pipeline
         :param feature_stores: Available feature stores used for persistence
->>>>>>> 74d6e78c
         :return: Raw bytes of the model"""
 
         # All requests in the same batch share the model
@@ -302,23 +294,21 @@
         key, fsd = request.model_key.key, request.model_key.descriptor
 
         try:
-<<<<<<< HEAD
-            raw_bytes: bytes = t.cast(bytes, feature_store[sample_request.model_key])
+            feature_store = feature_stores[fsd]
+            raw_bytes: bytes = t.cast(bytes, feature_store[sample_key])
             return FetchModelResult(raw_bytes)
         except FileNotFoundError as ex:
             logger.exception(ex)
-            raise SmartSimError(
-                f"Model could not be retrieved with key {sample_request.model_key}"
-            ) from ex
+            raise SmartSimError(f"Model could not be retrieved with key {sample_key}") from ex
 
     @staticmethod
     def fetch_inputs(
-        batch: RequestBatch, feature_store: t.Optional[FeatureStore]
+        batch: RequestBatch, feature_stores: t.Dict[str, FeatureStore]
     ) -> t.List[FetchInputResult]:
         """Given a collection of ResourceKeys, identify the physical location
         and input metadata
         :param batch: The batch of requests that triggered the pipeline
-        :param feature_store: The feature store used for persistence
+        :param feature_stores: Available feature stores used for persistence
         :return: the fetched input"""
         fetch_results = []
         for request in batch.requests:
@@ -328,51 +318,8 @@
                 )
                 continue
 
-            if not feature_store:
+            if not feature_stores:
                 raise ValueError("No input and no feature store provided")
-
-            if request.input_keys:
-                data: t.List[bytes] = []
-                for input_ in request.input_keys:
-                    try:
-                        tensor_bytes = t.cast(bytes, feature_store[input_])
-                        data.append(tensor_bytes)
-                    except KeyError as ex:
-                        logger.exception(ex)
-                        raise SmartSimError(
-                            f"Input tensor could not be retrieved with key {input_}"
-                        ) from ex
-                fetch_results.append(
-                    FetchInputResult(data, None)
-                )  # fixme: need to get both tensor and descriptor
-                continue
-
-            raise ValueError("No input source")
-
-        return fetch_results
-=======
-            feature_store = feature_stores[fsd]
-            raw_bytes: bytes = t.cast(bytes, feature_store[key])
-            return FetchModelResult(raw_bytes)
-        except FileNotFoundError as ex:
-            logger.exception(ex)
-            raise SmartSimError(f"Model could not be retrieved with key {key}") from ex
-
-    @staticmethod
-    def fetch_inputs(
-        request: InferenceRequest, feature_stores: t.Dict[str, FeatureStore]
-    ) -> FetchInputResult:
-        """Given a collection of ResourceKeys, identify the physical location
-        and input metadata
-        :param request: The request that triggered the pipeline
-        :param feature_stores: Available feature stores used for persistence
-        :return: the fetched input"""
-
-        if request.raw_inputs:
-            return FetchInputResult(request.raw_inputs, request.input_meta)
-
-        if not feature_stores:
-            raise ValueError("No input and no feature store provided")
 
         if request.input_keys:
             data: t.List[bytes] = []
@@ -391,21 +338,9 @@
                 data, meta=None
             )  # fixme: need to get both tensor and descriptor
 
-        raise ValueError("No input source")
-
-    @staticmethod
-    def batch_requests(
-        request: InferenceRequest, transform_result: TransformInputResult
-    ) -> CreateInputBatchResult:
-        """Create a batch of requests. Return the batch when batch_size datum have been
-        collected or a configured batch duration has elapsed.
-        :param request: The request that triggered the pipeline
-        :param transform_result: Transformed inputs ready for batching
-        :return: `None` if batch size has not been reached and timeout not exceeded."""
-        if transform_result is not None or request.batch_size:
-            raise NotImplementedError("Batching is not yet supported")
-        return CreateInputBatchResult(None)
->>>>>>> 74d6e78c
+            raise ValueError("No input source")
+
+        return fetch_results
 
     @staticmethod
     def place_output(
