--- conflicted
+++ resolved
@@ -42,14 +42,11 @@
     @abstractmethod
     def send(self, value: bytes) -> None:
         """Send a message through the underlying communication channel
+        """Send a message through the underlying communication channel
         :param value: The value to send"""
 
     @abstractmethod
-<<<<<<< HEAD
-    def recv(self) -> bytes:
-=======
     def recv(self) -> t.List[bytes]:
->>>>>>> f337de99
         """Receieve a message through the underlying communication channel
         :returns: the received message"""
 
