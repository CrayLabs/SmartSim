# BSD 2-Clause License
#
# Copyright (c) 2021-2024, Hewlett Packard Enterprise
# All rights reserved.
#
# Redistribution and use in source and binary forms, with or without
# modification, are permitted provided that the following conditions are met:
#
# 1. Redistributions of source code must retain the above copyright notice, this
#    list of conditions and the following disclaimer.
#
# 2. Redistributions in binary form must reproduce the above copyright notice,
#    this list of conditions and the following disclaimer in the documentation
#    and/or other materials provided with the distribution.
#
# THIS SOFTWARE IS PROVIDED BY THE COPYRIGHT HOLDERS AND CONTRIBUTORS "AS IS"
# AND ANY EXPRESS OR IMPLIED WARRANTIES, INCLUDING, BUT NOT LIMITED TO, THE
# IMPLIED WARRANTIES OF MERCHANTABILITY AND FITNESS FOR A PARTICULAR PURPOSE ARE
# DISCLAIMED. IN NO EVENT SHALL THE COPYRIGHT HOLDER OR CONTRIBUTORS BE LIABLE
# FOR ANY DIRECT, INDIRECT, INCIDENTAL, SPECIAL, EXEMPLARY, OR CONSEQUENTIAL
# DAMAGES (INCLUDING, BUT NOT LIMITED TO, PROCUREMENT OF SUBSTITUTE GOODS OR
# SERVICES; LOSS OF USE, DATA, OR PROFITS; OR BUSINESS INTERRUPTION) HOWEVER
# CAUSED AND ON ANY THEORY OF LIABILITY, WHETHER IN CONTRACT, STRICT LIABILITY,
# OR TORT (INCLUDING NEGLIGENCE OR OTHERWISE) ARISING IN ANY WAY OUT OF THE USE
# OF THIS SOFTWARE, EVEN IF ADVISED OF THE POSSIBILITY OF SUCH DAMAGE.

# pylint: disable=too-many-lines

import os
import re
import shutil
import stat
import subprocess
import typing as t
from pathlib import Path
from subprocess import SubprocessError

from smartsim._core._install.utils import retrieve
from smartsim._core.utils import expand_exe_path

if t.TYPE_CHECKING:
    from typing_extensions import Never

# TODO: check cmake version and use system if possible to avoid conflicts

_PathLike = t.Union[str, "os.PathLike[str]"]
_T = t.TypeVar("_T")
_U = t.TypeVar("_U")


class BuildError(Exception):
    pass


class Builder:
    """Base class for building third-party libraries"""

    url_regex = re.compile(
        r"^(?:http|ftp)s?://"  # http:// or https://
        r"(?:(?:[A-Z0-9](?:[A-Z0-9-]{0,61}[A-Z0-9])?\.)+(?:[A-Z]{2,6}\.?|[A-Z0-9-]{2,}\.?)|"  # pylint: disable=line-too-long
        r"localhost|"  # localhost...
        r"\d{1,3}\.\d{1,3}\.\d{1,3}\.\d{1,3})"  # ...or ip
        r"(?::\d+)?"  # optional port
        r"(?:/?|[/?]\S+)$",
        re.IGNORECASE,
    )

    def __init__(
        self,
        env: t.Dict[str, str],
        jobs: int = 1,
        verbose: bool = False,
    ) -> None:
        # build environment from buildenv
        self.env = env

        # Find _core directory and set up paths
        _core_dir = Path(os.path.abspath(__file__)).parent.parent

        dependency_path = _core_dir
        if os.getenv("SMARTSIM_DEP_PATH"):
            dependency_path = Path(os.environ["SMARTSIM_DEP_PATH"])

        self.build_dir = _core_dir / ".third-party"

        self.bin_path = dependency_path / "bin"
        self.lib_path = dependency_path / "lib"
        self.verbose = verbose

        # make build directory "SmartSim/smartsim/_core/.third-party"
        if not self.build_dir.is_dir():
            self.build_dir.mkdir()
        if dependency_path == _core_dir:
            if not self.bin_path.is_dir():
                self.bin_path.mkdir()
            if not self.lib_path.is_dir():
                self.lib_path.mkdir()

        self.jobs = jobs

    @property
    def out(self) -> t.Optional[int]:
        return None if self.verbose else subprocess.DEVNULL

    # implemented in base classes
    @property
    def is_built(self) -> bool:
        raise NotImplementedError

    @staticmethod
    def binary_path(binary: str) -> str:
        binary_ = shutil.which(binary)
        if binary_:
            return binary_
        raise BuildError(f"{binary} not found in PATH")

    @staticmethod
    def copy_file(
        src: t.Union[str, Path], dst: t.Union[str, Path], set_exe: bool = False
    ) -> None:
        shutil.copyfile(src, dst)
        if set_exe:
            Path(dst).chmod(stat.S_IXUSR | stat.S_IWUSR | stat.S_IRUSR)

    def copy_dir(
        self, src: t.Union[str, Path], dst: t.Union[str, Path], set_exe: bool = False
    ) -> None:
        src = Path(src)
        dst = Path(dst)
        dst.mkdir(exist_ok=True)
        # copy directory contents
        for content in src.glob("*"):
            if content.is_dir():
                self.copy_dir(content, dst / content.name, set_exe=set_exe)
            else:
                self.copy_file(content, dst / content.name, set_exe=set_exe)

    def is_valid_url(self, url: str) -> bool:
        return re.match(self.url_regex, url) is not None

    def cleanup(self) -> None:
        if self.build_dir.is_dir():
            shutil.rmtree(str(self.build_dir))

    def run_command(
        self,
        cmd: t.List[str],
        shell: bool = False,
        out: t.Optional[int] = None,
        cwd: t.Union[str, Path, None] = None,
    ) -> None:
        # option to manually disable output if necessary
        if not out:
            out = self.out
        try:
            # pylint: disable-next=consider-using-with
            proc = subprocess.Popen(
                cmd,
                stderr=subprocess.PIPE,
                stdout=out,
                cwd=cwd,
                shell=shell,
                env=self.env,
            )
            error = proc.communicate()[1].decode("utf-8")
            if proc.returncode != 0:
                raise BuildError(error)
        except (OSError, SubprocessError) as e:
            raise BuildError(e) from e


<<<<<<< HEAD
class DatabaseBuilder(Builder):
    """Class to build Redis or KeyDB from Source
    Supported build methods:
     - from git
    See buildenv.py for buildtime configuration of Redis/KeyDB
    version and url.
    """

    def __init__(
        self,
        build_env: t.Optional[t.Dict[str, str]] = None,
        malloc: str = "libc",
        jobs: int = 1,
        verbose: bool = False,
    ) -> None:
        super().__init__(
            build_env or {},
            jobs=jobs,
            verbose=verbose,
        )
        self.malloc = malloc

    @property
    def is_built(self) -> bool:
        """Check if Redis or KeyDB is built"""
        bin_files = {file.name for file in self.bin_path.iterdir()}
        redis_files = {"redis-server", "redis-cli"}
        keydb_files = {"keydb-server", "keydb-cli"}
        return redis_files.issubset(bin_files) or keydb_files.issubset(bin_files)

    def build_from_git(self, git_url: str, branch: str) -> None:
        """Build Redis from git
        :param git_url: url from which to retrieve Redis
        :param branch: branch to checkout
        """
        # pylint: disable=too-many-locals
        database_name = "keydb" if "KeyDB" in git_url else "redis"
        database_build_path = Path(self.build_dir, database_name.lower())

        # remove git directory if it exists as it should
        # really never exist as we delete after build
        redis_build_path = Path(self.build_dir, "redis")
        keydb_build_path = Path(self.build_dir, "keydb")
        if redis_build_path.is_dir():
            shutil.rmtree(str(redis_build_path))
        if keydb_build_path.is_dir():
            shutil.rmtree(str(keydb_build_path))

        # Check database URL
        if not self.is_valid_url(git_url):
            raise BuildError(f"Malformed {database_name} URL: {git_url}")

        retrieve(git_url, self.build_dir / database_name, branch=branch, depth=1)
        # build Redis
        build_cmd = [
            self.binary_path("make"),
            "-j",
            str(self.jobs),
            f"MALLOC={self.malloc}",
        ]
        self.run_command(build_cmd, cwd=str(database_build_path))

        # move redis binaries to smartsim/smartsim/_core/bin
        database_src_dir = database_build_path / "src"
        server_source = database_src_dir / (database_name.lower() + "-server")
        server_destination = self.bin_path / (database_name.lower() + "-server")
        cli_source = database_src_dir / (database_name.lower() + "-cli")
        cli_destination = self.bin_path / (database_name.lower() + "-cli")
        self.copy_file(server_source, server_destination, set_exe=True)
        self.copy_file(cli_source, cli_destination, set_exe=True)

        # validate install -- redis-server
        core_path = Path(os.path.abspath(__file__)).parent.parent
        dependency_path = os.environ.get("SMARTSIM_DEP_INSTALL_PATH", core_path)
        bin_path = Path(dependency_path, "bin").resolve()
        try:
            database_exe = next(bin_path.glob("*-server"))
            database = Path(
                os.environ.get("SMARTSIM_REDIS_SERVER_EXE", database_exe)
            ).resolve()
            _ = expand_exe_path(str(database))
        except (TypeError, FileNotFoundError) as e:
            raise BuildError("Installation of redis-server failed!") from e

        # validate install -- redis-cli
        try:
            redis_cli_exe = next(bin_path.glob("*-cli"))
            redis_cli = Path(
                os.environ.get("SMARTSIM_REDIS_CLI_EXE", redis_cli_exe)
            ).resolve()
            _ = expand_exe_path(str(redis_cli))
        except (TypeError, FileNotFoundError) as e:
            raise BuildError("Installation of redis-cli failed!") from e
=======
class _WebLocation(ABC):
    @property
    @abstractmethod
    def url(self) -> str: ...


class _WebGitRepository(_WebLocation):
    def clone(
        self,
        target: _PathLike,
        depth: t.Optional[int] = None,
        branch: t.Optional[str] = None,
    ) -> None:
        depth_ = ("--depth", str(depth)) if depth is not None else ()
        branch_ = ("--branch", branch) if branch is not None else ()
        _git("clone", "-q", *depth_, *branch_, self.url, os.fspath(target))


@t.final
@dataclass(frozen=True)
class _DLPackRepository(_WebGitRepository):
    version: str

    @staticmethod
    def supported_platforms() -> t.Sequence[t.Tuple[OperatingSystem, Architecture]]:
        return (
            (OperatingSystem.LINUX, Architecture.X64),
            (OperatingSystem.DARWIN, Architecture.X64),
            (OperatingSystem.DARWIN, Architecture.ARM64),
        )

    @property
    def url(self) -> str:
        return ""


class _WebArchive(_WebLocation):
    @property
    def name(self) -> str:
        _, name = self.url.rsplit("/", 1)
        return name

    def download(self, target: _PathLike) -> Path:
        target = Path(target)
        if target.is_dir():
            target = target / self.name
        file, _ = urllib.request.urlretrieve(self.url, target)
        return Path(file).resolve()


class _ExtractableWebArchive(_WebArchive, ABC):
    @abstractmethod
    def _extract_download(self, download_path: Path, target: _PathLike) -> None: ...

    def extract(self, target: _PathLike) -> None:
        with tempfile.TemporaryDirectory() as tmp_dir:
            arch_path = self.download(tmp_dir)
            self._extract_download(arch_path, target)


class _WebTGZ(_ExtractableWebArchive):
    def _extract_download(self, download_path: Path, target: _PathLike) -> None:
        with tarfile.open(download_path, "r") as tgz_file:
            tgz_file.extractall(target)


class _WebZip(_ExtractableWebArchive):
    def _extract_download(self, download_path: Path, target: _PathLike) -> None:
        with zipfile.ZipFile(download_path, "r") as zip_file:
            zip_file.extractall(target)


class WebTGZ(_WebTGZ):
    def __init__(self, url: str) -> None:
        self._url = url

    @property
    def url(self) -> str:
        return self._url


@dataclass(frozen=True)
class _PTArchive(_WebZip):
    architecture: Architecture
    device: Device
    version: str
    with_mkl: bool

    @staticmethod
    def supported_platforms() -> t.Sequence[t.Tuple[OperatingSystem, Architecture]]:
        # TODO: This will need to be revisited if the inheritance tree gets deeper
        return tuple(
            itertools.chain.from_iterable(
                var.supported_platforms() for var in _PTArchive.__subclasses__()
            )
        )

    @staticmethod
    def _patch_out_mkl(libtorch_root: Path) -> None:
        _modify_source_files(
            libtorch_root / "share/cmake/Caffe2/public/mkl.cmake",
            r"find_package\(MKL QUIET\)",
            "# find_package(MKL QUIET)",
        )

    def extract(self, target: _PathLike) -> None:
        super().extract(target)
        if not self.with_mkl:
            self._patch_out_mkl(Path(target))


@t.final
class _PTArchiveLinux(_PTArchive):
    @staticmethod
    def supported_platforms() -> t.Sequence[t.Tuple[OperatingSystem, Architecture]]:
        return ((OperatingSystem.LINUX, Architecture.X64),)

    @property
    def url(self) -> str:
        if self.device == Device.GPU:
            pt_build = "cu117"
        else:
            pt_build = Device.CPU.value
        # pylint: disable-next=line-too-long
        libtorch_archive = (
            f"libtorch-cxx11-abi-shared-without-deps-{self.version}%2B{pt_build}.zip"
        )
        return f"https://download.pytorch.org/libtorch/{pt_build}/{libtorch_archive}"


@t.final
class _PTArchiveMacOSX(_PTArchive):
    @staticmethod
    def supported_platforms() -> t.Sequence[t.Tuple[OperatingSystem, Architecture]]:
        return (
            (OperatingSystem.DARWIN, Architecture.ARM64),
            (OperatingSystem.DARWIN, Architecture.X64),
        )

    @property
    def url(self) -> str:
        if self.architecture == Architecture.X64:
            pt_build = Device.CPU.value
            libtorch_archive = f"libtorch-macos-{self.version}.zip"
            root_url = "https://download.pytorch.org/libtorch"
            return f"{root_url}/{pt_build}/{libtorch_archive}"
        if self.architecture == Architecture.ARM64:
            libtorch_archive = f"libtorch-macos-arm64-{self.version}.zip"
            # pylint: disable-next=line-too-long
            root_url = (
                "https://github.com/CrayLabs/ml_lib_builder/releases/download/v0.1/"
            )
            return f"{root_url}/{libtorch_archive}"

        raise BuildError(f"Unsupported architecture for Pytorch: {self.architecture}")


def _choose_pt_variant(
    os_: OperatingSystem,
) -> t.Union[t.Type[_PTArchiveLinux], t.Type[_PTArchiveMacOSX]]:
    if os_ == OperatingSystem.DARWIN:
        return _PTArchiveMacOSX
    if os_ == OperatingSystem.LINUX:
        return _PTArchiveLinux

    raise BuildError(f"Unsupported OS for PyTorch: {os_}")


@t.final
@dataclass(frozen=True)
class _TFArchive(_WebTGZ):
    os_: OperatingSystem
    architecture: Architecture
    device: Device
    version: str

    @staticmethod
    def supported_platforms() -> t.Sequence[t.Tuple[OperatingSystem, Architecture]]:
        return (
            (OperatingSystem.LINUX, Architecture.X64),
            (OperatingSystem.DARWIN, Architecture.X64),
        )

    @property
    def url(self) -> str:
        if self.architecture == Architecture.X64:
            tf_arch = "x86_64"
        else:
            raise BuildError(
                f"Unexpected Architecture for TF Archive: {self.architecture}"
            )

        if self.os_ == OperatingSystem.LINUX:
            tf_os = "linux"
            tf_device = self.device
        elif self.os_ == OperatingSystem.DARWIN:
            tf_os = "darwin"
            tf_device = Device.CPU
        else:
            raise BuildError(f"Unexpected OS for TF Archive: {self.os_}")
        return (
            "https://storage.googleapis.com/tensorflow/libtensorflow/"
            f"libtensorflow-{tf_device.value}-{tf_os}-{tf_arch}-{self.version}.tar.gz"
        )


@t.final
@dataclass(frozen=True)
class _ORTArchive(_WebTGZ):
    os_: OperatingSystem
    device: Device
    version: str

    @staticmethod
    def supported_platforms() -> t.Sequence[t.Tuple[OperatingSystem, Architecture]]:
        return (
            (OperatingSystem.LINUX, Architecture.X64),
            (OperatingSystem.DARWIN, Architecture.X64),
        )

    @property
    def url(self) -> str:
        ort_url_base = (
            "https://github.com/microsoft/onnxruntime/releases/"
            f"download/v{self.version}"
        )
        if self.os_ == OperatingSystem.LINUX:
            ort_os = "linux"
            ort_arch = "x64"
            ort_build = "-gpu" if self.device == Device.GPU else ""
        elif self.os_ == OperatingSystem.DARWIN:
            ort_os = "osx"
            ort_arch = "x86_64"
            ort_build = ""
        else:
            raise BuildError(f"Unexpected OS for TF Archive: {self.os_}")
        ort_archive = f"onnxruntime-{ort_os}-{ort_arch}{ort_build}-{self.version}.tgz"
        return f"{ort_url_base}/{ort_archive}"


def _git(*args: str) -> None:
    git = Builder.binary_path("git")
    cmd = (git,) + args
    with subprocess.Popen(cmd) as proc:
        proc.wait()
        if proc.returncode != 0:
            raise BuildError(
                f"Command `{' '.join(cmd)}` failed with exit code {proc.returncode}"
            )


def config_git_command(plat: Platform, cmd: t.Sequence[str]) -> t.List[str]:
    """Modify git commands to include autocrlf when on a platform that needs
    autocrlf enabled to behave correctly
    """
    cmd = list(cmd)
    where = next((i for i, tok in enumerate(cmd) if tok.endswith("git")), len(cmd)) + 2
    if where >= len(cmd):
        raise ValueError(f"Failed to locate git command in '{' '.join(cmd)}'")
    if plat == Platform(OperatingSystem.DARWIN, Architecture.ARM64):
        cmd = (
            cmd[:where]
            + ["--config", "core.autocrlf=false", "--config", "core.eol=lf"]
            + cmd[where:]
        )
    return cmd


def _modify_source_files(
    files: t.Union[_PathLike, t.Iterable[_PathLike]], regex: str, replacement: str
) -> None:
    compiled_regex = re.compile(regex)
    with fileinput.input(files=files, inplace=True) as handles:
        for line in handles:
            line = compiled_regex.sub(replacement, line)
            print(line, end="")
>>>>>>> 2cbd3be1
<|MERGE_RESOLUTION|>--- conflicted
+++ resolved
@@ -35,6 +35,7 @@
 from pathlib import Path
 from subprocess import SubprocessError
 
+from smartsim._core._install.platform import Architecture, OperatingSystem, Platform
 from smartsim._core._install.utils import retrieve
 from smartsim._core.utils import expand_exe_path
 
@@ -166,378 +167,4 @@
             if proc.returncode != 0:
                 raise BuildError(error)
         except (OSError, SubprocessError) as e:
-            raise BuildError(e) from e
-
-
-<<<<<<< HEAD
-class DatabaseBuilder(Builder):
-    """Class to build Redis or KeyDB from Source
-    Supported build methods:
-     - from git
-    See buildenv.py for buildtime configuration of Redis/KeyDB
-    version and url.
-    """
-
-    def __init__(
-        self,
-        build_env: t.Optional[t.Dict[str, str]] = None,
-        malloc: str = "libc",
-        jobs: int = 1,
-        verbose: bool = False,
-    ) -> None:
-        super().__init__(
-            build_env or {},
-            jobs=jobs,
-            verbose=verbose,
-        )
-        self.malloc = malloc
-
-    @property
-    def is_built(self) -> bool:
-        """Check if Redis or KeyDB is built"""
-        bin_files = {file.name for file in self.bin_path.iterdir()}
-        redis_files = {"redis-server", "redis-cli"}
-        keydb_files = {"keydb-server", "keydb-cli"}
-        return redis_files.issubset(bin_files) or keydb_files.issubset(bin_files)
-
-    def build_from_git(self, git_url: str, branch: str) -> None:
-        """Build Redis from git
-        :param git_url: url from which to retrieve Redis
-        :param branch: branch to checkout
-        """
-        # pylint: disable=too-many-locals
-        database_name = "keydb" if "KeyDB" in git_url else "redis"
-        database_build_path = Path(self.build_dir, database_name.lower())
-
-        # remove git directory if it exists as it should
-        # really never exist as we delete after build
-        redis_build_path = Path(self.build_dir, "redis")
-        keydb_build_path = Path(self.build_dir, "keydb")
-        if redis_build_path.is_dir():
-            shutil.rmtree(str(redis_build_path))
-        if keydb_build_path.is_dir():
-            shutil.rmtree(str(keydb_build_path))
-
-        # Check database URL
-        if not self.is_valid_url(git_url):
-            raise BuildError(f"Malformed {database_name} URL: {git_url}")
-
-        retrieve(git_url, self.build_dir / database_name, branch=branch, depth=1)
-        # build Redis
-        build_cmd = [
-            self.binary_path("make"),
-            "-j",
-            str(self.jobs),
-            f"MALLOC={self.malloc}",
-        ]
-        self.run_command(build_cmd, cwd=str(database_build_path))
-
-        # move redis binaries to smartsim/smartsim/_core/bin
-        database_src_dir = database_build_path / "src"
-        server_source = database_src_dir / (database_name.lower() + "-server")
-        server_destination = self.bin_path / (database_name.lower() + "-server")
-        cli_source = database_src_dir / (database_name.lower() + "-cli")
-        cli_destination = self.bin_path / (database_name.lower() + "-cli")
-        self.copy_file(server_source, server_destination, set_exe=True)
-        self.copy_file(cli_source, cli_destination, set_exe=True)
-
-        # validate install -- redis-server
-        core_path = Path(os.path.abspath(__file__)).parent.parent
-        dependency_path = os.environ.get("SMARTSIM_DEP_INSTALL_PATH", core_path)
-        bin_path = Path(dependency_path, "bin").resolve()
-        try:
-            database_exe = next(bin_path.glob("*-server"))
-            database = Path(
-                os.environ.get("SMARTSIM_REDIS_SERVER_EXE", database_exe)
-            ).resolve()
-            _ = expand_exe_path(str(database))
-        except (TypeError, FileNotFoundError) as e:
-            raise BuildError("Installation of redis-server failed!") from e
-
-        # validate install -- redis-cli
-        try:
-            redis_cli_exe = next(bin_path.glob("*-cli"))
-            redis_cli = Path(
-                os.environ.get("SMARTSIM_REDIS_CLI_EXE", redis_cli_exe)
-            ).resolve()
-            _ = expand_exe_path(str(redis_cli))
-        except (TypeError, FileNotFoundError) as e:
-            raise BuildError("Installation of redis-cli failed!") from e
-=======
-class _WebLocation(ABC):
-    @property
-    @abstractmethod
-    def url(self) -> str: ...
-
-
-class _WebGitRepository(_WebLocation):
-    def clone(
-        self,
-        target: _PathLike,
-        depth: t.Optional[int] = None,
-        branch: t.Optional[str] = None,
-    ) -> None:
-        depth_ = ("--depth", str(depth)) if depth is not None else ()
-        branch_ = ("--branch", branch) if branch is not None else ()
-        _git("clone", "-q", *depth_, *branch_, self.url, os.fspath(target))
-
-
-@t.final
-@dataclass(frozen=True)
-class _DLPackRepository(_WebGitRepository):
-    version: str
-
-    @staticmethod
-    def supported_platforms() -> t.Sequence[t.Tuple[OperatingSystem, Architecture]]:
-        return (
-            (OperatingSystem.LINUX, Architecture.X64),
-            (OperatingSystem.DARWIN, Architecture.X64),
-            (OperatingSystem.DARWIN, Architecture.ARM64),
-        )
-
-    @property
-    def url(self) -> str:
-        return ""
-
-
-class _WebArchive(_WebLocation):
-    @property
-    def name(self) -> str:
-        _, name = self.url.rsplit("/", 1)
-        return name
-
-    def download(self, target: _PathLike) -> Path:
-        target = Path(target)
-        if target.is_dir():
-            target = target / self.name
-        file, _ = urllib.request.urlretrieve(self.url, target)
-        return Path(file).resolve()
-
-
-class _ExtractableWebArchive(_WebArchive, ABC):
-    @abstractmethod
-    def _extract_download(self, download_path: Path, target: _PathLike) -> None: ...
-
-    def extract(self, target: _PathLike) -> None:
-        with tempfile.TemporaryDirectory() as tmp_dir:
-            arch_path = self.download(tmp_dir)
-            self._extract_download(arch_path, target)
-
-
-class _WebTGZ(_ExtractableWebArchive):
-    def _extract_download(self, download_path: Path, target: _PathLike) -> None:
-        with tarfile.open(download_path, "r") as tgz_file:
-            tgz_file.extractall(target)
-
-
-class _WebZip(_ExtractableWebArchive):
-    def _extract_download(self, download_path: Path, target: _PathLike) -> None:
-        with zipfile.ZipFile(download_path, "r") as zip_file:
-            zip_file.extractall(target)
-
-
-class WebTGZ(_WebTGZ):
-    def __init__(self, url: str) -> None:
-        self._url = url
-
-    @property
-    def url(self) -> str:
-        return self._url
-
-
-@dataclass(frozen=True)
-class _PTArchive(_WebZip):
-    architecture: Architecture
-    device: Device
-    version: str
-    with_mkl: bool
-
-    @staticmethod
-    def supported_platforms() -> t.Sequence[t.Tuple[OperatingSystem, Architecture]]:
-        # TODO: This will need to be revisited if the inheritance tree gets deeper
-        return tuple(
-            itertools.chain.from_iterable(
-                var.supported_platforms() for var in _PTArchive.__subclasses__()
-            )
-        )
-
-    @staticmethod
-    def _patch_out_mkl(libtorch_root: Path) -> None:
-        _modify_source_files(
-            libtorch_root / "share/cmake/Caffe2/public/mkl.cmake",
-            r"find_package\(MKL QUIET\)",
-            "# find_package(MKL QUIET)",
-        )
-
-    def extract(self, target: _PathLike) -> None:
-        super().extract(target)
-        if not self.with_mkl:
-            self._patch_out_mkl(Path(target))
-
-
-@t.final
-class _PTArchiveLinux(_PTArchive):
-    @staticmethod
-    def supported_platforms() -> t.Sequence[t.Tuple[OperatingSystem, Architecture]]:
-        return ((OperatingSystem.LINUX, Architecture.X64),)
-
-    @property
-    def url(self) -> str:
-        if self.device == Device.GPU:
-            pt_build = "cu117"
-        else:
-            pt_build = Device.CPU.value
-        # pylint: disable-next=line-too-long
-        libtorch_archive = (
-            f"libtorch-cxx11-abi-shared-without-deps-{self.version}%2B{pt_build}.zip"
-        )
-        return f"https://download.pytorch.org/libtorch/{pt_build}/{libtorch_archive}"
-
-
-@t.final
-class _PTArchiveMacOSX(_PTArchive):
-    @staticmethod
-    def supported_platforms() -> t.Sequence[t.Tuple[OperatingSystem, Architecture]]:
-        return (
-            (OperatingSystem.DARWIN, Architecture.ARM64),
-            (OperatingSystem.DARWIN, Architecture.X64),
-        )
-
-    @property
-    def url(self) -> str:
-        if self.architecture == Architecture.X64:
-            pt_build = Device.CPU.value
-            libtorch_archive = f"libtorch-macos-{self.version}.zip"
-            root_url = "https://download.pytorch.org/libtorch"
-            return f"{root_url}/{pt_build}/{libtorch_archive}"
-        if self.architecture == Architecture.ARM64:
-            libtorch_archive = f"libtorch-macos-arm64-{self.version}.zip"
-            # pylint: disable-next=line-too-long
-            root_url = (
-                "https://github.com/CrayLabs/ml_lib_builder/releases/download/v0.1/"
-            )
-            return f"{root_url}/{libtorch_archive}"
-
-        raise BuildError(f"Unsupported architecture for Pytorch: {self.architecture}")
-
-
-def _choose_pt_variant(
-    os_: OperatingSystem,
-) -> t.Union[t.Type[_PTArchiveLinux], t.Type[_PTArchiveMacOSX]]:
-    if os_ == OperatingSystem.DARWIN:
-        return _PTArchiveMacOSX
-    if os_ == OperatingSystem.LINUX:
-        return _PTArchiveLinux
-
-    raise BuildError(f"Unsupported OS for PyTorch: {os_}")
-
-
-@t.final
-@dataclass(frozen=True)
-class _TFArchive(_WebTGZ):
-    os_: OperatingSystem
-    architecture: Architecture
-    device: Device
-    version: str
-
-    @staticmethod
-    def supported_platforms() -> t.Sequence[t.Tuple[OperatingSystem, Architecture]]:
-        return (
-            (OperatingSystem.LINUX, Architecture.X64),
-            (OperatingSystem.DARWIN, Architecture.X64),
-        )
-
-    @property
-    def url(self) -> str:
-        if self.architecture == Architecture.X64:
-            tf_arch = "x86_64"
-        else:
-            raise BuildError(
-                f"Unexpected Architecture for TF Archive: {self.architecture}"
-            )
-
-        if self.os_ == OperatingSystem.LINUX:
-            tf_os = "linux"
-            tf_device = self.device
-        elif self.os_ == OperatingSystem.DARWIN:
-            tf_os = "darwin"
-            tf_device = Device.CPU
-        else:
-            raise BuildError(f"Unexpected OS for TF Archive: {self.os_}")
-        return (
-            "https://storage.googleapis.com/tensorflow/libtensorflow/"
-            f"libtensorflow-{tf_device.value}-{tf_os}-{tf_arch}-{self.version}.tar.gz"
-        )
-
-
-@t.final
-@dataclass(frozen=True)
-class _ORTArchive(_WebTGZ):
-    os_: OperatingSystem
-    device: Device
-    version: str
-
-    @staticmethod
-    def supported_platforms() -> t.Sequence[t.Tuple[OperatingSystem, Architecture]]:
-        return (
-            (OperatingSystem.LINUX, Architecture.X64),
-            (OperatingSystem.DARWIN, Architecture.X64),
-        )
-
-    @property
-    def url(self) -> str:
-        ort_url_base = (
-            "https://github.com/microsoft/onnxruntime/releases/"
-            f"download/v{self.version}"
-        )
-        if self.os_ == OperatingSystem.LINUX:
-            ort_os = "linux"
-            ort_arch = "x64"
-            ort_build = "-gpu" if self.device == Device.GPU else ""
-        elif self.os_ == OperatingSystem.DARWIN:
-            ort_os = "osx"
-            ort_arch = "x86_64"
-            ort_build = ""
-        else:
-            raise BuildError(f"Unexpected OS for TF Archive: {self.os_}")
-        ort_archive = f"onnxruntime-{ort_os}-{ort_arch}{ort_build}-{self.version}.tgz"
-        return f"{ort_url_base}/{ort_archive}"
-
-
-def _git(*args: str) -> None:
-    git = Builder.binary_path("git")
-    cmd = (git,) + args
-    with subprocess.Popen(cmd) as proc:
-        proc.wait()
-        if proc.returncode != 0:
-            raise BuildError(
-                f"Command `{' '.join(cmd)}` failed with exit code {proc.returncode}"
-            )
-
-
-def config_git_command(plat: Platform, cmd: t.Sequence[str]) -> t.List[str]:
-    """Modify git commands to include autocrlf when on a platform that needs
-    autocrlf enabled to behave correctly
-    """
-    cmd = list(cmd)
-    where = next((i for i, tok in enumerate(cmd) if tok.endswith("git")), len(cmd)) + 2
-    if where >= len(cmd):
-        raise ValueError(f"Failed to locate git command in '{' '.join(cmd)}'")
-    if plat == Platform(OperatingSystem.DARWIN, Architecture.ARM64):
-        cmd = (
-            cmd[:where]
-            + ["--config", "core.autocrlf=false", "--config", "core.eol=lf"]
-            + cmd[where:]
-        )
-    return cmd
-
-
-def _modify_source_files(
-    files: t.Union[_PathLike, t.Iterable[_PathLike]], regex: str, replacement: str
-) -> None:
-    compiled_regex = re.compile(regex)
-    with fileinput.input(files=files, inplace=True) as handles:
-        for line in handles:
-            line = compiled_regex.sub(replacement, line)
-            print(line, end="")
->>>>>>> 2cbd3be1
+            raise BuildError(e) from e