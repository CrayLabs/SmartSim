# BSD 2-Clause License
#
# Copyright (c) 2021-2023, Hewlett Packard Enterprise
# All rights reserved.
#
# Redistribution and use in source and binary forms, with or without
# modification, are permitted provided that the following conditions are met:
#
# 1. Redistributions of source code must retain the above copyright notice, this
#    list of conditions and the following disclaimer.
#
# 2. Redistributions in binary form must reproduce the above copyright notice,
#    this list of conditions and the following disclaimer in the documentation
#    and/or other materials provided with the distribution.
#
# THIS SOFTWARE IS PROVIDED BY THE COPYRIGHT HOLDERS AND CONTRIBUTORS "AS IS"
# AND ANY EXPRESS OR IMPLIED WARRANTIES, INCLUDING, BUT NOT LIMITED TO, THE
# IMPLIED WARRANTIES OF MERCHANTABILITY AND FITNESS FOR A PARTICULAR PURPOSE ARE
# DISCLAIMED. IN NO EVENT SHALL THE COPYRIGHT HOLDER OR CONTRIBUTORS BE LIABLE
# FOR ANY DIRECT, INDIRECT, INCIDENTAL, SPECIAL, EXEMPLARY, OR CONSEQUENTIAL
# DAMAGES (INCLUDING, BUT NOT LIMITED TO, PROCUREMENT OF SUBSTITUTE GOODS OR
# SERVICES; LOSS OF USE, DATA, OR PROFITS; OR BUSINESS INTERRUPTION) HOWEVER
# CAUSED AND ON ANY THEORY OF LIABILITY, WHETHER IN CONTRACT, STRICT LIABILITY,
# OR TORT (INCLUDING NEGLIGENCE OR OTHERWISE) ARISING IN ANY WAY OUT OF THE USE
# OF THIS SOFTWARE, EVEN IF ADVISED OF THE POSSIBILITY OF SUCH DAMAGE.

import concurrent.futures
import enum
import os
import platform
import re
import shutil
import stat
import subprocess
import sys
import tarfile
import tempfile
import typing as t
import urllib.request
import zipfile
from abc import ABC, abstractmethod
from dataclasses import dataclass
from pathlib import Path
from shutil import which
from subprocess import SubprocessError

# NOTE: This will be imported by setup.py and hence no
#       smartsim related items should be imported into
#       this file.

# TODO:
#   - check cmake version and use system if possible to avoid conflicts

TRedisAIBackendStr = t.Literal["tensorflow", "torch", "onnxruntime", "tflite"]
TDeviceStr = t.Literal["cpu", "gpu"]

_T = t.TypeVar("_T")
_U = t.TypeVar("_U")


def expand_exe_path(exe: str) -> str:
    """Takes an executable and returns the full path to that executable

    :param exe: executable or file
    :type exe: str
    :raises TypeError: if file is not an executable
    :raises FileNotFoundError: if executable cannot be found
    """

    # which returns none if not found
    in_path = which(exe)
    if not in_path:
        if os.path.isfile(exe) and os.access(exe, os.X_OK):
            return os.path.abspath(exe)
        if os.path.isfile(exe) and not os.access(exe, os.X_OK):
            raise TypeError(f"File, {exe}, is not an executable")
        raise FileNotFoundError(f"Could not locate executable {exe}")
    return os.path.abspath(in_path)


class BuildError(Exception):
    pass


class Architecture(enum.Enum):
    X64 = ("x86_64", "amd64")

    @classmethod
    def from_str(cls, string: str, /) -> "Architecture":
        string = string.lower()
        for type_ in cls:
            if string in type_.value:
                return type_
        raise BuildError(f"Unrecognized or unsupported architecture: {string}")


class OperatingSystem(enum.Enum):
    LINUX = ("linux", "linux2")
    DARWIN = ("darwin",)

    @classmethod
    def from_str(cls, string: str, /) -> "OperatingSystem":
        string = string.lower()
        for type_ in cls:
            if string in type_.value:
                return type_
        raise BuildError(f"Unrecognized or unsupported operating system: {string}")


class Builder:
    """Base class for building third-party libraries"""

    url_regex = re.compile(
        r"^(?:http|ftp)s?://"  # http:// or https://
        r"(?:(?:[A-Z0-9](?:[A-Z0-9-]{0,61}[A-Z0-9])?\.)+(?:[A-Z]{2,6}\.?|[A-Z0-9-]{2,}\.?)|"  # pylint: disable=line-too-long
        r"localhost|"  # localhost...
        r"\d{1,3}\.\d{1,3}\.\d{1,3}\.\d{1,3})"  # ...or ip
        r"(?::\d+)?"  # optional port
        r"(?:/?|[/?]\S+)$",
        re.IGNORECASE,
    )

    def __init__(
        self, env: t.Dict[str, t.Any], jobs: t.Optional[int] = 1, verbose: bool = False
    ) -> None:
        # build environment from buildenv
        self.env = env

        # Find _core directory and set up paths
        _core_dir = Path(os.path.abspath(__file__)).parent.parent

        dependency_path = _core_dir
        if os.getenv("SMARTSIM_DEP_PATH"):
            dependency_path = Path(os.environ["SMARTSIM_DEP_PATH"])

        self.build_dir = _core_dir / ".third-party"

        self.bin_path = dependency_path / "bin"
        self.lib_path = dependency_path / "lib"
        self.verbose = verbose

        # make build directory "SmartSim/smartsim/_core/.third-party"
        if not self.build_dir.is_dir():
            self.build_dir.mkdir()
        if dependency_path == _core_dir:
            if not self.bin_path.is_dir():
                self.bin_path.mkdir()
            if not self.lib_path.is_dir():
                self.lib_path.mkdir()

        self.jobs = jobs

    @property
    def out(self) -> t.Optional[int]:
        return None if self.verbose else subprocess.DEVNULL

    # implemented in base classes
    @property
    def is_built(self) -> bool:
        raise NotImplementedError

    def build_from_git(
        self, git_url: str, branch: str, device: TDeviceStr = "cpu"
    ) -> None:
        raise NotImplementedError

    @staticmethod
    def binary_path(binary: str) -> str:
        binary_ = shutil.which(binary)
        if binary_:
            return binary_
        raise BuildError(f"{binary} not found in PATH")

    @staticmethod
    def copy_file(
        src: t.Union[str, Path], dst: t.Union[str, Path], set_exe: bool = False
    ) -> None:
        shutil.copyfile(src, dst)
        if set_exe:
            Path(dst).chmod(stat.S_IXUSR | stat.S_IWUSR | stat.S_IRUSR)

    def copy_dir(
        self, src: t.Union[str, Path], dst: t.Union[str, Path], set_exe: bool = False
    ) -> None:
        src = Path(src)
        dst = Path(dst)
        dst.mkdir(exist_ok=True)
        # copy directory contents
        for content in src.glob("*"):
            if content.is_dir():
                self.copy_dir(content, dst / content.name, set_exe=set_exe)
            else:
                self.copy_file(content, dst / content.name, set_exe=set_exe)

    def is_valid_url(self, url: str) -> bool:
        return re.match(self.url_regex, url) is not None

    def cleanup(self) -> None:
        if self.build_dir.is_dir():
            shutil.rmtree(str(self.build_dir))

    def run_command(
        self,
        cmd: t.List[str],
        shell: bool = False,
        out: t.Optional[int] = None,
        cwd: t.Union[str, Path, None] = None,
    ) -> None:
        # option to manually disable output if necessary
        if not out:
            out = self.out
        try:
            # pylint: disable-next=consider-using-with
            proc = subprocess.Popen(
                cmd,
                stderr=subprocess.PIPE,
                stdout=out,
                cwd=cwd,
                shell=shell,
                env=self.env,
            )
            error = proc.communicate()[1].decode("utf-8")
            if proc.returncode != 0:
                raise BuildError(error)
        except (OSError, SubprocessError) as e:
            raise BuildError(e) from e


class DatabaseBuilder(Builder):
    """Class to build Redis or KeyDB from Source
    Supported build methods:
     - from git
    See buildenv.py for buildtime configuration of Redis/KeyDB
    version and url.
    """

    def __init__(
        self,
        build_env: t.Optional[t.Dict[str, t.Any]] = None,
        malloc: str = "libc",
        jobs: t.Optional[int] = None,
        verbose: bool = False,
    ) -> None:
        super().__init__(build_env or {}, jobs=jobs, verbose=verbose)
        self.malloc = malloc

    @property
    def is_built(self) -> bool:
        """Check if Redis or KeyDB is built"""
        bin_files = {file.name for file in self.bin_path.iterdir()}
        redis_files = {"redis-server", "redis-cli"}
        keydb_files = {"keydb-server", "keydb-cli"}
        return redis_files.issubset(bin_files) or keydb_files.issubset(bin_files)

    def build_from_git(
        self, git_url: str, branch: str, device: TDeviceStr = "cpu"
    ) -> None:
        """Build Redis from git
        :param git_url: url from which to retrieve Redis
        :type git_url: str
        :param branch: branch to checkout
        :type branch: str
        """
        # pylint: disable=too-many-locals
        database_name = "keydb" if "KeyDB" in git_url else "redis"
        database_build_path = Path(self.build_dir, database_name.lower())

        # remove git directory if it exists as it should
        # really never exist as we delete after build
        redis_build_path = Path(self.build_dir, "redis")
        keydb_build_path = Path(self.build_dir, "keydb")
        if redis_build_path.is_dir():
            shutil.rmtree(str(redis_build_path))
        if keydb_build_path.is_dir():
            shutil.rmtree(str(keydb_build_path))

        # Check database URL
        if not self.is_valid_url(git_url):
            raise BuildError(f"Malformed {database_name} URL: {git_url}")

        # clone Redis
        clone_cmd = [
            self.binary_path("git"),
            "clone",
            git_url,
            "--branch",
            branch,
            "--depth",
            "1",
            database_name,
        ]
        self.run_command(clone_cmd, cwd=self.build_dir)

        # build Redis
        build_cmd = [
            self.binary_path("make"),
            "-j",
            str(self.jobs),
            f"MALLOC={self.malloc}",
        ]
        self.run_command(build_cmd, cwd=str(database_build_path))

        # move redis binaries to smartsim/smartsim/_core/bin
        database_src_dir = database_build_path / "src"
        server_source = database_src_dir / (database_name.lower() + "-server")
        server_destination = self.bin_path / (database_name.lower() + "-server")
        cli_source = database_src_dir / (database_name.lower() + "-cli")
        cli_destination = self.bin_path / (database_name.lower() + "-cli")
        self.copy_file(server_source, server_destination, set_exe=True)
        self.copy_file(cli_source, cli_destination, set_exe=True)

        # validate install -- redis-server
        core_path = Path(os.path.abspath(__file__)).parent.parent
        dependency_path = os.environ.get("SMARTSIM_DEP_INSTALL_PATH", core_path)
        bin_path = Path(dependency_path, "bin").resolve()
        try:
            database_exe = next(bin_path.glob("*-server"))
            database = Path(os.environ.get("REDIS_PATH", database_exe)).resolve()
            _ = expand_exe_path(str(database))
        except (TypeError, FileNotFoundError) as e:
            raise BuildError("Installation of redis-server failed!") from e

        # validate install -- redis-cli
        try:
            redis_cli_exe = next(bin_path.glob("*-cli"))
            redis_cli = Path(os.environ.get("REDIS_CLI_PATH", redis_cli_exe)).resolve()
            _ = expand_exe_path(str(redis_cli))
        except (TypeError, FileNotFoundError) as e:
            raise BuildError("Installation of redis-cli failed!") from e


class _RAIBuildDependency(ABC):
    """An interface with a collection of magic methods so that
    ``RedisAIBuilder`` can fetch and place its own dependencies
    """

    @property
    @abstractmethod
<<<<<<< HEAD
    def __rai_dependency_name__(self) -> str: ...
    @abstractmethod
    def __place_for_rai__(self, target: t.Union[str, "os.PathLike[str]"]) -> Path: ...
=======
    def __rai_dependency_name__(self) -> str:
        ...

    @abstractmethod
    def __place_for_rai__(self, target: t.Union[str, "os.PathLike[str]"]) -> Path:
        ...
>>>>>>> e4d1646a


def _place_rai_dep_at(
    target: t.Union[str, "os.PathLike[str]"], verbose: bool
) -> t.Callable[[_RAIBuildDependency], Path]:
    def _place(dep: _RAIBuildDependency) -> Path:
        if verbose:
            print(f"Placing: '{dep.__rai_dependency_name__}'")
        path = dep.__place_for_rai__(target)
        if verbose:
            print(f"Placed: '{dep.__rai_dependency_name__}' at '{path}'")
        return path

    return _place


class RedisAIBuilder(Builder):
    """Class to build RedisAI from Source
    Supported build method:
     - from git
    See buildenv.py for buildtime configuration of RedisAI
    version and url.
    """

    def __init__(
        self,
        build_env: t.Optional[t.Dict[str, t.Any]] = None,
        torch_dir: str = "",
        libtf_dir: str = "",
        build_torch: bool = True,
        build_tf: bool = True,
        build_onnx: bool = False,
        jobs: t.Optional[int] = None,
        verbose: bool = False,
    ) -> None:
        super().__init__(build_env or {}, jobs=jobs, verbose=verbose)
        self.rai_install_path: t.Optional[Path] = None

        # convert to int for RAI build script
        self._torch = build_torch
        self._tf = build_tf
        self._onnx = build_onnx
        self.libtf_dir = libtf_dir
        self.torch_dir = torch_dir

        # TODO: It might be worth making these constructor args so that users
        #       of this class can configure exactly _what_ they are building.
        self._os = OperatingSystem.from_str(platform.system())
        self._architecture = Architecture.from_str(platform.machine())

    @property
    def rai_build_path(self) -> Path:
        return Path(self.build_dir, "RedisAI")

    @property
    def is_built(self) -> bool:
        server = self.lib_path.joinpath("backends").is_dir()
        cli = self.lib_path.joinpath("redisai.so").is_file()
        return server and cli

    @property
    def build_torch(self) -> bool:
        return self._torch

    @property
    def fetch_torch(self) -> bool:
        return self.build_torch and not self.torch_dir

    @property
    def build_tf(self) -> bool:
        return self._tf

    @property
    def fetch_tf(self) -> bool:
        return self.build_tf and not self.libtf_dir

    @property
    def build_onnx(self) -> bool:
        return self._onnx

    @property
    def fetch_onnx(self) -> bool:
        return self.build_onnx

    def get_deps_dir_path_for(self, device: TDeviceStr) -> Path:
        def fail_to_format(reason: str) -> BuildError:  # pragma: no cover
            return BuildError(f"Failed to format RedisAI dependency path: {reason}")

        if self._os == OperatingSystem.DARWIN:
            os_ = "macos"
        elif self._os == OperatingSystem.LINUX:
            os_ = "linux"
        else:  # pragma: no cover
            raise fail_to_format(f"Unknown operating system: {self._os}")
        if self._architecture == Architecture.X64:
            arch = "x64"
        else:  # pragma: no cover
            raise fail_to_format(f"Unknown architecture: {self._architecture}")
        return self.rai_build_path / f"deps/{os_}-{arch}-{device}"

    def _get_deps_to_fetch_for(
        self, device: TDeviceStr
    ) -> t.Tuple[_RAIBuildDependency, ...]:
        os_ = self._os
        arch = self._architecture
        # TODO: It would be nice if the backend version numbers were declared
        #       alongside the python package version numbers so that all of the
        #       dependency versions were declared in single location.
        #       Unfortunately importing into this module is non-trivial as it
        #       is used as script in the SmartSim `setup.py`.
        fetchable_deps: t.Sequence[t.Tuple[bool, _RAIBuildDependency]] = (
            (True, _DLPackRepository("v0.5_RAI")),
            (self.fetch_torch, _PTArchive(os_, device, "2.0.1")),
            (self.fetch_tf, _TFArchive(os_, arch, device, "2.13.1")),
            (self.fetch_onnx, _ORTArchive(os_, device, "1.16.3")),
        )
        return tuple(dep for should_fetch, dep in fetchable_deps if should_fetch)

    def symlink_libtf(self, device: str) -> None:
        """Add symbolic link to available libtensorflow in RedisAI deps.

        :param device: cpu or gpu
        :type device: str
        """
        rai_deps_path = sorted(
            self.rai_build_path.glob(os.path.join("deps", f"*{device}*"))
        )
        if not rai_deps_path:
            raise FileNotFoundError("Could not find RedisAI 'deps' directory")

        # There should only be one path for a given device,
        # and this should hold even if in the future we use
        # an external build of RedisAI
        rai_libtf_path = rai_deps_path[0] / "libtensorflow"
        rai_libtf_path.resolve()
        if rai_libtf_path.is_dir():
            shutil.rmtree(rai_libtf_path)

        os.makedirs(rai_libtf_path)
        libtf_path = Path(self.libtf_dir).resolve()

        # Copy include directory to deps/libtensorflow
        include_src_path = libtf_path / "include"
        if not include_src_path.exists():
            raise FileNotFoundError(f"Could not find include directory in {libtf_path}")
        os.symlink(include_src_path, rai_libtf_path / "include")

        # RedisAI expects to find a lib directory, which is only
        # available in some distributions.
        rai_libtf_lib_dir = rai_libtf_path / "lib"
        os.makedirs(rai_libtf_lib_dir)
        src_libtf_lib_dir = libtf_path / "lib"
        # If the lib directory existed in the libtensorflow distribution,
        # copy its content, otherwise gather library files from
        # libtensorflow base dir and copy them into destination lib dir
        if src_libtf_lib_dir.is_dir():
            library_files = sorted(src_libtf_lib_dir.glob("*"))
            if not library_files:
                raise FileNotFoundError(
                    f"Could not find libtensorflow library files in {src_libtf_lib_dir}"
                )
        else:
            library_files = sorted(libtf_path.glob("lib*.so*"))
            if not library_files:
                raise FileNotFoundError(
                    f"Could not find libtensorflow library files in {libtf_path}"
                )

        for src_file in library_files:
            dst_file = rai_libtf_lib_dir / src_file.name
            if not dst_file.is_file():
                os.symlink(src_file, dst_file)

    def build_from_git(
        self, git_url: str, branch: str, device: TDeviceStr = "cpu"
    ) -> None:
        """Build RedisAI from git

        :param git_url: url from which to retrieve RedisAI
        :type git_url: str
        :param branch: branch to checkout
        :type branch: str
        :param device: cpu or gpu
        :type device: str
        """
        # delete previous build dir (should never be there)
        if self.rai_build_path.is_dir():
            shutil.rmtree(self.rai_build_path)

        # Check RedisAI URL
        if not self.is_valid_url(git_url):
            raise BuildError(f"Malformed RedisAI URL: {git_url}")

        # clone RedisAI
        clone_cmd = [
            self.binary_path("env"),
            "GIT_LFS_SKIP_SMUDGE=1",
            "git",
            "clone",
            "--recursive",
            git_url,
            "--branch",
            branch,
            "--depth=1",
            os.fspath(self.rai_build_path),
        ]

        self.run_command(clone_cmd, out=subprocess.DEVNULL, cwd=self.build_dir)
        self._fetch_deps_for(device)

        if self.libtf_dir and device:
            self.symlink_libtf(device)

        build_cmd = self._rai_build_env_prefix(
            with_pt=self.build_torch,
            with_tf=self.build_tf,
            with_ort=self.build_onnx,
            extra_env={"GPU": "1" if device == "gpu" else "0"},
        )

        if self.torch_dir:
            self.env["Torch_DIR"] = str(self.torch_dir)

        build_cmd.extend(
            [
                self.binary_path("make"),
                "-C",
                str(self.rai_build_path / "opt"),
                "-j",
                f"{self.jobs}",
                "build",
            ]
        )
        self.run_command(build_cmd, cwd=self.rai_build_path)

        self._install_backends(device)
        if self.user_supplied_backend("torch"):
            self._move_torch_libs()
        self.cleanup()

    def user_supplied_backend(self, backend: TRedisAIBackendStr) -> bool:
        if backend == "torch":
            return bool(self.build_torch and not self.fetch_torch)
        if backend == "tensorflow":
            return bool(self.build_tf and not self.fetch_tf)
        if backend == "onnxruntime":
            return bool(self.build_onnx and not self.fetch_onnx)
        if backend == "tflite":
            return False
        raise BuildError(f"Unrecognized backend requested {backend}")

    def _rai_build_env_prefix(
        self,
        with_tf: bool,
        with_pt: bool,
        with_ort: bool,
        extra_env: t.Optional[t.Dict[str, str]] = None,
    ) -> t.List[str]:
        extra_env = extra_env or {}
        return [
            self.binary_path("env"),
            f"WITH_PT={1 if with_pt else 0}",
            f"WITH_TF={1 if with_tf else 0}",
            "WITH_TFLITE=0",  # never use TF Lite (for now)
            f"WITH_ORT={1 if with_ort else 0}",
            *(f"{key}={val}" for key, val in extra_env.items()),
        ]

    def _fetch_deps_for(self, device: TDeviceStr) -> None:
        if not self.rai_build_path.is_dir():
            raise BuildError("RedisAI build directory not found")

        deps_dir = self.get_deps_dir_path_for(device)
        deps_dir.mkdir(parents=True, exist_ok=True)
        if any(deps_dir.iterdir()):
            raise BuildError("RAI build dependency directory is not empty")
        to_fetch = self._get_deps_to_fetch_for(device)
        placed_paths = _threaded_map(
            _place_rai_dep_at(deps_dir, self.verbose), to_fetch
        )
        unique_placed_paths = {os.fspath(path.resolve()) for path in placed_paths}
        if len(unique_placed_paths) != len(to_fetch):
            raise BuildError(
                f"Expected to place {len(to_fetch)} dependencies, but only "
                f"found {len(unique_placed_paths)}"
            )

    def _install_backends(self, device: str) -> None:
        """Move backend libraries to smartsim/_core/lib/
        :param device: cpu or cpu
        :type device: str
        """
        self.rai_install_path = self.rai_build_path.joinpath(
            f"install-{device}"
        ).resolve()
        rai_lib = self.rai_install_path / "redisai.so"
        rai_backends = self.rai_install_path / "backends"

        if rai_lib.is_file() and rai_backends.is_dir():
            self.copy_dir(rai_backends, self.lib_path / "backends", set_exe=True)
            self.copy_file(rai_lib, self.lib_path / "redisai.so", set_exe=True)

    def _move_torch_libs(self) -> None:
        """Move pip install torch libraries
        Since we use pip installed torch libraries for building
        RedisAI, we need to move them into the LD_runpath of redisai.so
        in the smartsim/_core/lib directory.
        """
        ss_rai_torch_path = self.lib_path / "backends" / "redisai_torch"
        ss_rai_torch_lib_path = ss_rai_torch_path / "lib"

        # retrieve torch shared libraries and copy to the
        # smartsim/_core/lib/backends/redisai_torch/lib dir
        # self.torch_dir should be /path/to/torch/share/cmake/Torch
        # so we take the great grandparent here
        pip_torch_path = Path(self.torch_dir).parent.parent.parent
        pip_torch_lib_path = pip_torch_path / "lib"

        self.copy_dir(pip_torch_lib_path, ss_rai_torch_lib_path, set_exe=True)

        # also move the openmp files if on a mac
        if sys.platform == "darwin":
            dylibs = pip_torch_path / ".dylibs"
            self.copy_dir(dylibs, ss_rai_torch_path / ".dylibs", set_exe=True)


def _threaded_map(fn: t.Callable[[_T], _U], items: t.Iterable[_T]) -> t.Sequence[_U]:
    items = tuple(items)
    if not items:  # No items so no work to do
        return ()
    num_workers = min(len(items), (os.cpu_count() or 4) * 5)
    with concurrent.futures.ThreadPoolExecutor(num_workers) as pool:
        return tuple(pool.map(fn, items))


class _WebLocation(ABC):
    @property
    @abstractmethod
<<<<<<< HEAD
    def url(self) -> str: ...
=======
    def url(self) -> str:
        ...
>>>>>>> e4d1646a


class _WebGitRepository(_WebLocation):
    def clone(
        self,
        target: t.Union[str, "os.PathLike[str]"],
        depth: t.Optional[int] = None,
        branch: t.Optional[str] = None,
    ) -> None:
        depth_ = ("--depth", str(depth)) if depth is not None else ()
        branch_ = ("--branch", branch) if branch is not None else ()
        _git("clone", "-q", *depth_, *branch_, self.url, os.fspath(target))


@t.final
@dataclass(frozen=True)
class _DLPackRepository(_WebGitRepository, _RAIBuildDependency):
    version: str

    @property
    def url(self) -> str:
        return "https://github.com/RedisAI/dlpack.git"

    @property
    def __rai_dependency_name__(self) -> str:
        return f"dlpack@{self.url}"

    def __place_for_rai__(self, target: t.Union[str, "os.PathLike[str]"]) -> Path:
        target = Path(target) / "dlpack"
        self.clone(target, branch=self.version, depth=1)
        if not target.is_dir():
            raise BuildError("Failed to place dlpack")
        return target


class _WebArchive(_WebLocation):
    @property
    def name(self) -> str:
        _, name = self.url.rsplit("/", 1)
        return name

    def download(self, target: t.Union[str, "os.PathLike[str]"]) -> Path:
        target = Path(target)
        if target.is_dir():
            target = target / self.name
        file, _ = urllib.request.urlretrieve(self.url, target)
        return Path(file).resolve()


class _ExtractableWebArchive(_WebArchive, ABC):
    @abstractmethod
    def _extract_download(
        self, download_path: Path, target: t.Union[str, "os.PathLike[str]"]
<<<<<<< HEAD
    ) -> None: ...
=======
    ) -> None:
        ...
>>>>>>> e4d1646a

    def extract(self, target: t.Union[str, "os.PathLike[str]"]) -> None:
        with tempfile.TemporaryDirectory() as tmp_dir:
            arch_path = self.download(tmp_dir)
            self._extract_download(arch_path, target)


class _WebTGZ(_ExtractableWebArchive):
    def _extract_download(
        self, download_path: Path, target: t.Union[str, "os.PathLike[str]"]
    ) -> None:
        with tarfile.open(download_path, "r") as tgz_file:
            tgz_file.extractall(target)


class _WebZip(_ExtractableWebArchive):
    def _extract_download(
        self, download_path: Path, target: t.Union[str, "os.PathLike[str]"]
    ) -> None:
        with zipfile.ZipFile(download_path, "r") as zip_file:
            zip_file.extractall(target)


@t.final
@dataclass(frozen=True)
class _PTArchive(_WebZip, _RAIBuildDependency):
    os_: OperatingSystem
    device: TDeviceStr
    version: str

    @property
    def url(self) -> str:
        if self.os_ == OperatingSystem.LINUX:
            if self.device == "gpu":
                pt_build = "cu117"
            else:
                pt_build = "cpu"
            # pylint: disable-next=line-too-long
            libtorch_arch = f"libtorch-cxx11-abi-shared-without-deps-{self.version}%2B{pt_build}.zip"
        elif self.os_ == OperatingSystem.DARWIN:
            if self.device == "gpu":
                raise BuildError("RedisAI does not currently support GPU on Macos")
            pt_build = "cpu"
            libtorch_arch = f"libtorch-macos-{self.version}.zip"
        else:
            raise BuildError(f"Unexpected OS for the PT Archive: {self.os_}")
        return f"https://download.pytorch.org/libtorch/{pt_build}/{libtorch_arch}"

    @property
    def __rai_dependency_name__(self) -> str:
        return f"libtorch@{self.url}"

    def __place_for_rai__(self, target: t.Union[str, "os.PathLike[str]"]) -> Path:
        self.extract(target)
        target = Path(target) / "libtorch"
        if not target.is_dir():
            raise BuildError("Failed to place RAI dependency: `libtorch`")
        return target


@t.final
@dataclass(frozen=True)
class _TFArchive(_WebTGZ, _RAIBuildDependency):
    os_: OperatingSystem
    architecture: Architecture
    device: TDeviceStr
    version: str

    @property
    def url(self) -> str:
        if self.architecture == Architecture.X64:
            tf_arch = "x86_64"
        else:
            raise BuildError(
                "Unexpected Architecture for TF Archive: {self.architecture}"
            )

        if self.os_ == OperatingSystem.LINUX:
            tf_os = "linux"
            tf_device = self.device
        elif self.os_ == OperatingSystem.DARWIN:
            tf_os = "darwin"
            if self.device == "gpu":
                raise BuildError("RedisAI does not currently support GPU on Macos")
            tf_device = "cpu"
        else:
            raise BuildError("Unexpected OS for TF Archive: {self.os_}")
        return (
            "https://storage.googleapis.com/tensorflow/libtensorflow/"
            f"libtensorflow-{tf_device}-{tf_os}-{tf_arch}-{self.version}.tar.gz"
        )

    @property
    def __rai_dependency_name__(self) -> str:
        return f"libtensorflow@{self.url}"

    def __place_for_rai__(self, target: t.Union[str, "os.PathLike[str]"]) -> Path:
        target = Path(target) / "libtensorflow"
        target.mkdir()
        self.extract(target)
        return target


@t.final
@dataclass(frozen=True)
class _ORTArchive(_WebTGZ, _RAIBuildDependency):
    os_: OperatingSystem
    device: TDeviceStr
    version: str

    @property
    def url(self) -> str:
        ort_url_base = (
            "https://github.com/microsoft/onnxruntime/releases/"
            f"download/v{self.version}"
        )
        if self.os_ == OperatingSystem.LINUX:
            ort_os = "linux"
            ort_arch = "x64"
            ort_build = "-gpu" if self.device == "gpu" else ""
        elif self.os_ == OperatingSystem.DARWIN:
            ort_os = "osx"
            ort_arch = "x86_64"
            ort_build = ""
            if self.device == "gpu":
                raise BuildError("RedisAI does not currently support GPU on Macos")
        else:
            raise BuildError("Unexpected OS for TF Archive: {self.os_}")
        ort_archive = f"onnxruntime-{ort_os}-{ort_arch}{ort_build}-{self.version}.tgz"
        return f"{ort_url_base}/{ort_archive}"

    @property
    def __rai_dependency_name__(self) -> str:
        return f"onnxruntime@{self.url}"

    def __place_for_rai__(self, target: t.Union[str, "os.PathLike[str]"]) -> Path:
        target = Path(target).resolve() / "onnxruntime"
        self.extract(target)
        try:
            (extracted_dir,) = target.iterdir()
        except ValueError:
            raise BuildError(
                "Unexpected number of files extracted from ORT archive"
            ) from None
        for file in extracted_dir.iterdir():
            file.rename(target / file.name)
        extracted_dir.rmdir()
        return target


def _git(*args: str) -> None:
    git = Builder.binary_path("git")
    cmd = (git,) + args
    with subprocess.Popen(cmd) as proc:
        proc.wait()
        if proc.returncode != 0:
            raise BuildError(
                f"Command `{' '.join(cmd)}` failed with exit code {proc.returncode}"
            )<|MERGE_RESOLUTION|>--- conflicted
+++ resolved
@@ -336,18 +336,12 @@
 
     @property
     @abstractmethod
-<<<<<<< HEAD
-    def __rai_dependency_name__(self) -> str: ...
-    @abstractmethod
-    def __place_for_rai__(self, target: t.Union[str, "os.PathLike[str]"]) -> Path: ...
-=======
     def __rai_dependency_name__(self) -> str:
         ...
 
     @abstractmethod
     def __place_for_rai__(self, target: t.Union[str, "os.PathLike[str]"]) -> Path:
         ...
->>>>>>> e4d1646a
 
 
 def _place_rai_dep_at(
@@ -686,12 +680,8 @@
 class _WebLocation(ABC):
     @property
     @abstractmethod
-<<<<<<< HEAD
-    def url(self) -> str: ...
-=======
     def url(self) -> str:
         ...
->>>>>>> e4d1646a
 
 
 class _WebGitRepository(_WebLocation):
@@ -745,12 +735,8 @@
     @abstractmethod
     def _extract_download(
         self, download_path: Path, target: t.Union[str, "os.PathLike[str]"]
-<<<<<<< HEAD
-    ) -> None: ...
-=======
     ) -> None:
         ...
->>>>>>> e4d1646a
 
     def extract(self, target: t.Union[str, "os.PathLike[str]"]) -> None:
         with tempfile.TemporaryDirectory() as tmp_dir:
