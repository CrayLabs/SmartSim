--- conflicted
+++ resolved
@@ -130,14 +130,9 @@
             return binary_
         raise BuildError(f"{binary} not found in PATH")
 
-<<<<<<< HEAD
-    def copy_file(
-        self, src: t.Union[str, Path], dst: t.Union[str, Path], set_exe: bool = False
-=======
     @staticmethod
     def copy_file(
         src: t.Union[str, Path], dst: t.Union[str, Path], set_exe: bool = False
->>>>>>> 211268e6
     ) -> None:
         shutil.copyfile(src, dst)
         if set_exe:
@@ -200,20 +195,12 @@
 
     def __init__(
         self,
-<<<<<<< HEAD
-        build_env: t.Dict[str, t.Any] = {},
-=======
         build_env: t.Optional[t.Dict[str, t.Any]] = None,
->>>>>>> 211268e6
         malloc: str = "libc",
         jobs: t.Optional[int] = None,
         verbose: bool = False,
     ) -> None:
-<<<<<<< HEAD
-        super().__init__(build_env, jobs=jobs, verbose=verbose)
-=======
         super().__init__(build_env or {}, jobs=jobs, verbose=verbose)
->>>>>>> 211268e6
         self.malloc = malloc
 
     @property
@@ -309,11 +296,7 @@
 
     def __init__(
         self,
-<<<<<<< HEAD
-        build_env: t.Dict[str, t.Any] = {},
-=======
         build_env: t.Optional[t.Dict[str, t.Any]] = None,
->>>>>>> 211268e6
         torch_dir: str = "",
         libtf_dir: str = "",
         build_torch: bool = True,
