--- conflicted
+++ resolved
@@ -39,370 +39,7 @@
     TelemetryMonitor,
     TelemetryMonitorArgs,
 )
-<<<<<<< HEAD
-from watchdog.observers import Observer
-from watchdog.observers.api import BaseObserver
-
-from smartsim._core.config import CONFIG
-from smartsim._core.control.job import JobEntity, _JobKey
-from smartsim._core.control.jobmanager import JobManager
-from smartsim._core.launcher.dragon.dragonLauncher import DragonLauncher
-from smartsim._core.launcher.launcher import Launcher
-from smartsim._core.launcher.local.local import LocalLauncher
-from smartsim._core.launcher.lsf.lsfLauncher import LSFLauncher
-from smartsim._core.launcher.pbs.pbsLauncher import PBSLauncher
-from smartsim._core.launcher.slurm.slurmLauncher import SlurmLauncher
-from smartsim._core.launcher.stepInfo import StepInfo
-from smartsim._core.utils.helpers import get_ts
-from smartsim._core.utils.serialize import MANIFEST_FILENAME
-from smartsim.error.errors import SmartSimError
-from smartsim.status import STATUS_COMPLETED, TERMINAL_STATUSES
-
-"""Telemetry Monitor entrypoint"""
-
-# kill is not catchable
-SIGNALS = [signal.SIGINT, signal.SIGQUIT, signal.SIGTERM, signal.SIGABRT]
-_EventClass = t.Literal["start", "stop", "timestep"]
-_MAX_MANIFEST_LOAD_ATTEMPTS: t.Final[int] = 6
-
-
-@dataclass
-class Run:
-    """Model containing entities of an individual start call for an experiment"""
-
-    timestamp: int
-    models: t.List[JobEntity]
-    orchestrators: t.List[JobEntity]
-    ensembles: t.List[JobEntity]
-
-    def flatten(
-        self, filter_fn: t.Optional[t.Callable[[JobEntity], bool]] = None
-    ) -> t.List[JobEntity]:
-        """Flatten runs into a list of SmartSimEntity run events"""
-        entities = self.models + self.orchestrators + self.ensembles
-        if filter_fn:
-            entities = [entity for entity in entities if filter_fn(entity)]
-        return entities
-
-
-@dataclass
-class RuntimeManifest:
-    """The runtime manifest holds meta information about the experiment entities created
-    at runtime to satisfy the experiment requirements.
-    """
-
-    name: str
-    path: pathlib.Path
-    launcher: str
-    runs: t.List[Run] = field(default_factory=list)
-
-
-def _hydrate_persistable(
-    persistable_entity: t.Dict[str, t.Any],
-    entity_type: str,
-    exp_dir: str,
-) -> JobEntity:
-    """Populate JobEntity instance with supplied metdata and instance details"""
-    entity = JobEntity()
-
-    metadata = persistable_entity["telemetry_metadata"]
-    status_dir = pathlib.Path(metadata.get("status_dir"))
-
-    entity.type = entity_type
-    entity.name = persistable_entity["name"]
-    entity.step_id = str(metadata.get("step_id") or "")
-    entity.task_id = str(metadata.get("task_id") or "")
-    entity.timestamp = int(persistable_entity.get("timestamp", "0"))
-    entity.path = str(exp_dir)
-    entity.status_dir = str(status_dir)
-
-    return entity
-
-
-def hydrate_persistable(
-    entity_type: str,
-    persistable_entity: t.Dict[str, t.Any],
-    exp_dir: pathlib.Path,
-) -> t.List[JobEntity]:
-    """Map entity data persisted in a manifest file to an object"""
-    entities = []
-
-    # an entity w/parent key creates persistables for entities it contains
-    parent_keys = {"shards", "models"}
-    parent_keys = parent_keys.intersection(persistable_entity.keys())
-    if parent_keys:
-        container = "shards" if "shards" in parent_keys else "models"
-        child_type = "orchestrator" if container == "shards" else "model"
-        for child_entity in persistable_entity[container]:
-            entity = _hydrate_persistable(child_entity, child_type, str(exp_dir))
-            entities.append(entity)
-
-        return entities
-
-    entity = _hydrate_persistable(persistable_entity, entity_type, str(exp_dir))
-    entities.append(entity)
-    return entities
-
-
-def hydrate_persistables(
-    entity_type: str,
-    run: t.Dict[str, t.Any],
-    exp_dir: pathlib.Path,
-) -> t.Dict[str, t.List[JobEntity]]:
-    """Map a collection of entity data persisted in a manifest file to an object"""
-    persisted: t.Dict[str, t.List[JobEntity]] = {
-        "model": [],
-        "orchestrator": [],
-    }
-    for item in run[entity_type]:
-        entities = hydrate_persistable(entity_type, item, exp_dir)
-        for new_entity in entities:
-            persisted[new_entity.type].append(new_entity)
-
-    return persisted
-
-
-def hydrate_runs(
-    persisted_runs: t.List[t.Dict[str, t.Any]], exp_dir: pathlib.Path
-) -> t.List[Run]:
-    """Map run data persisted in a manifest file to an object"""
-    the_runs: t.List[Run] = []
-    for run_instance in persisted_runs:
-        run_entities: t.Dict[str, t.List[JobEntity]] = {
-            "model": [],
-            "orchestrator": [],
-            "ensemble": [],
-        }
-
-        for key in run_entities:
-            _entities = hydrate_persistables(key, run_instance, exp_dir)
-            for entity_type, new_entities in _entities.items():
-                if new_entities:
-                    run_entities[entity_type].extend(new_entities)
-
-        run = Run(
-            run_instance["timestamp"],
-            run_entities["model"],
-            run_entities["orchestrator"],
-            run_entities["ensemble"],
-        )
-        the_runs.append(run)
-
-    return the_runs
-
-
-def load_manifest(file_path: str) -> t.Optional[RuntimeManifest]:
-    """Load a persisted manifest and return the content"""
-    manifest_dict: t.Optional[t.Dict[str, t.Any]] = None
-    try_count = 1
-
-    while manifest_dict is None and try_count < _MAX_MANIFEST_LOAD_ATTEMPTS:
-        source = pathlib.Path(file_path)
-        source = source.resolve()
-
-        try:
-            if text := source.read_text(encoding="utf-8").strip():
-                manifest_dict = json.loads(text)
-        except json.JSONDecodeError as ex:
-            print(f"Error loading manifest: {ex}")
-            # hack/fix: handle issues reading file before it is fully written
-            time.sleep(0.5 * try_count)
-        finally:
-            try_count += 1
-
-    if not manifest_dict:
-        return None
-
-    exp = manifest_dict.get("experiment", None)
-    if not exp:
-        raise ValueError("Manifest missing required experiment")
-
-    runs = manifest_dict.get("runs", None)
-    if runs is None:
-        raise ValueError("Manifest missing required runs")
-
-    exp_dir = pathlib.Path(exp["path"])
-    runs = hydrate_runs(runs, exp_dir)
-
-    manifest = RuntimeManifest(
-        name=exp["name"],
-        path=exp_dir,
-        launcher=exp["launcher"],
-        runs=runs,
-    )
-    return manifest
-
-
-def track_event(
-    timestamp: int,
-    task_id: t.Union[int, str],
-    step_id: str,
-    etype: str,
-    action: _EventClass,
-    status_dir: pathlib.Path,
-    logger: logging.Logger,
-    detail: str = "",
-    return_code: t.Optional[int] = None,
-) -> None:
-    """Persist a tracking event for an entity"""
-    tgt_path = status_dir / f"{action}.json"
-    tgt_path.parent.mkdir(parents=True, exist_ok=True)
-
-    try:
-        task_id = int(task_id)
-    except ValueError:
-        pass
-
-    entity_dict = {
-        "timestamp": timestamp,
-        "job_id": task_id,
-        "step_id": step_id,
-        "type": etype,
-        "action": action,
-    }
-
-    if detail is not None:
-        entity_dict["detail"] = detail
-
-    if return_code is not None:
-        entity_dict["return_code"] = return_code
-
-    try:
-        if not tgt_path.exists():
-            # Don't overwrite existing tracking files
-            bytes_written = tgt_path.write_text(json.dumps(entity_dict, indent=2))
-            if bytes_written < 1:
-                logger.warning("event tracking failed to write tracking file.")
-    except Exception:
-        logger.error("Unable to write tracking file.", exc_info=True)
-
-
-def faux_return_code(step_info: StepInfo) -> t.Optional[int]:
-    """Create a faux return code for a task run by the WLM. Must not be
-    called with non-terminal statuses or results may be confusing
-    """
-    if step_info.status not in TERMINAL_STATUSES:
-        return None
-
-    if step_info.status == STATUS_COMPLETED:
-        return os.EX_OK
-
-    return 1
-
-
-class ManifestEventHandler(PatternMatchingEventHandler):
-    """The ManifestEventHandler monitors an experiment for changes and updates
-    a telemetry datastore as needed.
-
-    It contains event handlers that are triggered by changes to a runtime experiment
-    manifest. The runtime manifest differs from a standard manifest. A runtime manifest
-    may contain multiple experiment executions in a `runs` collection.
-
-    It also contains a long-polling loop that checks experiment entities for updates
-    at each timestep.
-    """
-
-    def __init__(
-        self,
-        pattern: str,
-        logger: logging.Logger,
-        ignore_patterns: t.Any = None,
-        ignore_directories: bool = True,
-        case_sensitive: bool = False,
-    ) -> None:
-        super().__init__(
-            [pattern], ignore_patterns, ignore_directories, case_sensitive
-        )  # type: ignore
-        self._logger = logger
-        self._tracked_runs: t.Dict[int, Run] = {}
-        self._tracked_jobs: t.Dict[_JobKey, JobEntity] = {}
-        self._completed_jobs: t.Dict[_JobKey, JobEntity] = {}
-        self._launcher: t.Optional[Launcher] = None
-        self.job_manager: JobManager = JobManager(threading.RLock())
-        self._launcher_map: t.Dict[str, t.Type[Launcher]] = {
-            "slurm": SlurmLauncher,
-            "pbs": PBSLauncher,
-            "lsf": LSFLauncher,
-            "local": LocalLauncher,
-            "dragon": DragonLauncher,
-        }
-
-    def init_launcher(self, launcher: str) -> Launcher:
-        """Initialize the controller with a specific type of launcher.
-        SmartSim currently supports slurm, pbs(pro), lsf,
-        and local launching
-
-        :param launcher: which launcher to initialize
-        :type launcher: str
-        :raises SSUnsupportedError: if a string is passed that is not
-                                    a supported launcher
-        :raises TypeError: if no launcher argument is provided.
-        """
-        if not launcher:
-            raise TypeError("Must provide a 'launcher' argument")
-
-        if launcher_type := self._launcher_map.get(launcher.lower(), None):
-            return launcher_type()
-
-        raise ValueError("Launcher type not supported: " + launcher)
-
-    def set_launcher(
-        self, launcher_type: str, exp_dir: t.Union[str, "os.PathLike[str]"]
-    ) -> None:
-        """Set the launcher for the experiment"""
-        self._launcher = self.init_launcher(launcher_type)
-
-        if isinstance(self._launcher, DragonLauncher):
-            self._launcher.connect_to_dragon(exp_dir)
-
-        self.job_manager.set_launcher(self._launcher)
-        self.job_manager.start()
-
-    def process_manifest(self, manifest_path: str) -> None:
-        """Read the runtime manifest for the experiment and track new entities
-
-        :param manifest_path: The full path to the manifest file
-        :type manifest_path: str
-        """
-        try:
-            manifest = load_manifest(manifest_path)
-            if not manifest:
-                return
-        except json.JSONDecodeError:
-            self._logger.error(f"Malformed manifest encountered: {manifest_path}")
-            return
-        except ValueError:
-            self._logger.error("Manifest content error", exc_info=True)
-            return
-
-        exp_dir = pathlib.Path(manifest_path).parent.parent.parent
-        if self._launcher is None:
-            self.set_launcher(manifest.launcher, exp_dir)
-
-        if not self._launcher:
-            raise SmartSimError(f"Unable to set launcher from {manifest_path}")
-
-        runs = [run for run in manifest.runs if run.timestamp not in self._tracked_runs]
-
-        for run in runs:
-            for entity in run.flatten(
-                filter_fn=lambda e: e.key not in self._tracked_jobs and e.is_managed
-            ):
-                entity.path = str(exp_dir)
-
-                self._tracked_jobs[entity.key] = entity
-                track_event(
-                    run.timestamp,
-                    entity.task_id,
-                    entity.step_id,
-                    entity.type,
-                    "start",
-                    pathlib.Path(entity.status_dir),
-                    self._logger,
-                )
-=======
 from smartsim.log import DEFAULT_LOG_FORMAT, HostnameFilter
->>>>>>> fa0da2ca
 
 """Telemetry Monitor entrypoint
 Starts a long-running, standalone process that hosts a `TelemetryMonitor`"""
@@ -414,103 +51,7 @@
 def register_signal_handlers(
     handle_signal: t.Callable[[int, t.Optional[FrameType]], None]
 ) -> None:
-<<<<<<< HEAD
-    """Executes all attached timestep handlers every <frequency> seconds
-
-    :param observer: (optional) a preconfigured watchdog Observer to inject
-    :type observer: t.Optional[BaseObserver]
-    :param action_handler: The manifest event processor instance
-    :type action_handler: ManifestEventHandler
-    :param frequency: frequency (in seconds) of update loop
-    :type frequency: t.Union[int, float]
-    :param logger: a preconfigured Logger instance
-    :type logger: logging.Logger
-    :param cooldown_duration: number of seconds the telemetry monitor should
-                              poll for new jobs before attempting to shutdown
-    :type cooldown_duration: int
-    """
-    elapsed: int = 0
-    last_ts: int = get_ts()
-
-    while observer.is_alive():
-        timestamp = get_ts()
-        logger.debug(f"Telemetry timestep: {timestamp}")
-        action_handler.on_timestep(timestamp)
-
-        elapsed += timestamp - last_ts
-        last_ts = timestamp
-
-        if can_shutdown(action_handler, logger):
-            if elapsed >= cooldown_duration:
-                logger.info("beginning telemetry manager shutdown")
-                observer.stop()  # type: ignore
-        else:
-            # reset cooldown any time there are still jobs running
-            elapsed = 0
-
-        time.sleep(frequency)
-
-
-def main(
-    frequency: t.Union[int, float],
-    experiment_dir: pathlib.Path,
-    logger: logging.Logger,
-    observer: t.Optional[BaseObserver] = None,
-    cooldown_duration: t.Optional[int] = 0,
-) -> int:
-    """Setup the monitoring entities and start the timer-based loop that
-    will poll for telemetry data
-
-    :param frequency: frequency (in seconds) of update loop
-    :type frequency: t.Union[int, float]
-    :param experiment_dir: the experiement directory to monitor for changes
-    :type experiment_dir: pathlib.Path
-    :param logger: a preconfigured Logger instance
-    :type logger: logging.Logger
-    :param observer: (optional) a preconfigured Observer to inject
-    :type observer: t.Optional[BaseObserver]
-    :param cooldown_duration: number of seconds the telemetry monitor should
-                              poll for new jobs before attempting to shutdown
-    :type cooldown_duration: int
-    """
-    manifest_relpath = pathlib.Path(CONFIG.telemetry_subdir) / MANIFEST_FILENAME
-    manifest_path = experiment_dir / manifest_relpath
-    monitor_pattern = str(manifest_relpath)
-
-    logger.info(
-        f"Executing telemetry monitor with frequency: {frequency}s"
-        f", on target directory: {experiment_dir}"
-        f" matching pattern: {monitor_pattern}"
-    )
-
-    cooldown_duration = cooldown_duration or CONFIG.telemetry_cooldown
-    logger.warning(cooldown_duration)
-    log_handler = LoggingEventHandler(logger)  # type: ignore
-    action_handler = ManifestEventHandler(monitor_pattern, logger)
-
-    if observer is None:
-        observer = Observer()
-
-    try:
-        if manifest_path.exists():
-            # a manifest may not exist depending on startup timing
-            action_handler.process_manifest(str(manifest_path))
-
-        observer.schedule(log_handler, experiment_dir, recursive=True)  # type:ignore
-        observer.schedule(action_handler, experiment_dir, recursive=True)  # type:ignore
-        observer.start()  # type: ignore
-
-        event_loop(observer, action_handler, frequency, logger, cooldown_duration)
-        return os.EX_OK
-    except Exception as ex:
-        logger.error(ex)
-    finally:
-        if observer.is_alive():
-            observer.stop()  # type: ignore
-            observer.join()
-=======
     """Register a signal handling function for all termination events
->>>>>>> fa0da2ca
 
     :param handle_signal: the function to execute when a term signal is received
     :type handle_signal: Callable[[int, FrameType | None], None]"""
