--- conflicted
+++ resolved
@@ -56,13 +56,6 @@
     global DBPID
 
     try:
-<<<<<<< HEAD
-        ip_address = " ".join(
-            current_ip(net_if) for net_if in network_interface.split(",")
-        )
-        cmd = command + [f"--bind {ip_address}"]
-        ip_address = ip_address.split(" ")[0]
-=======
         ip_addresses = [current_ip(net_if) for net_if in network_interface.split(",")]
         cmd = command + [f"--bind {' '.join(ip_addresses)}"]
 
@@ -70,7 +63,6 @@
         ip_address = ip_addresses[0]
         cmd += [f"--bind-source-addr {ip_address}"]
 
->>>>>>> f0ed512a
         print("-" * 10, "  Running  Command  ", "-" * 10, "\n", flush=True)
         print(f"COMMAND: {' '.join(cmd)}\n", flush=True)
         print(f"IPADDRESS: {ip_address}\n", flush=True)
