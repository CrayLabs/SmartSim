--- conflicted
+++ resolved
@@ -31,17 +31,9 @@
 from ...error import LauncherError, SSConfigError, SSUnsupportedError
 from ...settings import MpirunSettings, SbatchSettings, SrunSettings, RunSettings
 from ...utils import get_logger
-<<<<<<< HEAD
-from ..launcher import Launcher
+from ..launcher import WLMLauncher
 from ..step import MpirunStep, SbatchStep, SrunStep, LocalStep
-from ..stepInfo import SlurmStepInfo, UnmanagedStepInfo
-from ..stepMapping import StepMapping
-from ..taskManager import TaskManager
-=======
-from ..launcher import WLMLauncher
-from ..step import MpirunStep, SbatchStep, SrunStep
 from ..stepInfo import SlurmStepInfo
->>>>>>> bb3fbe7a
 from .slurmCommands import sacct, scancel, sstat
 from .slurmParser import parse_sacct, parse_sstat_nodes, parse_step_id_from_sacct
 
