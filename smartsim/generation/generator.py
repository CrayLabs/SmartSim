# BSD 2-Clause License
#
# Copyright (c) 2021, Hewlett Packard Enterprise
# All rights reserved.
#
# Redistribution and use in source and binary forms, with or without
# modification, are permitted provided that the following conditions are met:
#
# 1. Redistributions of source code must retain the above copyright notice, this
#    list of conditions and the following disclaimer.
#
# 2. Redistributions in binary form must reproduce the above copyright notice,
#    this list of conditions and the following disclaimer in the documentation
#    and/or other materials provided with the distribution.
#
# THIS SOFTWARE IS PROVIDED BY THE COPYRIGHT HOLDERS AND CONTRIBUTORS "AS IS"
# AND ANY EXPRESS OR IMPLIED WARRANTIES, INCLUDING, BUT NOT LIMITED TO, THE
# IMPLIED WARRANTIES OF MERCHANTABILITY AND FITNESS FOR A PARTICULAR PURPOSE ARE
# DISCLAIMED. IN NO EVENT SHALL THE COPYRIGHT HOLDER OR CONTRIBUTORS BE LIABLE
# FOR ANY DIRECT, INDIRECT, INCIDENTAL, SPECIAL, EXEMPLARY, OR CONSEQUENTIAL
# DAMAGES (INCLUDING, BUT NOT LIMITED TO, PROCUREMENT OF SUBSTITUTE GOODS OR
# SERVICES; LOSS OF USE, DATA, OR PROFITS; OR BUSINESS INTERRUPTION) HOWEVER
# CAUSED AND ON ANY THEORY OF LIABILITY, WHETHER IN CONTRACT, STRICT LIABILITY,
# OR TORT (INCLUDING NEGLIGENCE OR OTHERWISE) ARISING IN ANY WAY OUT OF THE USE
# OF THIS SOFTWARE, EVEN IF ADVISED OF THE POSSIBILITY OF SUCH DAMAGE.

import pathlib
import shutil
from distutils import dir_util
from os import mkdir, path, symlink

from ..control import Manifest
from ..entity import Model
from ..error import EntityExistsError
from ..utils import get_logger
from .modelwriter import ModelWriter

logger = get_logger(__name__)
logger.propagate = False


class Generator:
    """The primary job of the generator is to create the file structure
    for a SmartSim experiment. The Generator is responsible for reading
    and writing into configuration files as well.
    """

    def __init__(self, gen_path, overwrite=False):
        """Initialize a generator object

        if overwrite is true, replace any existing
        configured models within an ensemble if there
        is a name collision. Also replace any and all directories
        for the experiment with fresh copies. Otherwise, if overwrite
        is false, raises EntityExistsError when there is a name
        collision between entities.

        :param overwrite: toggle entity replacement, defaults to False
        :type overwrite: bool, optional
        """
        self._writer = ModelWriter()
        self.gen_path = gen_path
        self.overwrite = overwrite

    def generate_experiment(self, *args):
        """Run ensemble and experiment file structure generation

        Generate the file structure for a SmartSim experiment. This
        includes the writing and configuring of input files for a
        model.

        To have files or directories present in the created entity
        directories, such as datasets or input files, call
        ``entity.attach_generator_files`` prior to generation. See
        ``entity.attach_generator_files`` for more information on
        what types of files can be included.

        Tagged model files are read, checked for input variables to
        configure, and written. Input variables to configure are
        specified with a tag within the input file itself.
        The default tag is surronding an input value with semicolons.
        e.g. ``THERMO=;90;``

        """
<<<<<<< HEAD
        entities, entity_lists, orchestrator, ray_clusters = separate_entities(args)
        self._gen_exp_dir()
        self._gen_orc_dir(orchestrator)
        self._gen_entity_list_dir(entity_lists)
        self._gen_entity_dirs(entities)
        self._gen_ray_cluster_dir(ray_clusters)
=======
        generator_manifest = Manifest(*args)
        self._gen_exp_dir()
        self._gen_orc_dir(generator_manifest.db)
        self._gen_entity_list_dir(generator_manifest.ensembles)
        self._gen_entity_dirs(generator_manifest.models)
>>>>>>> f30a68ce

    def set_tag(self, tag, regex=None):
        """Set the tag used for tagging input files

        Set a tag or a regular expression for the
        generator to look for when configuring new models.

        For example, a tag might be ``;`` where the
        expression being replaced in the model configuration
        file would look like ``;expression;``

        A full regular expression might tag specific
        model configurations such that the configuration
        files don't need to be tagged manually.

        :param tag: A string of characters that signify
                    an string to be changed. Defaults to ``;``
        :type tag: str
        """
        self._writer.set_tag(tag, regex)

    def _gen_exp_dir(self):
        """Create the directory for an experiment if it does not
        already exist.
        """

        if path.isfile(self.gen_path):
            raise FileExistsError(
                f"Experiment directory could not be created. {self.gen_path} exists"
            )
        if not path.isdir(self.gen_path):
            # keep exists ok for race conditions on NFS
            pathlib.Path(self.gen_path).mkdir(exist_ok=True)
        else:
            logger.info("Working in previously created experiment")

    def _gen_orc_dir(self, orchestrator):
        """Create the directory that will hold the error, output and
           configuration files for the orchestrator.

        :param orchestrator: Orchestrator instance
        :type orchestrator: Orchestrator
        """

        if not orchestrator:
            return

        orc_path = path.join(self.gen_path, "database")
        orchestrator.set_path(orc_path)

        # Always remove orchestrator files if present.
        if path.isdir(orc_path):
            shutil.rmtree(orc_path, ignore_errors=True)
        pathlib.Path(orc_path).mkdir(exist_ok=True)

    def _gen_entity_list_dir(self, entity_lists):
        """Generate directories for EntityList instances

        :param entity_lists: list of EntityList instances
        :type entity_lists: list
        """

        if not entity_lists:
            return

        for elist in entity_lists:

            elist_dir = path.join(self.gen_path, elist.name)
            if path.isdir(elist_dir):
                if self.overwrite:
                    shutil.rmtree(elist_dir)
                    mkdir(elist_dir)
            else:
                mkdir(elist_dir)
            elist.path = elist_dir

            self._gen_entity_dirs(elist.entities, entity_list=elist)
            
    def _gen_ray_cluster_dir(self, ray_clusters):
        """Generate directories for RayCluster instances

        :param ray_clusters: list of RayCluster instances
        :type ray_clusters: list
        """

        if not ray_clusters:
            return

        for rc in ray_clusters:
            rc_dir = path.join(self.gen_path, rc.path)
            if path.isdir(rc_dir):
                if self.overwrite:
                    shutil.rmtree(rc_dir)
                    mkdir(rc_dir)
            else:
                mkdir(rc_dir)
            rc.path = rc_dir
            
            rc_head_dir = path.join(self.gen_path, rc.head_model.path)
            if path.isdir(rc_head_dir):
                if self.overwrite:
                    shutil.rmtree(rc_head_dir)
                    mkdir(rc_head_dir)
            else:
                mkdir(rc_head_dir)
                
            rc.head_model.path = rc_head_dir
            
            if rc._workers > 0:
                rc_worker_dir = path.join(self.gen_path, rc.worker_model.path)
                if path.isdir(rc_worker_dir):
                    if self.overwrite:
                        shutil.rmtree(rc_worker_dir)
                        mkdir(rc_worker_dir)
                else:
                    mkdir(rc_worker_dir)

                rc.worker_model.path = rc_worker_dir

    def _gen_entity_dirs(self, entities, entity_list=None):
        """Generate directories for Entity instances

        :param entities: list of Entity instances
        :type entities: list
        :param entity_list: EntityList instance, defaults to None
        :type entity_list: EntityList, optional
        :raises EntityExistsError: if a directory already exists for an
                                   entity by that name
        """
        if not entities:
            return

        for entity in entities:
            if entity_list:
                dst = path.join(self.gen_path, entity_list.name, entity.name)
            else:
                dst = path.join(self.gen_path, entity.name)

            if path.isdir(dst):
                if self.overwrite:
                    shutil.rmtree(dst)
                else:
                    error = (
                        f"Directory for entity {entity.name} "
                        f"already exists in path {dst}"
                    )
                    raise FileExistsError(error)
            pathlib.Path(dst).mkdir(exist_ok=True)
            entity.path = dst
            self._copy_entity_files(entity)
            self._link_entity_files(entity)
            self._write_tagged_entity_files(entity)

    def _write_tagged_entity_files(self, entity):
        """Read, configure and write the tagged input files for
           a Model instance within an ensemble. This function
           specifically deals with the tagged files attached to
           an Ensemble.

        :param entity: a SmartSimEntity, for now just Models
        :type entity: SmartSimEntity
        """
        if entity.files:
            to_write = []
            for tagged_file in entity.files.tagged:
                dst_path = path.join(entity.path, path.basename(tagged_file))
                shutil.copyfile(tagged_file, dst_path)
                to_write.append(dst_path)

            # write in changes to configurations
            if isinstance(entity, Model):
                logger.debug(
                    f"Configuring model {entity.name} with params {entity.params}"
                )
                self._writer.configure_tagged_model_files(to_write, entity.params)

    def _copy_entity_files(self, entity):
        """Copy the entity files and directories attached to this entity.

        :param entity: SmartSimEntity
        :type entity: SmartSimEntity
        """
        if entity.files:
            for to_copy in entity.files.copy:
                dst_path = path.join(entity.path, path.basename(to_copy))
                if path.isdir(to_copy):
                    dir_util.copy_tree(to_copy, entity.path)
                else:
                    shutil.copyfile(to_copy, dst_path)

    def _link_entity_files(self, entity):
        """Symlink the entity files attached to this entity.

        :param entity: SmartSimEntity
        :type entity: SmartSimEntity
        """
        if entity.files:
            for to_link in entity.files.link:
                dst_path = path.join(entity.path, path.basename(to_link))
                symlink(to_link, dst_path)<|MERGE_RESOLUTION|>--- conflicted
+++ resolved
@@ -82,20 +82,12 @@
         e.g. ``THERMO=;90;``
 
         """
-<<<<<<< HEAD
-        entities, entity_lists, orchestrator, ray_clusters = separate_entities(args)
-        self._gen_exp_dir()
-        self._gen_orc_dir(orchestrator)
-        self._gen_entity_list_dir(entity_lists)
-        self._gen_entity_dirs(entities)
-        self._gen_ray_cluster_dir(ray_clusters)
-=======
         generator_manifest = Manifest(*args)
         self._gen_exp_dir()
         self._gen_orc_dir(generator_manifest.db)
         self._gen_entity_list_dir(generator_manifest.ensembles)
         self._gen_entity_dirs(generator_manifest.models)
->>>>>>> f30a68ce
+        self._gen_ray_cluster_dir(generator_manifest.ray_clusters)
 
     def set_tag(self, tag, regex=None):
         """Set the tag used for tagging input files
