# BSD 2-Clause License
#
# Copyright (c) 2021-2024, Hewlett Packard Enterprise
# All rights reserved.
#
# Redistribution and use in source and binary forms, with or without
# modification, are permitted provided that the following conditions are met:
#
# 1. Redistributions of source code must retain the above copyright notice, this
#    list of conditions and the following disclaimer.
#
# 2. Redistributions in binary form must reproduce the above copyright notice,
#    this list of conditions and the following disclaimer in the documentation
#    and/or other materials provided with the distribution.
#
# THIS SOFTWARE IS PROVIDED BY THE COPYRIGHT HOLDERS AND CONTRIBUTORS "AS IS"
# AND ANY EXPRESS OR IMPLIED WARRANTIES, INCLUDING, BUT NOT LIMITED TO, THE
# IMPLIED WARRANTIES OF MERCHANTABILITY AND FITNESS FOR A PARTICULAR PURPOSE ARE
# DISCLAIMED. IN NO EVENT SHALL THE COPYRIGHT HOLDER OR CONTRIBUTORS BE LIABLE
# FOR ANY DIRECT, INDIRECT, INCIDENTAL, SPECIAL, EXEMPLARY, OR CONSEQUENTIAL
# DAMAGES (INCLUDING, BUT NOT LIMITED TO, PROCUREMENT OF SUBSTITUTE GOODS OR
# SERVICES; LOSS OF USE, DATA, OR PROFITS; OR BUSINESS INTERRUPTION) HOWEVER
# CAUSED AND ON ANY THEORY OF LIABILITY, WHETHER IN CONTRACT, STRICT LIABILITY,
# OR TORT (INCLUDING NEGLIGENCE OR OTHERWISE) ARISING IN ANY WAY OUT OF THE USE
# OF THIS SOFTWARE, EVEN IF ADVISED OF THE POSSIBILITY OF SUCH DAMAGE.

import typing as t

# Exceptions


class SmartSimError(Exception):
    """Base SmartSim error"""


class SSUnsupportedError(Exception):
    """Raised in the event that a called method isn't supported by SmartSim yet"""


class EntityExistsError(SmartSimError):
    """Raised when a user tries to create an entity or files/directories for
    an entity and either the entity/files/directories already exist
    """


class UserStrategyError(SmartSimError):
    """Raised when there is an error with application creation inside an ensemble
    that is from a user provided permutation strategy
    """

    def __init__(self, perm_strat: str) -> None:
        message = self.create_message(perm_strat)
        super().__init__(message)

    @staticmethod
    def create_message(perm_strat: str) -> str:
        prefix = "User provided ensemble generation strategy"
        message = "failed to generate valid parameter names and values"
        return " ".join((prefix, str(perm_strat), message))


class ParameterWriterError(SmartSimError):
    """Raised in the event that input parameter files for a application
    could not be written.
    """

    def __init__(self, file_path: str, read: bool = True) -> None:
        message = self.create_message(file_path, read)
        super().__init__(message)

    @staticmethod
    def create_message(file_path: str, read: bool) -> str:
        if read:
            msg = f"Failed to read configuration file to write at {file_path}"
        else:
            msg = f"Failed to write configuration file to {file_path}"
        return msg


class SSReservedKeywordError(SmartSimError):
    """Raised when a Reserved Keyword is used incorrectly"""


class SSDBIDConflictError(SmartSimError):
    """Raised in the event that a feature store identifier
    is not unique when multiple feature stores are created
    """


class SSDBFilesNotParseable(SmartSimError):
    """Raised when the files related to the feature store cannot be parsed.
    Includes the case when the files do not exist.
    """


# Internal Exceptions


class SSInternalError(Exception):
    """SSInternalError is raised when an internal error is encountered"""


class SSConfigError(SSInternalError):
    """Raised when there is an error in the configuration of SmartSim"""


class LauncherError(SSInternalError):
    """Raised when there is an error in the launcher"""


class LauncherUnsupportedFeature(LauncherError):
    """Raised when the launcher does not support a given method"""


class LauncherNotFoundError(LauncherError):
    """A requested launcher could not be found"""


<<<<<<< HEAD
=======
class LauncherJobNotFound(LauncherError):
    """Launcher was asked to get information about a job it did not start"""


>>>>>>> 347458f0
class AllocationError(LauncherError):
    """Raised when there is a problem with the user WLM allocation"""


class ShellError(LauncherError):
    """Raised when error arises from function within launcher.shell
    Closely related to error from subprocess(Popen) commands
    """

    def __init__(
        self,
        message: str,
        command_list: t.Union[str, t.List[str]],
        details: t.Optional[t.Union[Exception, str]] = None,
    ) -> None:
        msg = self.create_message(message, command_list, details=details)
        super().__init__(msg)

    @staticmethod
    def create_message(
        message: str,
        command_list: t.Union[str, t.List[str]],
        details: t.Optional[t.Union[Exception, str]],
    ) -> str:
        if isinstance(command_list, list):
            command_list = " ".join(command_list)
        msg = message + "\n"
        msg += f"\nCommand: {command_list}"
        if details:
            msg += f"\nError from shell: {details}"
        return msg


class TelemetryError(SSInternalError):
    """Raised when SmartSim runs into trouble establishing or communicating
    telemetry information
    """


class UnproxyableStepError(TelemetryError):
    """Raised when a user attempts to proxy a managed ``Step`` through the
    unmanaged step proxy entry point
    """


class SmartSimCLIActionCancelled(SmartSimError):
    """Raised when a `smart` CLI command is terminated"""


class PreviewFormatError(SSUnsupportedError):
    """Raised when the output format of the preview method call is not supported"""<|MERGE_RESOLUTION|>--- conflicted
+++ resolved
@@ -116,13 +116,10 @@
     """A requested launcher could not be found"""
 
 
-<<<<<<< HEAD
-=======
 class LauncherJobNotFound(LauncherError):
     """Launcher was asked to get information about a job it did not start"""
 
 
->>>>>>> 347458f0
 class AllocationError(LauncherError):
     """Raised when there is a problem with the user WLM allocation"""
 
