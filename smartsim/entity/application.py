--- conflicted
+++ resolved
@@ -59,12 +59,6 @@
         name: str,
         exe: str,
         exe_args: t.Optional[t.Union[str, t.Sequence[str]]] = None,
-<<<<<<< HEAD
-=======
-        file_parameters: (
-            t.Mapping[str, str] | None
-        ) = None,  # TODO remove when Ensemble is addressed
->>>>>>> a39246ed
     ) -> None:
         """Initialize an ``Application``
 
@@ -89,15 +83,6 @@
         self._exe_args = self._build_exe_args(exe_args) or []
         """The executable arguments"""
         self.files = FileSysOperationSet([])
-<<<<<<< HEAD
-=======
-        """Attach files"""
-        self._file_parameters = (
-            copy.deepcopy(file_parameters) if file_parameters else {}
-        )
-        """TODO MOCK until Ensemble is implemented"""
-        """Files to be copied, symlinked, and/or configured prior to execution"""
->>>>>>> a39246ed
         self._incoming_entities: t.List[SmartSimEntity] = []
         """Entities for which the prefix will have to be known by other entities"""
         self._key_prefixing_enabled = False
@@ -150,33 +135,6 @@
         """
         args = self._build_exe_args(args)
         self._exe_args.extend(args)
-
-    @property
-    def file_parameters(self) -> t.Mapping[str, str]:
-        """Return file parameters.
-
-        :return: the file parameters
-        """
-        return self._file_parameters
-
-    @file_parameters.setter
-    def file_parameters(self, value: t.Mapping[str, str]) -> None:
-        """Set the file parameters.
-
-        :param value: the file parameters
-        :raises TypeError: file_parameters argument is not a mapping of str and str
-        """
-        if not (
-            isinstance(value, t.Mapping)
-            and all(
-                isinstance(key, str) and isinstance(val, str)
-                for key, val in value.items()
-            )
-        ):
-            raise TypeError(
-                "file_parameters argument was not of type mapping of str and str"
-            )
-        self._file_parameters = copy.deepcopy(value)
 
     @property
     def incoming_entities(self) -> t.List[SmartSimEntity]:
