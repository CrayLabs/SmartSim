--- conflicted
+++ resolved
@@ -271,10 +271,7 @@
         if isinstance(exe_args, str):
             return exe_args.split()
 
-<<<<<<< HEAD
         return copy.deepcopy(exe_args)
-=======
-        return exe_args
 
     def print_attached_files(self) -> None:
         """Print a table of the attached files on std out"""
@@ -295,5 +292,4 @@
             Incoming Entities:
             {entities_str}
             Key Prefixing Enabled: {self.key_prefixing_enabled}
-            """)
->>>>>>> 4a4f43a5
+            """)