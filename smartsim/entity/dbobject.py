from pathlib import Path

from .._core.utils.helpers import init_default

__all__ = ["DBObject", "DBModel", "DBScript"]


class DBObject:
    """Base class for ML objects residing on DB. Should not
    be instantiated.
    """
    def __init__(self, name, func, file_path, device, devices_per_node):
        self.name = name
        self.func = func
        if file_path:
            self.file = self._check_filepath(file_path)
        else:
            # Need to have this explicitly to check on it
            self.file = None
        self.device = self._check_device(device)
        self.devices_per_node = devices_per_node


    @property
    def is_file(self):
        if self.func:
            return False
        return True

    @staticmethod
    def _check_tensor_args(inputs, outputs):
        inputs = init_default([], inputs, (list, str))
        outputs = init_default([], outputs, (list, str))
        if isinstance(inputs, str):
            inputs = [inputs]
        if isinstance(outputs, str):
            outputs = [outputs]
        return inputs, outputs

    @staticmethod
    def _check_backend(backend):
        backend = backend.upper()
        all_backends = ["TF", "TORCH", "ONNX"]
        if backend in all_backends:
            return backend
        else:
            raise ValueError(
                f"Backend type {backend} unsupported. Options are {all_backends}"
            )

    @staticmethod
    def _check_filepath(file):
        file_path = Path(file).resolve()
        if not file_path.is_file():
            raise FileNotFoundError(file_path)
        return file_path

    @staticmethod
    def _check_device(device):
        device = device.upper()
        if not device.startswith("CPU") and not device.startswith("GPU"):
            raise ValueError("Device argument must start with either CPU or GPU")
        return device

    def _enumerate_devices(self):
        """Enumerate devices for a DBObject

        :param dbobject: DBObject to enumerate
        :type dbobject: DBObject
        :return: list of device names
        :rtype: list[str]
        """
        devices = []
        if ":" in self.device and self.devices_per_node > 1:
            msg = "Cannot set devices_per_node>1 if a device numeral is specified, "
            msg += f"the device was set to {self.device} and devices_per_node=={self.devices_per_node}"
            raise ValueError(msg)
        if self.device in ["CPU", "GPU"] and self.devices_per_node > 1:
            for device_num in range(self.devices_per_node):
                devices.append(f"{self.device}:{str(device_num)}")
        else:
            devices = [self.device]

        return devices


<<<<<<< HEAD
class DBScript(DBObject):
    def __init__(
        self, name, script=None, script_path=None, device="CPU", devices_per_node=1
    ):
        """TorchScript code represenation
=======
    def __init__(self,
                 name,
                 script=None,
                 script_path=None,
                 device="CPU",
                 devices_per_node=1
                ):
        """TorchScript code representation.
>>>>>>> ea44a1ec

        Device selection is either "GPU" or "CPU". If many devices are
        present, a number can be passed for specification e.g. "GPU:1".

        Setting ``devices_per_node=N``, with N greater than one will result
        in the model being stored on the first N devices of type ``device``.

        One of either script (in memory representation) or script_path (file)
        must be provided

        :param name: key to store script under
        :type name: str
        :param script: TorchScript code
        :type script: str, optional
        :param script_path: path to TorchScript code, defaults to None
        :type script_path: str, optional
        :param device: device for script execution, defaults to "CPU"
        :type device: str, optional
        :param devices_per_node: number of devices to store the script on
        :type devices_per_node: int
        """
        super().__init__(name, script, script_path, device, devices_per_node)
        if not script and not script_path:
            raise ValueError("Either script or script_path must be provided")

    @property
    def script(self):
        return self.func

    def __str__(self):
        desc_str = "Name: " + self.name + "\n"
        if self.func:
            desc_str += "Func: " + self.func + "\n"
        if self.file:
            desc_str += "File path: " + str(self.file) + "\n"
        devices_str = self.device + (
            "s per node\n" if self.devices_per_node > 1 else " per node\n"
        )
        desc_str += "Devices: " + str(self.devices_per_node) + " " + devices_str
        return desc_str


class DBModel(DBObject):
    def __init__(
        self,
        name,
        backend,
        model=None,
        model_file=None,
        device="CPU",
        devices_per_node=1,
        batch_size=0,
        min_batch_size=0,
        min_batch_timeout=0,
        tag="",
        inputs=None,
        outputs=None,
    ):
        """A TF, TF-lite, PT, or ONNX model to load into the DB at runtime

        One of either model (in memory representation) or model_path (file)
        must be provided

        :param name: key to store model under
        :type name: str
        :param model: model in memory
        :type model: str, optional
        :param model_file: serialized model
        :type model_file: file path to model, optional
        :param backend: name of the backend (TORCH, TF, TFLITE, ONNX)
        :type backend: str
        :param device: name of device for execution, defaults to "CPU"
        :type device: str, optional
        :param devices_per_node: number of devices to store the model on
        :type devices_per_node: int
        :param batch_size: batch size for execution, defaults to 0
        :type batch_size: int, optional
        :param min_batch_size: minimum batch size for model execution, defaults to 0
        :type min_batch_size: int, optional
        :param min_batch_timeout: time to wait for minimum batch size, defaults to 0
        :type min_batch_timeout: int, optional
        :param tag: additional tag for model information, defaults to ""
        :type tag: str, optional
        :param inputs: model inputs (TF only), defaults to None
        :type inputs: list[str], optional
        :param outputs: model outupts (TF only), defaults to None
        :type outputs: list[str], optional
        """
        super().__init__(name, model, model_file, device, devices_per_node)
        self.backend = self._check_backend(backend)
        if not model and not model_file:
            raise ValueError("Either model or model_file must be provided")
        self.batch_size = batch_size
        self.min_batch_size = min_batch_size
        self.min_batch_timeout = min_batch_timeout
        self.tag = tag
        self.inputs, self.outputs = self._check_tensor_args(inputs, outputs)

    @property
    def model(self):
        return self.func

    def __str__(self):
        desc_str = "Name: " + self.name + "\n"
        if self.model:
            desc_str += "Model stored in memory\n"
        if self.file:
            desc_str += "File path: " + str(self.file) + "\n"
        devices_str = self.device + (
            "s per node\n" if self.devices_per_node > 1 else " per node\n"
        )
        desc_str += "Devices: " + str(self.devices_per_node) + " " + devices_str
        desc_str += "Backend: " + str(self.backend) + "\n"
        if self.batch_size:
            desc_str += "Batch size: " + str(self.batch_size) + "\n"
        if self.min_batch_size:
            desc_str += "Min batch size: " + str(self.min_batch_size) + "\n"
        if self.min_batch_timeout:
            desc_str += "Min batch time out: " + str(self.min_batch_timeout) + "\n"
        if self.tag:
            desc_str += "Tag: " + self.tag + "\n"
        if self.inputs:
            desc_str += "Inputs: " + str(self.inputs) + "\n"
        if self.outputs:
            desc_str += "Outputs: " + str(self.outputs) + "\n"
        return desc_str<|MERGE_RESOLUTION|>--- conflicted
+++ resolved
@@ -84,22 +84,11 @@
         return devices
 
 
-<<<<<<< HEAD
 class DBScript(DBObject):
     def __init__(
         self, name, script=None, script_path=None, device="CPU", devices_per_node=1
     ):
         """TorchScript code represenation
-=======
-    def __init__(self,
-                 name,
-                 script=None,
-                 script_path=None,
-                 device="CPU",
-                 devices_per_node=1
-                ):
-        """TorchScript code representation.
->>>>>>> ea44a1ec
 
         Device selection is either "GPU" or "CPU". If many devices are
         present, a number can be passed for specification e.g. "GPU:1".
