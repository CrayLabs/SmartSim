--- conflicted
+++ resolved
@@ -44,7 +44,10 @@
 from .files import EntityFiles
 
 if t.TYPE_CHECKING:
-    from ..settings.base import BatchSettings, RunSettings
+    from smartsim.types import TODO
+
+    RunSettings = TODO
+    BatchSettings = TODO
 
 
 logger = get_logger(__name__)
@@ -86,11 +89,7 @@
         self.exe = [expand_exe_path(exe)]
         # self.exe = [exe] if run_settings.container else [expand_exe_path(exe)]
         self.exe_args = exe_args or []
-<<<<<<< HEAD
         self.params = params.copy() if params else {}
-=======
-        self.params = params or {}
->>>>>>> 7e3e92cb
         self.params_as_args = params_as_args
         self.incoming_entities: t.List[SmartSimEntity] = []
         self._key_prefixing_enabled = False
