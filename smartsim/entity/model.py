--- conflicted
+++ resolved
@@ -39,13 +39,8 @@
 from .._core.utils.helpers import cat_arg_and_value, expand_exe_path
 from ..error import EntityExistsError, SSUnsupportedError
 from ..log import get_logger
-<<<<<<< HEAD
 from ..settings import BatchSettings, RunSettings
-from .dbobject import DBModel, DBScript
-=======
-from ..settings.base import BatchSettings, RunSettings
 from .dbobject import FSModel, FSScript
->>>>>>> b64af80e
 from .entity import SmartSimEntity
 from .files import EntityFiles
 
