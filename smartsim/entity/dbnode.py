# BSD 2-Clause License
#
# Copyright (c) 2021-2024, Hewlett Packard Enterprise
# All rights reserved.
#
# Redistribution and use in source and binary forms, with or without
# modification, are permitted provided that the following conditions are met:
#
# 1. Redistributions of source code must retain the above copyright notice, this
#    list of conditions and the following disclaimer.
#
# 2. Redistributions in binary form must reproduce the above copyright notice,
#    this list of conditions and the following disclaimer in the documentation
#    and/or other materials provided with the distribution.
#
# THIS SOFTWARE IS PROVIDED BY THE COPYRIGHT HOLDERS AND CONTRIBUTORS "AS IS"
# AND ANY EXPRESS OR IMPLIED WARRANTIES, INCLUDING, BUT NOT LIMITED TO, THE
# IMPLIED WARRANTIES OF MERCHANTABILITY AND FITNESS FOR A PARTICULAR PURPOSE ARE
# DISCLAIMED. IN NO EVENT SHALL THE COPYRIGHT HOLDER OR CONTRIBUTORS BE LIABLE
# FOR ANY DIRECT, INDIRECT, INCIDENTAL, SPECIAL, EXEMPLARY, OR CONSEQUENTIAL
# DAMAGES (INCLUDING, BUT NOT LIMITED TO, PROCUREMENT OF SUBSTITUTE GOODS OR
# SERVICES; LOSS OF USE, DATA, OR PROFITS; OR BUSINESS INTERRUPTION) HOWEVER
# CAUSED AND ON ANY THEORY OF LIABILITY, WHETHER IN CONTRACT, STRICT LIABILITY,
# OR TORT (INCLUDING NEGLIGENCE OR OTHERWISE) ARISING IN ANY WAY OUT OF THE USE
# OF THIS SOFTWARE, EVEN IF ADVISED OF THE POSSIBILITY OF SUCH DAMAGE.

import fileinput
import itertools
import json
import os
import os.path as osp
import time
import typing as t
from dataclasses import dataclass

from .._core.config import CONFIG
from .._core.utils.helpers import expand_exe_path
from ..error import SSDBFilesNotParseable
from ..log import get_logger
from ..settings import RunSettings
from .entity import SmartSimEntity

logger = get_logger(__name__)


class FSNode(SmartSimEntity):
    """FSNode objects are the entities that make up the feature store.
    Each feature store node can be launched in a cluster configuration
    and take launch multiple feature stores per node.

    To configure how each instance of the feature store operates, look
    into the smartsimdb.conf.
    """

    def __init__(
        self,
        name: str,
        path: str,
        exe: str,
        exe_args: t.List[str],
        run_settings: RunSettings,
        ports: t.List[int],
        output_files: t.List[str],
        fs_identifier: str = "",
    ) -> None:
        """Initialize a feature store node within an feature store."""
<<<<<<< HEAD
        super().__init__(name, path, run_settings)
=======
        super().__init__(name, run_settings)
>>>>>>> 347458f0
        self.exe = [exe] if run_settings.container else [expand_exe_path(exe)]
        self.exe_args = exe_args or []
        self.ports = ports
        self._hosts: t.Optional[t.List[str]] = None

        if not output_files:
            raise ValueError("output_files cannot be empty")
        if not isinstance(output_files, list) or not all(
            isinstance(item, str) for item in output_files
        ):
            raise ValueError("output_files must be of type list[str]")
        self._output_files = output_files
        self.fs_identifier = fs_identifier

    @property
    def num_shards(self) -> int:
        if not hasattr(self.run_settings, "mpmd"):
            # return default number of shards if mpmd is not set
            return 1

        return len(self.run_settings.mpmd) + 1

    @property
    def host(self) -> str:
        try:
            (host,) = self.hosts
        except ValueError:
            raise ValueError(
                f"Multiple hosts detected for this FS Node: {', '.join(self.hosts)}"
            ) from None
        return host

    @property
    def hosts(self) -> t.List[str]:
        if not self._hosts:
            self._hosts = self._parse_fs_hosts()
        return self._hosts

    def clear_hosts(self) -> None:
        self._hosts = None

    @property
    def is_mpmd(self) -> bool:
        if not hasattr(self.run_settings, "mpmd"):
            # missing mpmd property guarantees this is not an mpmd run
            return False

        return bool(self.run_settings.mpmd)

    def set_hosts(self, hosts: t.List[str]) -> None:
        self._hosts = [str(host) for host in hosts]

    def remove_stale_fsnode_files(self) -> None:
        """This function removes the .conf, .err, and .out files that
        have the same names used by this fsnode that may have been
        created from a previous experiment execution.
        """

        for port in self.ports:
            for conf_file in (
                osp.join(self.path, filename)
                for filename in self._get_cluster_conf_filenames(port)
            ):
                if osp.exists(conf_file):
                    os.remove(conf_file)

        for file_ending in [".err", ".out", ".mpmd"]:
            file_name = osp.join(self.path, self.name + file_ending)
            if osp.exists(file_name):
                os.remove(file_name)

        if self.is_mpmd:
            for file_ending in [".err", ".out"]:
                for shard_id in range(self.num_shards):
                    file_name = osp.join(
                        self.path, self.name + "_" + str(shard_id) + file_ending
                    )
                    if osp.exists(file_name):
                        os.remove(file_name)

    def _get_cluster_conf_filenames(self, port: int) -> t.List[str]:  # cov-lsf
        """Returns the .conf file name for the given port number

        This function should bu used if and only if ``_mpmd==True``

        :param port: port number
        :return: the fsnode configuration file name
        """
        if self.num_shards == 1:
            return [f"nodes-{self.name}-{port}.conf"]
        return [
            f"nodes-{self.name}_{shard_id}-{port}.conf"
            for shard_id in range(self.num_shards)
        ]

    @staticmethod
    def _parse_launched_shard_info_from_iterable(
        stream: t.Iterable[str], num_shards: t.Optional[int] = None
    ) -> "t.List[LaunchedShardData]":
        lines = (line.strip() for line in stream)
        lines = (line for line in lines if line)
        tokenized = (line.split(maxsplit=1) for line in lines)
        tokenized = (tokens for tokens in tokenized if len(tokens) > 1)
        shard_data_jsons = (
            kwjson for first, kwjson in tokenized if "SMARTSIM_ORC_SHARD_INFO" in first
        )
        shard_data_kwargs = (json.loads(kwjson) for kwjson in shard_data_jsons)
        shard_data: "t.Iterable[LaunchedShardData]" = (
            LaunchedShardData(**kwargs) for kwargs in shard_data_kwargs
        )
        if num_shards:
            shard_data = itertools.islice(shard_data, num_shards)
        return list(shard_data)

    @classmethod
    def _parse_launched_shard_info_from_files(
        cls, file_paths: t.List[str], num_shards: t.Optional[int] = None
    ) -> "t.List[LaunchedShardData]":
        with fileinput.FileInput(file_paths) as ifstream:
            return cls._parse_launched_shard_info_from_iterable(ifstream, num_shards)

    def get_launched_shard_info(self) -> "t.List[LaunchedShardData]":
        """Parse the launched feature store shard info from the output files

        :raises SSDBFilesNotParseable: if all shard info could not be found
        :return: The found launched shard info
        """
        ips: "t.List[LaunchedShardData]" = []
        trials = CONFIG.database_file_parse_trials
        interval = CONFIG.database_file_parse_interval
        output_files = [osp.join(self.path, file) for file in self._output_files]

        while len(ips) < self.num_shards and trials > 0:
            try:
                ips = self._parse_launched_shard_info_from_files(
                    output_files, self.num_shards
                )
            except FileNotFoundError:
                ...
            if len(ips) < self.num_shards:
                logger.debug("Waiting for output files to populate...")
                time.sleep(interval)
                trials -= 1

        if len(ips) < self.num_shards:
            msg = (
                f"Failed to parse the launched FS shard information from file(s) "
                f"{', '.join(output_files)}. Found the information for "
                f"{len(ips)} out of {self.num_shards} FS shards."
            )
            logger.error(msg)
            raise SSDBFilesNotParseable(msg)
        return ips

    def _parse_fs_hosts(self) -> t.List[str]:
        """Parse the feature store hosts/IPs from the output files

        The IP address is preferred, but if hostname is only present
        then a lookup to /etc/hosts is done through the socket library.

        :raises SSDBFilesNotParseable: if host/ip could not be found
        :return: ip addresses | hostnames
        """
        return list({shard.hostname for shard in self.get_launched_shard_info()})


@dataclass(frozen=True)
class LaunchedShardData:
    """Data class to write and parse data about a launched feature store shard"""

    name: str
    hostname: str
    port: int
    cluster: bool

    @property
    def cluster_conf_file(self) -> t.Optional[str]:
        return f"nodes-{self.name}-{self.port}.conf" if self.cluster else None

    def to_dict(self) -> t.Dict[str, t.Any]:
        return dict(self.__dict__)<|MERGE_RESOLUTION|>--- conflicted
+++ resolved
@@ -64,11 +64,7 @@
         fs_identifier: str = "",
     ) -> None:
         """Initialize a feature store node within an feature store."""
-<<<<<<< HEAD
-        super().__init__(name, path, run_settings)
-=======
         super().__init__(name, run_settings)
->>>>>>> 347458f0
         self.exe = [exe] if run_settings.container else [expand_exe_path(exe)]
         self.exe_args = exe_args or []
         self.ports = ports
