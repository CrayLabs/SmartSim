--- conflicted
+++ resolved
@@ -158,19 +158,7 @@
             logger.error("RedisIP address lookup strategy failed.")
             raise SmartSimError("Failed to obtain database hostname")
 
-<<<<<<< HEAD
-
-        # prefer the ip address if present
-        # TODO do socket lookup and ensure IP address matches
-        # in the case where compute node returns 127.0.0.1 for its
-        # own IP address
-        if host and ip:
-            host = ip
-
-        return host
-=======
         return ip
->>>>>>> 41d382d4
 
     def _parse_db_hosts(self):  # cov-lsf
         """Parse the database hosts/IPs from the output files
@@ -184,47 +172,39 @@
         :return: ip addresses | hostnames
         :rtype: list[str]
         """
-        hosts = []
+        ips = []
 
         for shard_id in self._shard_ids:
             trials = 5
-            host = None
-            ip = None
+            ips = None
             filepath = osp.join(self.path, self.name + f"_{shard_id}.out")
             # try a few times to give the database files time to
             # populate on busy systems.
-            while not host and trials > 0:
+            while not ip and trials > 0:
                 try:
                     with open(filepath, "r") as f:
                         lines = f.readlines()
                         for line in lines:
                             content = line.split()
-                            if "Hostname:" in content:
-                                host = content[-1]
-                            if "IP:" in content:
+                            if "IPADDRESS:" in content:
                                 ip = content[-1]
-                                break
                 except FileNotFoundError:
                     logger.debug("Waiting for RedisIP files to populate...")
                     trials -= 1
                     time.sleep(5)
+
                 logger.debug("Waiting for RedisIP files to populate...")
-                trials -= 1
-                if not host:
-                    time.sleep(5)
-
-            if not host and not ip:
+                if not ip:
+                    time.sleep(1)
+                    trials -= 1
+
+            if not ip:
                 logger.error("RedisIP address lookup strategy failed.")
                 raise SmartSimError("Failed to obtain database hostname")
 
-            # prefer the ip address if present
-            # TODO do socket lookup and ensure IP address matches
-            # in the case where compute node returns 127.0.0.1 for its
-            # own IP address
-            if host and ip:
-                host = ip
-            hosts.append(host)
-
-        hosts = list(dict.fromkeys(hosts))
-
-        return hosts+
+            ips.append(ip)
+
+        ips = list(dict.fromkeys(ips))
+
+        return ips