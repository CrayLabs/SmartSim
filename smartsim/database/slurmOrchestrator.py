# BSD 2-Clause License
#
# Copyright (c) 2021, Hewlett Packard Enterprise
# All rights reserved.
#
# Redistribution and use in source and binary forms, with or without
# modification, are permitted provided that the following conditions are met:
#
# 1. Redistributions of source code must retain the above copyright notice, this
#    list of conditions and the following disclaimer.
#
# 2. Redistributions in binary form must reproduce the above copyright notice,
#    this list of conditions and the following disclaimer in the documentation
#    and/or other materials provided with the distribution.
#
# THIS SOFTWARE IS PROVIDED BY THE COPYRIGHT HOLDERS AND CONTRIBUTORS "AS IS"
# AND ANY EXPRESS OR IMPLIED WARRANTIES, INCLUDING, BUT NOT LIMITED TO, THE
# IMPLIED WARRANTIES OF MERCHANTABILITY AND FITNESS FOR A PARTICULAR PURPOSE ARE
# DISCLAIMED. IN NO EVENT SHALL THE COPYRIGHT HOLDER OR CONTRIBUTORS BE LIABLE
# FOR ANY DIRECT, INDIRECT, INCIDENTAL, SPECIAL, EXEMPLARY, OR CONSEQUENTIAL
# DAMAGES (INCLUDING, BUT NOT LIMITED TO, PROCUREMENT OF SUBSTITUTE GOODS OR
# SERVICES; LOSS OF USE, DATA, OR PROFITS; OR BUSINESS INTERRUPTION) HOWEVER
# CAUSED AND ON ANY THEORY OF LIABILITY, WHETHER IN CONTRACT, STRICT LIABILITY,
# OR TORT (INCLUDING NEGLIGENCE OR OTHERWISE) ARISING IN ANY WAY OUT OF THE USE
# OF THIS SOFTWARE, EVEN IF ADVISED OF THE POSSIBILITY OF SUCH DAMAGE.

from shlex import split as sh_split
<<<<<<< HEAD
=======
from warnings import warn, simplefilter
>>>>>>> 18b20fc8

from ..entity import DBNode
from ..error import SmartSimError, SSUnsupportedError
from ..log import get_logger
from ..settings import MpirunSettings, SbatchSettings, SrunSettings
from .orchestrator import Orchestrator

logger = get_logger(__name__)


class SlurmOrchestrator(Orchestrator):
    def __init__(
        self,
        port=6379,
        db_nodes=1,
        batch=True,
        hosts=None,
        run_command="srun",
        account=None,
        time=None,
        alloc=None,
        db_per_host=1,
        interface="ipogif0",
<<<<<<< HEAD
        single_cmd=True,
=======
        single_cmd=False,
>>>>>>> 18b20fc8
        **kwargs,
    ):

        """Initialize an Orchestrator reference for Slurm based systems

        The orchestrator launches as a batch by default. The Slurm orchestrator
        can also be given an allocation to run on. If no allocation is provided,
        and batch=False, at launch, the orchestrator will look for an interactive
        allocation to launch on.

        The SlurmOrchestrator port provided will be incremented if multiple
        databases per node are launched.

        SlurmOrchestrator supports launching with both ``srun`` and ``mpirun``
        as launch binaries. If mpirun is used, the hosts parameter should be
        populated with length equal to that of the ``db_nodes`` argument.

        :param port: TCP/IP port
        :type port: int
        :param db_nodes: number of database shards, defaults to 1
        :type db_nodes: int, optional
        :param batch: Run as a batch workload, defaults to True
        :type batch: bool, optional
        :param hosts: specify hosts to launch on
        :type hosts: list[str]
        :param run_command: specify launch binary. Options are "mpirun" and "srun", defaults to "srun"
        :type run_command: str, optional
        :param account: account to run batch on
        :type account: str, optional
        :param time: walltime for batch 'HH:MM:SS' format
        :type time: str, optional
        :param alloc: allocation to launch on, defaults to None
        :type alloc: str, optional
        :param db_per_host: number of database shards per system host (MPMD), defaults to 1
        :type db_per_host: int, optional
        :param single_cmd: run all shards with one (MPMD) command, defaults to True
        :type single_cmd: bool
        """
        simplefilter('always', DeprecationWarning)
        msg = "SlurmOrchestrator(...) is deprecated and will be removed in a future release.\n" 
        msg += "Please update your code to use Orchestrator(launcher='slurm', ...)."
        warn(msg, DeprecationWarning)
        super().__init__(
            port,
            interface,
            db_nodes=db_nodes,
            batch=batch,
            run_command=run_command,
            alloc=alloc,
            db_per_host=db_per_host,
            single_cmd=single_cmd,
            launcher="slurm",
            account=account,
            hosts=hosts,
            time=time,
            **kwargs,
        )

    #     self.batch_settings = self._build_batch_settings(
    #         db_nodes, alloc, batch, account, time, **kwargs
    #     )
    #     if hosts:
    #         self.set_hosts(hosts)
    #     elif not hosts and run_command == "mpirun":
    #         raise SmartSimError(
    #             "hosts argument is required when launching SlurmOrchestrator with mpirun"
    #         )
    #     self._reserved_run_args = {}
    #     self._reserved_batch_args = {}
    #     self._fill_reserved()

    # def set_cpus(self, num_cpus):
    #     """Set the number of CPUs available to each database shard

    #     This effectively will determine how many cpus can be used for
    #     compute threads, background threads, and network I/O.

    #     :param num_cpus: number of cpus to set
    #     :type num_cpus: int
    #     """
    #     if self.batch:
    #         self.batch_settings.batch_args["cpus-per-task"] = num_cpus
    #     for db in self:
    #         db.run_settings.set_cpus_per_task(num_cpus)

    # def set_walltime(self, walltime):
    #     """Set the batch walltime of the orchestrator

    #     Note: This will only effect orchestrators launched as a batch

    #     :param walltime: amount of time e.g. 10 hours is 10:00:00
    #     :type walltime: str
    #     :raises SmartSimError: if orchestrator isn't launching as batch
    #     """
    #     if not self.batch:
    #         raise SmartSimError("Not running as batch, cannot set walltime")
    #     self.batch_settings.set_walltime(walltime)

    # def set_hosts(self, host_list):
    #     """Specify the hosts for the ``SlurmOrchestrator`` to launch on

    #     :param host_list: list of host (compute node names)
    #     :type host_list: str, list[str]
    #     :raises TypeError: if wrong type
    #     """
    #     if isinstance(host_list, str):
    #         host_list = [host_list.strip()]
    #     if not isinstance(host_list, list):
    #         raise TypeError("host_list argument must be a list of strings")
    #     if not all([isinstance(host, str) for host in host_list]):
    #         raise TypeError("host_list argument must be list of strings")
    #     # TODO check length
    #     if self.batch:
    #         self.batch_settings.set_hostlist(host_list)

    #     for host, db in zip(host_list, self.entities):
    #         db.run_settings.set_hostlist([host])
    #         if db._mpmd:
    #             for i, mpmd_runsettings in enumerate(db.run_settings.mpmd):
    #                 mpmd_runsettings.set_hostlist(host_list[i+1])

    # def set_batch_arg(self, arg, value):
    #     """Set a Sbatch argument the orchestrator should launch with

    #     Some commonly used arguments such as --job-name are used
    #     by SmartSim and will not be allowed to be set.

    #     :param arg: batch argument to set e.g. "exclusive"
    #     :type arg: str
    #     :param value: batch param - set to None if no param value
    #     :type value: str | None
    #     :raises SmartSimError: if orchestrator not launching as batch
    #     """
    #     if not self.batch:
    #         raise SmartSimError("Not running as batch, cannot set batch_arg")
    #     if arg in self._reserved_batch_args:
    #         logger.warning(
    #             f"Can not set batch argument {arg}: it is a reserved keyword in SlurmOrchestrator"
    #         )
    #     else:
    #         self.batch_settings.batch_args[arg] = value

    # def set_run_arg(self, arg, value):
    #     """Set a run argument the orchestrator should launch
    #     each node with (it will be passed to `jrun`)

    #     Some commonly used arguments are used
    #     by SmartSim and will not be allowed to be set.
    #     For example, "n", "N", etc.

    #     :param arg: run argument to set
    #     :type arg: str
    #     :param value: run parameter - set to None if no parameter value
    #     :type value: str | None
    #     """
    #     if arg in self._reserved_run_args[type(self.entities[0].run_settings)]:
    #         logger.warning(
    #             f"Can not set run argument {arg}: it is a reserved keyword in SlurmOrchestrator"
    #         )
    #     else:
    #         for db in self.entities:
    #             db.run_settings.run_args[arg] = value

    # def _build_batch_settings(self, db_nodes, alloc, batch, account, time, **kwargs):
    #     batch_settings = None
    #     db_per_host = kwargs.get("db_per_host", 1)
    #     # enter this conditional if user has not specified an allocation to run
    #     # on or if user specified batch=False (alloc will be found through env)
    #     if not alloc and batch:
    #         batch_args = {"ntasks-per-node": db_per_host}
    #         batch_settings = SbatchSettings(
    #             nodes=db_nodes, time=time, account=account, batch_args=batch_args
    #         )
    #     return batch_settings

    # def _build_run_settings(self, exe, exe_args, **kwargs):
    #     run_command = kwargs.get("run_command", "srun")
    #     if run_command == "srun":
    #         return self._build_srun_settings(exe, exe_args, **kwargs)
    #     if run_command == "mpirun":
    #         return self._build_mpirun_settings(exe, exe_args, **kwargs)
    #     raise SSUnsupportedError(
    #         f"SlurmOrchestrator does not support {run_command} as a launch binary"
    #     )

    # def _build_srun_settings(self, exe, exe_args, **kwargs):
    #     alloc = kwargs.get("alloc", None)
    #     db_per_host = kwargs.get("db_per_host", 1)
    #     run_args = kwargs.get("run_args", {})
    #     db_nodes = kwargs.get("db_nodes", 1)
    #     single_cmd = kwargs.get("single_cmd", True)
    #     mpmd_nodes = single_cmd and db_nodes>1

    #     # if user specified batch=False
    #     # also handles batch=False and alloc=False (alloc will be found by launcher)
    #     if not mpmd_nodes:
    #         run_args["nodes"] = 1
    #         run_args["ntasks"] = db_per_host
    #         run_args["ntasks-per-node"] = db_per_host
    #     else:
    #         run_args["nodes"] = db_nodes//db_per_host
    #         run_args["ntasks"] = db_nodes
    #         run_args["ntasks-per-node"] = db_per_host

    #     if db_per_host > 1 or mpmd_nodes:
    #         # tell step to create a mpmd executable
    #         run_settings = SrunSettings(exe, exe_args[0], run_args=run_args, alloc=alloc)
    #         for exe_arg in exe_args[1:]:
    #             mpmd_run_settings = SrunSettings(exe, exe_arg, run_args=run_args, alloc=alloc)
    #             run_settings.make_mpmd(mpmd_run_settings)
    #     else:
    #         run_settings = SrunSettings(exe, exe_args, run_args=run_args, alloc=alloc)
    #         run_settings.set_tasks(1)
    #     return run_settings

    # def _build_mpirun_settings(self, exe, exe_args, **kwargs):
    #     alloc = kwargs.get("alloc", None)
    #     db_per_host = kwargs.get("db_per_host", 1)
    #     db_nodes = kwargs.get("db_nodes", 1)
    #     single_cmd = kwargs.get("single_cmd", True)
    #     mpmd_nodes = single_cmd and db_nodes>1
    #     if alloc:
    #         msg = (
    #             "SlurmOrchestrator using OpenMPI cannot specify allocation to launch in"
    #         )
    #         msg += "\n User must launch in interactive allocation or as batch."
    #         logger.warning(msg)
    #     if db_per_host > 1:
    #         msg = "SlurmOrchestrator does not support multiple databases per node when launching with mpirun"
    #         raise SmartSimError(msg)

    #     run_args = kwargs.get("run_args", {})
    #     if not mpmd_nodes:
    #         run_settings = MpirunSettings(exe, exe_args, run_args=run_args)
    #         run_settings.set_tasks(1)
    #     else:
    #         # tell step to create a mpmd executable
    #         run_settings = MpirunSettings(exe, exe_args[0], run_args=run_args.copy())
    #         run_settings.set_tasks(1)
    #         for exe_arg in exe_args[1:]:
    #             mpmd_run_settings = MpirunSettings(exe, exe_arg, run_args.copy())
    #             mpmd_run_settings.set_tasks(1)
    #             run_settings.make_mpmd(mpmd_run_settings)
    #     return run_settings

    # def _initialize_entities(self, **kwargs):
    #     """Initialize DBNode instances for the orchestrator."""
    #     db_nodes = kwargs.get("db_nodes", 1)
    #     self.db_nodes = db_nodes
    #     single_cmd = kwargs.get("single_cmd", True)

    #     mpmd_nodes = single_cmd and db_nodes>1

    #     cluster = not bool(db_nodes < 3)
    #     if int(db_nodes) == 2:
    #         raise SSUnsupportedError("Orchestrator does not support clusters of size 2")

    #     db_per_host = kwargs.get("db_per_host", 1)
    #     port = kwargs.get("port", 6379)

    #     if mpmd_nodes :
    #         exe_args = []
    #     for db_id in range(db_nodes):
    #         if not mpmd_nodes:
    #             db_node_name = "_".join((self.name, str(db_id)))
    #             db_shard_name = db_node_name
    #         else:
    #             db_node_name = self.name
    #             db_shard_name = "_".join((self.name, str(db_id)))

    #         # create the exe_args list for launching multiple databases
    #         # per node. also collect port range for dbnode
    #         ports = []
    #         if not mpmd_nodes:
    #             exe_args = []
    #         for port_offset in range(db_per_host):
    #             next_port = int(port) + port_offset
    #             start_script_args = [
    #                 self._redis_launch_script,  # redis_starter.py
    #                 f"+ifname={self._interface}",  # pass interface to start script
    #                 "+command",  # command flag for argparser
    #                 self._redis_exe,  # redis-server
    #                 self._redis_conf,  # redis6.conf file
    #                 self._rai_module,  # redisai.so
    #                 "--port",  # redis port
    #                 str(next_port),  # port number
    #             ]
    #             if cluster:
    #                 start_script_args += self._get_cluster_args(db_shard_name, next_port)

    #             exe_args.append(" ".join(start_script_args))
    #             ports.append(next_port)

    #         if not mpmd_nodes:
    #             # if only launching 1 db_per_host, we don't need a list of exe args lists
    #             if db_per_host == 1:
    #                 exe_args = exe_args[0]
    #             run_settings = self._build_run_settings("python", exe_args, **kwargs)

    #             node = DBNode(db_node_name, self.path, run_settings, ports)
    #             self.entities.append(node)

    #     if mpmd_nodes:
    #         exe_args = [sh_split(exe_arg) for exe_arg in exe_args]
    #         run_settings = self._build_run_settings("python", exe_args, **kwargs)
    #         node = DBNode(db_node_name, self.path, run_settings, ports)
    #         node._shard_ids = range(db_nodes)
    #         node._mpmd = True
    #         self.entities.append(node)

    #     self.ports = ports

    # @property
    # def num_shards(self):
    #     return self.db_nodes

    # def _fill_reserved(self):
    #     """Fill the reserved batch and run arguments dictionaries"""
    #     self._reserved_run_args[MpirunSettings] = [
    #         "np",
    #         "N",
    #         "c",
    #         "output-filename",
    #         "n",
    #         "wdir",
    #         "wd",
    #         "host",
    #     ]
    #     self._reserved_run_args[SrunSettings] = [
    #         "nodes",
    #         "N",
    #         "ntasks",
    #         "n",
    #         "ntasks-per-node",
    #         "output",
    #         "o",
    #         "error",
    #         "e",
    #         "job-name",
    #         "J",
    #         "jobid",
    #         "multi-prog",
    #         "w",
    #         "chdir",
    #         "D",
    #     ]
    #     self._reserved_batch_args = [
    #         "nodes",
    #         "N",
    #         "ntasks",
    #         "n",
    #         "ntasks-per-node",
    #         "output",
    #         "o",
    #         "error",
    #         "e",
    #         "job-name",
    #         "J",
    #         "jobid",
    #         "multi-prog",
    #         "w",
    #         "chdir",
    #         "D",
    #     ]<|MERGE_RESOLUTION|>--- conflicted
+++ resolved
@@ -24,19 +24,8 @@
 # OR TORT (INCLUDING NEGLIGENCE OR OTHERWISE) ARISING IN ANY WAY OUT OF THE USE
 # OF THIS SOFTWARE, EVEN IF ADVISED OF THE POSSIBILITY OF SUCH DAMAGE.
 
-from shlex import split as sh_split
-<<<<<<< HEAD
-=======
 from warnings import warn, simplefilter
->>>>>>> 18b20fc8
-
-from ..entity import DBNode
-from ..error import SmartSimError, SSUnsupportedError
-from ..log import get_logger
-from ..settings import MpirunSettings, SbatchSettings, SrunSettings
 from .orchestrator import Orchestrator
-
-logger = get_logger(__name__)
 
 
 class SlurmOrchestrator(Orchestrator):
@@ -52,11 +41,7 @@
         alloc=None,
         db_per_host=1,
         interface="ipogif0",
-<<<<<<< HEAD
-        single_cmd=True,
-=======
         single_cmd=False,
->>>>>>> 18b20fc8
         **kwargs,
     ):
 
@@ -96,7 +81,7 @@
         :type single_cmd: bool
         """
         simplefilter('always', DeprecationWarning)
-        msg = "SlurmOrchestrator(...) is deprecated and will be removed in a future release.\n" 
+        msg = "SlurmOrchestrator(...) is deprecated and will be removed in a future release.\n"
         msg += "Please update your code to use Orchestrator(launcher='slurm', ...)."
         warn(msg, DeprecationWarning)
         super().__init__(
@@ -113,311 +98,4 @@
             hosts=hosts,
             time=time,
             **kwargs,
-        )
-
-    #     self.batch_settings = self._build_batch_settings(
-    #         db_nodes, alloc, batch, account, time, **kwargs
-    #     )
-    #     if hosts:
-    #         self.set_hosts(hosts)
-    #     elif not hosts and run_command == "mpirun":
-    #         raise SmartSimError(
-    #             "hosts argument is required when launching SlurmOrchestrator with mpirun"
-    #         )
-    #     self._reserved_run_args = {}
-    #     self._reserved_batch_args = {}
-    #     self._fill_reserved()
-
-    # def set_cpus(self, num_cpus):
-    #     """Set the number of CPUs available to each database shard
-
-    #     This effectively will determine how many cpus can be used for
-    #     compute threads, background threads, and network I/O.
-
-    #     :param num_cpus: number of cpus to set
-    #     :type num_cpus: int
-    #     """
-    #     if self.batch:
-    #         self.batch_settings.batch_args["cpus-per-task"] = num_cpus
-    #     for db in self:
-    #         db.run_settings.set_cpus_per_task(num_cpus)
-
-    # def set_walltime(self, walltime):
-    #     """Set the batch walltime of the orchestrator
-
-    #     Note: This will only effect orchestrators launched as a batch
-
-    #     :param walltime: amount of time e.g. 10 hours is 10:00:00
-    #     :type walltime: str
-    #     :raises SmartSimError: if orchestrator isn't launching as batch
-    #     """
-    #     if not self.batch:
-    #         raise SmartSimError("Not running as batch, cannot set walltime")
-    #     self.batch_settings.set_walltime(walltime)
-
-    # def set_hosts(self, host_list):
-    #     """Specify the hosts for the ``SlurmOrchestrator`` to launch on
-
-    #     :param host_list: list of host (compute node names)
-    #     :type host_list: str, list[str]
-    #     :raises TypeError: if wrong type
-    #     """
-    #     if isinstance(host_list, str):
-    #         host_list = [host_list.strip()]
-    #     if not isinstance(host_list, list):
-    #         raise TypeError("host_list argument must be a list of strings")
-    #     if not all([isinstance(host, str) for host in host_list]):
-    #         raise TypeError("host_list argument must be list of strings")
-    #     # TODO check length
-    #     if self.batch:
-    #         self.batch_settings.set_hostlist(host_list)
-
-    #     for host, db in zip(host_list, self.entities):
-    #         db.run_settings.set_hostlist([host])
-    #         if db._mpmd:
-    #             for i, mpmd_runsettings in enumerate(db.run_settings.mpmd):
-    #                 mpmd_runsettings.set_hostlist(host_list[i+1])
-
-    # def set_batch_arg(self, arg, value):
-    #     """Set a Sbatch argument the orchestrator should launch with
-
-    #     Some commonly used arguments such as --job-name are used
-    #     by SmartSim and will not be allowed to be set.
-
-    #     :param arg: batch argument to set e.g. "exclusive"
-    #     :type arg: str
-    #     :param value: batch param - set to None if no param value
-    #     :type value: str | None
-    #     :raises SmartSimError: if orchestrator not launching as batch
-    #     """
-    #     if not self.batch:
-    #         raise SmartSimError("Not running as batch, cannot set batch_arg")
-    #     if arg in self._reserved_batch_args:
-    #         logger.warning(
-    #             f"Can not set batch argument {arg}: it is a reserved keyword in SlurmOrchestrator"
-    #         )
-    #     else:
-    #         self.batch_settings.batch_args[arg] = value
-
-    # def set_run_arg(self, arg, value):
-    #     """Set a run argument the orchestrator should launch
-    #     each node with (it will be passed to `jrun`)
-
-    #     Some commonly used arguments are used
-    #     by SmartSim and will not be allowed to be set.
-    #     For example, "n", "N", etc.
-
-    #     :param arg: run argument to set
-    #     :type arg: str
-    #     :param value: run parameter - set to None if no parameter value
-    #     :type value: str | None
-    #     """
-    #     if arg in self._reserved_run_args[type(self.entities[0].run_settings)]:
-    #         logger.warning(
-    #             f"Can not set run argument {arg}: it is a reserved keyword in SlurmOrchestrator"
-    #         )
-    #     else:
-    #         for db in self.entities:
-    #             db.run_settings.run_args[arg] = value
-
-    # def _build_batch_settings(self, db_nodes, alloc, batch, account, time, **kwargs):
-    #     batch_settings = None
-    #     db_per_host = kwargs.get("db_per_host", 1)
-    #     # enter this conditional if user has not specified an allocation to run
-    #     # on or if user specified batch=False (alloc will be found through env)
-    #     if not alloc and batch:
-    #         batch_args = {"ntasks-per-node": db_per_host}
-    #         batch_settings = SbatchSettings(
-    #             nodes=db_nodes, time=time, account=account, batch_args=batch_args
-    #         )
-    #     return batch_settings
-
-    # def _build_run_settings(self, exe, exe_args, **kwargs):
-    #     run_command = kwargs.get("run_command", "srun")
-    #     if run_command == "srun":
-    #         return self._build_srun_settings(exe, exe_args, **kwargs)
-    #     if run_command == "mpirun":
-    #         return self._build_mpirun_settings(exe, exe_args, **kwargs)
-    #     raise SSUnsupportedError(
-    #         f"SlurmOrchestrator does not support {run_command} as a launch binary"
-    #     )
-
-    # def _build_srun_settings(self, exe, exe_args, **kwargs):
-    #     alloc = kwargs.get("alloc", None)
-    #     db_per_host = kwargs.get("db_per_host", 1)
-    #     run_args = kwargs.get("run_args", {})
-    #     db_nodes = kwargs.get("db_nodes", 1)
-    #     single_cmd = kwargs.get("single_cmd", True)
-    #     mpmd_nodes = single_cmd and db_nodes>1
-
-    #     # if user specified batch=False
-    #     # also handles batch=False and alloc=False (alloc will be found by launcher)
-    #     if not mpmd_nodes:
-    #         run_args["nodes"] = 1
-    #         run_args["ntasks"] = db_per_host
-    #         run_args["ntasks-per-node"] = db_per_host
-    #     else:
-    #         run_args["nodes"] = db_nodes//db_per_host
-    #         run_args["ntasks"] = db_nodes
-    #         run_args["ntasks-per-node"] = db_per_host
-
-    #     if db_per_host > 1 or mpmd_nodes:
-    #         # tell step to create a mpmd executable
-    #         run_settings = SrunSettings(exe, exe_args[0], run_args=run_args, alloc=alloc)
-    #         for exe_arg in exe_args[1:]:
-    #             mpmd_run_settings = SrunSettings(exe, exe_arg, run_args=run_args, alloc=alloc)
-    #             run_settings.make_mpmd(mpmd_run_settings)
-    #     else:
-    #         run_settings = SrunSettings(exe, exe_args, run_args=run_args, alloc=alloc)
-    #         run_settings.set_tasks(1)
-    #     return run_settings
-
-    # def _build_mpirun_settings(self, exe, exe_args, **kwargs):
-    #     alloc = kwargs.get("alloc", None)
-    #     db_per_host = kwargs.get("db_per_host", 1)
-    #     db_nodes = kwargs.get("db_nodes", 1)
-    #     single_cmd = kwargs.get("single_cmd", True)
-    #     mpmd_nodes = single_cmd and db_nodes>1
-    #     if alloc:
-    #         msg = (
-    #             "SlurmOrchestrator using OpenMPI cannot specify allocation to launch in"
-    #         )
-    #         msg += "\n User must launch in interactive allocation or as batch."
-    #         logger.warning(msg)
-    #     if db_per_host > 1:
-    #         msg = "SlurmOrchestrator does not support multiple databases per node when launching with mpirun"
-    #         raise SmartSimError(msg)
-
-    #     run_args = kwargs.get("run_args", {})
-    #     if not mpmd_nodes:
-    #         run_settings = MpirunSettings(exe, exe_args, run_args=run_args)
-    #         run_settings.set_tasks(1)
-    #     else:
-    #         # tell step to create a mpmd executable
-    #         run_settings = MpirunSettings(exe, exe_args[0], run_args=run_args.copy())
-    #         run_settings.set_tasks(1)
-    #         for exe_arg in exe_args[1:]:
-    #             mpmd_run_settings = MpirunSettings(exe, exe_arg, run_args.copy())
-    #             mpmd_run_settings.set_tasks(1)
-    #             run_settings.make_mpmd(mpmd_run_settings)
-    #     return run_settings
-
-    # def _initialize_entities(self, **kwargs):
-    #     """Initialize DBNode instances for the orchestrator."""
-    #     db_nodes = kwargs.get("db_nodes", 1)
-    #     self.db_nodes = db_nodes
-    #     single_cmd = kwargs.get("single_cmd", True)
-
-    #     mpmd_nodes = single_cmd and db_nodes>1
-
-    #     cluster = not bool(db_nodes < 3)
-    #     if int(db_nodes) == 2:
-    #         raise SSUnsupportedError("Orchestrator does not support clusters of size 2")
-
-    #     db_per_host = kwargs.get("db_per_host", 1)
-    #     port = kwargs.get("port", 6379)
-
-    #     if mpmd_nodes :
-    #         exe_args = []
-    #     for db_id in range(db_nodes):
-    #         if not mpmd_nodes:
-    #             db_node_name = "_".join((self.name, str(db_id)))
-    #             db_shard_name = db_node_name
-    #         else:
-    #             db_node_name = self.name
-    #             db_shard_name = "_".join((self.name, str(db_id)))
-
-    #         # create the exe_args list for launching multiple databases
-    #         # per node. also collect port range for dbnode
-    #         ports = []
-    #         if not mpmd_nodes:
-    #             exe_args = []
-    #         for port_offset in range(db_per_host):
-    #             next_port = int(port) + port_offset
-    #             start_script_args = [
-    #                 self._redis_launch_script,  # redis_starter.py
-    #                 f"+ifname={self._interface}",  # pass interface to start script
-    #                 "+command",  # command flag for argparser
-    #                 self._redis_exe,  # redis-server
-    #                 self._redis_conf,  # redis6.conf file
-    #                 self._rai_module,  # redisai.so
-    #                 "--port",  # redis port
-    #                 str(next_port),  # port number
-    #             ]
-    #             if cluster:
-    #                 start_script_args += self._get_cluster_args(db_shard_name, next_port)
-
-    #             exe_args.append(" ".join(start_script_args))
-    #             ports.append(next_port)
-
-    #         if not mpmd_nodes:
-    #             # if only launching 1 db_per_host, we don't need a list of exe args lists
-    #             if db_per_host == 1:
-    #                 exe_args = exe_args[0]
-    #             run_settings = self._build_run_settings("python", exe_args, **kwargs)
-
-    #             node = DBNode(db_node_name, self.path, run_settings, ports)
-    #             self.entities.append(node)
-
-    #     if mpmd_nodes:
-    #         exe_args = [sh_split(exe_arg) for exe_arg in exe_args]
-    #         run_settings = self._build_run_settings("python", exe_args, **kwargs)
-    #         node = DBNode(db_node_name, self.path, run_settings, ports)
-    #         node._shard_ids = range(db_nodes)
-    #         node._mpmd = True
-    #         self.entities.append(node)
-
-    #     self.ports = ports
-
-    # @property
-    # def num_shards(self):
-    #     return self.db_nodes
-
-    # def _fill_reserved(self):
-    #     """Fill the reserved batch and run arguments dictionaries"""
-    #     self._reserved_run_args[MpirunSettings] = [
-    #         "np",
-    #         "N",
-    #         "c",
-    #         "output-filename",
-    #         "n",
-    #         "wdir",
-    #         "wd",
-    #         "host",
-    #     ]
-    #     self._reserved_run_args[SrunSettings] = [
-    #         "nodes",
-    #         "N",
-    #         "ntasks",
-    #         "n",
-    #         "ntasks-per-node",
-    #         "output",
-    #         "o",
-    #         "error",
-    #         "e",
-    #         "job-name",
-    #         "J",
-    #         "jobid",
-    #         "multi-prog",
-    #         "w",
-    #         "chdir",
-    #         "D",
-    #     ]
-    #     self._reserved_batch_args = [
-    #         "nodes",
-    #         "N",
-    #         "ntasks",
-    #         "n",
-    #         "ntasks-per-node",
-    #         "output",
-    #         "o",
-    #         "error",
-    #         "e",
-    #         "job-name",
-    #         "J",
-    #         "jobid",
-    #         "multi-prog",
-    #         "w",
-    #         "chdir",
-    #         "D",
-    #     ]+        )