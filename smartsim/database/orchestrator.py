# BSD 2-Clause License
#
# Copyright (c) 2021, Hewlett Packard Enterprise
# All rights reserved.
#
# Redistribution and use in source and binary forms, with or without
# modification, are permitted provided that the following conditions are met:
#
# 1. Redistributions of source code must retain the above copyright notice, this
#    list of conditions and the following disclaimer.
#
# 2. Redistributions in binary form must reproduce the above copyright notice,
#    this list of conditions and the following disclaimer in the documentation
#    and/or other materials provided with the distribution.
#
# THIS SOFTWARE IS PROVIDED BY THE COPYRIGHT HOLDERS AND CONTRIBUTORS "AS IS"
# AND ANY EXPRESS OR IMPLIED WARRANTIES, INCLUDING, BUT NOT LIMITED TO, THE
# IMPLIED WARRANTIES OF MERCHANTABILITY AND FITNESS FOR A PARTICULAR PURPOSE ARE
# DISCLAIMED. IN NO EVENT SHALL THE COPYRIGHT HOLDER OR CONTRIBUTORS BE LIABLE
# FOR ANY DIRECT, INDIRECT, INCIDENTAL, SPECIAL, EXEMPLARY, OR CONSEQUENTIAL
# DAMAGES (INCLUDING, BUT NOT LIMITED TO, PROCUREMENT OF SUBSTITUTE GOODS OR
# SERVICES; LOSS OF USE, DATA, OR PROFITS; OR BUSINESS INTERRUPTION) HOWEVER
# CAUSED AND ON ANY THEORY OF LIABILITY, WHETHER IN CONTRACT, STRICT LIABILITY,
# OR TORT (INCLUDING NEGLIGENCE OR OTHERWISE) ARISING IN ANY WAY OUT OF THE USE
# OF THIS SOFTWARE, EVEN IF ADVISED OF THE POSSIBILITY OF SUCH DAMAGE.

import itertools
import os
from os import getcwd
from pathlib import Path
from shlex import split as sh_split

import psutil
import redis

from .._core.config import CONFIG
from .._core.utils import check_cluster_status
from .._core.utils.helpers import is_valid_cmd
from ..entity import DBNode, EntityList
from ..error import SmartSimError, SSConfigError, SSInternalError, SSUnsupportedError
from ..log import get_logger
from ..settings import (
    AprunSettings,
    BsubBatchSettings,
    CobaltBatchSettings,
    JsrunSettings,
    MpirunSettings,
    QsubBatchSettings,
    SbatchSettings,
    SrunSettings,
)
from ..settings.settings import create_batch_settings, create_run_settings
from ..wlm import detect_launcher

logger = get_logger(__name__)


class Orchestrator(EntityList):
    """The Orchestrator is an in-memory database that can be launched
    alongside entities in SmartSim. Data can be transferred between
    entities by using one of the Python, C, C++ or Fortran clients
    within an entity.
    """

    def __init__(
        self,
        port=6379,
        interface="lo",
        launcher="local",
        run_command="auto",
        db_nodes=1,
        batch=False,
        hosts=None,
        account=None,
        time=None,
        alloc=None,
<<<<<<< HEAD
        single_cmd=True,
=======
        single_cmd=False,
>>>>>>> 18b20fc8
        **kwargs,
    ):
        """Initialize an Orchestrator reference for local launch

        :param port: TCP/IP port, defaults to 6379
        :type port: int, optional
        :param interface: network interface, defaults to "lo"
        :type interface: str, optional

        Extra configurations for RedisAI

        See https://oss.redislabs.com/redisai/configuration/

        :param threads_per_queue: threads per GPU device
        :type threads_per_queue: int, optional
        :param inter_op_threads: threads accross CPU operations
        :type inter_op_threads: int, optional
        :param intra_op_threads: threads per CPU operation
        :type intra_op_threads: int, optional
        """

        if launcher == "auto":
            launcher = detect_launcher()

        by_launcher = {
            "slurm": ["srun", "mpirun"],
            "pbs": ["aprun", "mpirun"],
            "cobalt": ["aprun", "mpirun"],
            "lsf": ["jsrun"],
            "local": [None],
        }

        def _detect_command(launcher):
            if launcher in by_launcher:
                for cmd in by_launcher[launcher]:
                    if launcher == "local":
                        return cmd
                    if is_valid_cmd(cmd):
                        return cmd
            msg = f"Could not automatically detect a run command to use for launcher {launcher}"
            msg += f"\nSearched for and could not find the following commands: {by_launcher[launcher]}"
            raise SmartSimError(msg)

        if run_command == "auto":
            run_command = _detect_command(launcher)

        if run_command not in by_launcher[launcher]:
            msg = f"Run command {run_command} is not supported on launcher {launcher}\n"
            msg += f"Supported run commands for the given launcher are: {by_launcher[launcher]}"
            raise SmartSimError(msg)

        if launcher == "local" and batch:
            msg = "Local launcher can not be launched with batch=True"
            raise SmartSimError(msg)

        self.launcher = launcher
        self.run_command = run_command

        self.ports = []
        self.path = getcwd()
        self._hosts = []
        self._interface = interface
        self._check_network_interface()
        self.queue_threads = kwargs.get("threads_per_queue", None)
        self.inter_threads = kwargs.get("inter_op_threads", None)
        self.intra_threads = kwargs.get("intra_op_threads", None)
        if self.launcher == "lsf":
            gpus_per_shard = kwargs.pop("gpus_per_shard", 0)
            cpus_per_shard = kwargs.pop("cpus_per_shard", 4)
        else:
            gpus_per_shard = None
            cpus_per_shard = None

        super().__init__(
            "orchestrator",
            self.path,
            port=port,
            interface=interface,
            db_nodes=db_nodes,
            batch=batch,
            launcher=launcher,
            run_command=run_command,
            alloc=alloc,
            single_cmd=single_cmd,
            gpus_per_shard=gpus_per_shard,
            cpus_per_shard=cpus_per_shard,
            **kwargs,
        )

        # detect if we can find at least the redis binaries. We
        # don't want to force the user to launch with RedisAI so
        # it's ok if that isn't present.
        try:
            # try to obtain redis binaries needed to launch Redis
            # will raise SSConfigError if not found
            self._redis_exe
            self._redis_conf
            CONFIG.redis_cli
        except SSConfigError as e:
            msg = "SmartSim not installed with pre-built extensions (Redis)\n"
            msg += "Use the `smart` cli tool to install needed extensions\n"
            msg += "or set REDIS_PATH and REDIS_CLI_PATH in your environment\n"
            msg += "See documentation for more information"
            raise SSConfigError(msg) from e

        if launcher != "local":
            self.batch_settings = self._build_batch_settings(
                db_nodes, alloc, batch, account, time, launcher=launcher, **kwargs
            )
            if hosts:
                self.set_hosts(hosts)
            elif not hosts and run_command == "mpirun":
                raise SmartSimError(
                    "hosts argument is required when launching Orchestrator with mpirun"
                )
            self._reserved_run_args = {}
            self._reserved_batch_args = {}
            self._fill_reserved()

    @property
    def num_shards(self):
        """Return the number of DB shards contained in the orchestrator.
        This might differ from the number of ``DBNode`` objects, as each
        ``DBNode`` may start more than one shard (e.g. with MPMD).

        :returns: num_shards
        :rtype: int
        """
        return self.db_nodes

    @property
    def hosts(self):
        """Return the hostnames of orchestrator instance hosts

        Note that this will only be populated after the orchestrator
        has been launched by SmartSim.

        :return: hostnames
        :rtype: list[str]
        """
        if not self._hosts:
            self._hosts = self._get_db_hosts()
        return self._hosts

    def remove_stale_files(self):
        """Can be used to remove database files of a previous launch"""

        for dbnode in self.entities:
            dbnode.remove_stale_dbnode_files()

    def get_address(self):
        """Return database addresses

        :return: addresses
        :rtype: list[str]

        :raises SmartSimError: If database address cannot be found or is not active
        """
        if not self._hosts:
            raise SmartSimError("Could not find database address")
        elif not self.is_active():
            raise SmartSimError("Database is not active")
        return self._get_address()

    def _get_address(self):
        addresses = []
        for ip, port in itertools.product(self._hosts, self.ports):
            addresses.append(":".join((ip, str(port))))
        return addresses

    def is_active(self):
        """Check if the database is active

        :return: True if database is active, False otherwise
        :rtype: bool
        """
        if not self._hosts:
            return False

        # if single shard
        if self.num_shards < 2:
            host = self._hosts[0]
            port = self.ports[0]
            try:
                client = redis.Redis(host=host, port=port, db=0)
                if client.ping():
                    return True
                return False
            except redis.RedisError:
                return False
        # if a cluster
        else:
            try:
                check_cluster_status(trials=1)
                return True
            # we expect this to fail if the cluster is not active
            except SSInternalError:
                return False

    @property
    def _rai_module(self):
        """Get the RedisAI module from third-party installations

        :return: path to module or "" if not found
        :rtype: str
        """
        module = ["--loadmodule", CONFIG.redisai]
        if self.queue_threads:
            module.append(f"THREADS_PER_QUEUE {self.queue_threads}")
        if self.inter_threads:
            module.append(f"INTER_OP_PARALLELISM {self.inter_threads}")
        if self.intra_threads:
            module.append(f"INTRA_OP_PARALLELISM {self.intra_threads}")
        return " ".join(module)

    @property
    def _redis_launch_script(self):
        current_dir = Path(os.path.dirname(os.path.abspath(__file__)))
        script_path = current_dir.joinpath("redis_starter.py").resolve()
        return str(script_path)

    @property
    def _redis_exe(self):
        return CONFIG.redis_exe

    @property
    def _redis_conf(self):
        return CONFIG.redis_conf

    def set_cpus(self, num_cpus):
        """Set the number of CPUs available to each database shard

        This effectively will determine how many cpus can be used for
        compute threads, background threads, and network I/O.

        :param num_cpus: number of cpus to set
        :type num_cpus: int
        """
        if self.batch:
            if self.launcher == "pbs" or self.launcher == "cobalt":
                self.batch_settings.set_ncpus(num_cpus)
            if self.launcher == "slurm":
                self.batch_settings.set_cpus_per_task(num_cpus)
        for db in self:
            db.run_settings.set_cpus_per_task(num_cpus)
            if db._mpmd:
                for mpmd in db.run_settings.mpmd:
                    mpmd.set_cpus_per_task(num_cpus)

    def set_walltime(self, walltime):
        """Set the batch walltime of the orchestrator

        Note: This will only effect orchestrators launched as a batch

        :param walltime: amount of time e.g. 10 hours is 10:00:00
        :type walltime: str
        :raises SmartSimError: if orchestrator isn't launching as batch
        """
        if not self.batch:
            raise SmartSimError("Not running as batch, cannot set walltime")
        self.batch_settings.set_walltime(walltime)

    def set_hosts(self, host_list):
        """Specify the hosts for the ``Orchestrator`` to launch on

        :param host_list: list of host (compute node names)
        :type host_list: str, list[str]
        :raises TypeError: if wrong type
        """
        if isinstance(host_list, str):
            host_list = [host_list.strip()]
        if not isinstance(host_list, list):
            raise TypeError("host_list argument must be a list of strings")
        if not all([isinstance(host, str) for host in host_list]):
            raise TypeError("host_list argument must be list of strings")
        # TODO check length
        if self.batch:
            self.batch_settings.set_hostlist(host_list)

        if self.launcher == "lsf":
            for db in self:
                db.set_hosts(host_list)
        else:
            for host, db in zip(host_list, self.entities):
                if isinstance(db.run_settings, AprunSettings):
                    if not self.batch:
                        db.run_settings.set_hostlist([host])
                else:
                    db.run_settings.set_hostlist([host])
                if db._mpmd:
                    for i, mpmd_runsettings in enumerate(db.run_settings.mpmd):
                        mpmd_runsettings.set_hostlist(host_list[i + 1])

    def set_batch_arg(self, arg, value):
        """Set a batch argument the orchestrator should launch with

        Some commonly used arguments such as --job-name are used
        by SmartSim and will not be allowed to be set.

        :param arg: batch argument to set e.g. "exclusive"
        :type arg: str
        :param value: batch param - set to None if no param value
        :type value: str | None
        :raises SmartSimError: if orchestrator not launching as batch
        """
        if not self.batch:
            raise SmartSimError("Not running as batch, cannot set batch_arg")
        if arg in self._reserved_batch_args[type(self.batch_settings)]:
            logger.warning(
                f"Can not set batch argument {arg}: it is a reserved keyword in Orchestrator"
            )
        else:
            self.batch_settings.batch_args[arg] = value

    def set_run_arg(self, arg, value):
        """Set a run argument the orchestrator should launch
        each node with (it will be passed to `jrun`)

        Some commonly used arguments are used
        by SmartSim and will not be allowed to be set.
        For example, "n", "N", etc.

        :param arg: run argument to set
        :type arg: str
        :param value: run parameter - set to None if no parameter value
        :type value: str | None
        """
        if arg in self._reserved_run_args[type(self.entities[0].run_settings)]:
            logger.warning(
                f"Can not set run argument {arg}: it is a reserved keyword in Orchestrator"
            )
        else:
            for db in self.entities:
                db.run_settings.run_args[arg] = value
                if db._mpmd:
                    for mpmd in db.run_settings.mpmd:
                        mpmd.run_args[arg] = value

    def _build_batch_settings(self, db_nodes, alloc, batch, account, time, **kwargs):
        batch_settings = None
        launcher = kwargs.pop("launcher")

        # enter this conditional if user has not specified an allocation to run
        # on or if user specified batch=False (alloc will be found through env)
        if not alloc and batch:
            batch_settings = create_batch_settings(
                launcher, nodes=db_nodes, time=time, account=account, **kwargs
            )

        return batch_settings

    def _build_run_settings(self, exe, exe_args, **kwargs):
        run_command = kwargs.get("run_command")
        run_args = kwargs.get("run_args", {})
        db_nodes = kwargs.get("db_nodes", 1)
        single_cmd = kwargs.get("single_cmd", True)
        mpmd_nodes = single_cmd and db_nodes > 1

        if mpmd_nodes:
            run_settings = create_run_settings(
                exe=exe, exe_args=exe_args[0], run_args=run_args.copy(), **kwargs
            )

<<<<<<< HEAD
            # srun has a different way of running MPMD jobs
            if run_command == "srun":
                run_settings.set_tasks(db_nodes)
            else:
                if self.launcher != "local":
                    run_settings.set_tasks(1)
=======
            if self.launcher != "local":
                run_settings.set_tasks(1)
>>>>>>> 18b20fc8

            for exe_arg in exe_args[1:]:
                mpmd_run_settings = create_run_settings(
                    exe=exe, exe_args=exe_arg, run_args=run_args.copy(), **kwargs
                )
<<<<<<< HEAD
=======
                mpmd_run_settings.set_tasks(1)
                mpmd_run_settings.set_tasks_per_node(1)
>>>>>>> 18b20fc8
                run_settings.make_mpmd(mpmd_run_settings)
        else:
            run_settings = create_run_settings(
                exe=exe, exe_args=exe_args, run_args=run_args, **kwargs
            )

            if self.launcher != "local":
                run_settings.set_tasks(1)

        if self.launcher != "local":
            run_settings.set_tasks_per_node(1)

        if isinstance(run_settings, SrunSettings):
            run_args["nodes"] = 1 if not mpmd_nodes else db_nodes

        return run_settings

    def _build_run_settings_lsf(self, exe, exe_args, **kwargs):
        run_args = kwargs.get("run_args", {}).copy()
        cpus_per_shard = kwargs.get("cpus_per_shard", None)
        gpus_per_shard = kwargs.get("gpus_per_shard", None)
        old_host = None
        erf_rs = None
        for shard_id, args in enumerate(exe_args):
            host = shard_id
            run_args["launch_distribution"] = "packed"

            run_settings = JsrunSettings(exe, args, run_args=run_args)
            run_settings.set_binding("none")

            # This makes sure output is written to orchestrator_0.out, orchestrator_1.out, and so on
            run_settings.set_individual_output("_%t")
            # tell step to create a mpmd executable even if we only have one task
            # because we need to specify the host
            if host != old_host:
                assigned_smts = 0
                assigned_gpus = 0
            old_host = host

            erf_sets = {
                "rank": str(shard_id),
                "host": str(1 + host),
                "cpu": "{" + f"{assigned_smts}:{cpus_per_shard}" + "}",
            }

            assigned_smts += cpus_per_shard
            if gpus_per_shard > 1:  # pragma: no-cover
                erf_sets["gpu"] = (
                    "{" + f"{assigned_gpus}-{assigned_gpus+self.gpus_per_shard-1}" + "}"
                )
            elif gpus_per_shard > 0:
                erf_sets["gpu"] = "{" + f"{assigned_gpus}" + "}"
            assigned_gpus += gpus_per_shard

            run_settings.set_erf_sets(erf_sets)

            if erf_rs:
                erf_rs.make_mpmd(run_settings)
            else:
                run_settings.make_mpmd()
                erf_rs = run_settings

        return erf_rs

    def _initialize_entities(self, **kwargs):
        port = kwargs.get("port", 6379)
        self.db_nodes = kwargs.get("db_nodes", 1)
        single_cmd = kwargs.get("single_cmd", True)

        mpmd_nodes = (single_cmd and self.db_nodes > 1) or self.launcher == "lsf"

        cluster = not bool(self.db_nodes < 3)
        if int(self.db_nodes) == 2:
            raise SSUnsupportedError("Orchestrator does not support clusters of size 2")

        if self.launcher == "local" and self.db_nodes > 1:
            raise ValueError(
                "Local Orchestrator does not support multiple database shards"
            )

        if mpmd_nodes:
            exe_args_mpmd = []
<<<<<<< HEAD
        for db_id in range(self.db_nodes):
            if not mpmd_nodes:
                db_node_name = "_".join((self.name, str(db_id)))
                db_shard_name = db_node_name
            else:
                db_node_name = self.name
                db_shard_name = "_".join((self.name, str(db_id)))
=======
            
        for db_id in range(self.db_nodes):
            db_shard_name = "_".join((self.name, str(db_id)))
            if not mpmd_nodes:
                db_node_name = db_shard_name
            else:
                db_node_name = self.name
>>>>>>> 18b20fc8

            # create the exe_args list for launching multiple databases
            # per node. also collect port range for dbnode
            start_script_args = [
                self._redis_launch_script,  # redis_starter.py
                f"+ifname={self._interface}",  # pass interface to start script
                "+command",  # command flag for argparser
                self._redis_exe,  # redis-server
                self._redis_conf,  # redis6.conf file
                self._rai_module,  # redisai.so
                "--port",  # redis port
                str(port),  # port number
            ]
            if cluster:
                start_script_args += self._get_cluster_args(db_shard_name, port)

            exe_args = " ".join(start_script_args)

            if not mpmd_nodes:
                # if only launching 1 db_per_host, we don't need a list of exe args lists
                run_settings = self._build_run_settings("python", exe_args, **kwargs)

                node = DBNode(db_node_name, self.path, run_settings, [port])
                self.entities.append(node)
            else:
                exe_args_mpmd.append(sh_split(exe_args))

        if mpmd_nodes:
            if self.launcher == "lsf":
                run_settings = self._build_run_settings_lsf(
                    "python", exe_args_mpmd, **kwargs
                )
            else:
                run_settings = self._build_run_settings(
                    "python", exe_args_mpmd, **kwargs
                )
            node = DBNode(db_node_name, self.path, run_settings, [port])
            node._mpmd = True
            node._shard_ids = range(self.db_nodes)
            self.entities.append(node)

        self.ports = [port]

    @staticmethod
    def _get_cluster_args(name, port):
        """Create the arguments necessary for cluster creation"""
        cluster_conf = "".join(("nodes-", name, "-", str(port), ".conf"))
        db_args = ["--cluster-enabled yes", "--cluster-config-file", cluster_conf]
        return db_args

    def _get_db_hosts(self):
        hosts = []
        for dbnode in self.entities:
            if not dbnode._mpmd:
                hosts.append(dbnode.host)
            else:
                hosts.extend(dbnode.hosts)
        return hosts

    def _check_network_interface(self):
        net_if_addrs = psutil.net_if_addrs()
        if self._interface not in net_if_addrs and self._interface != "lo":
            available = list(net_if_addrs.keys())
            logger.warning(
                f"{self._interface} is not a valid network interface on this node. \n"
                "This could be because the head node doesn't have the same networks, if so, ignore this."
            )
            logger.warning(f"Found network interfaces are: {available}")

    def _fill_reserved(self):
        """Fill the reserved batch and run arguments dictionaries"""
        self._reserved_run_args[MpirunSettings] = [
            "np",
            "N",
            "c",
            "output-filename",
            "n",
            "wdir",
            "wd",
            "host",
        ]
        self._reserved_run_args[SrunSettings] = [
            "nodes",
            "N",
            "ntasks",
            "n",
            "ntasks-per-node",
            "output",
            "o",
            "error",
            "e",
            "job-name",
            "J",
            "jobid",
            "multi-prog",
            "w",
            "chdir",
            "D",
        ]
        self._reserved_run_args[AprunSettings] = [
            "pes",
            "n",
            "pes-per-node",
            "N",
            "l",
            "pes-per-numa-node",
            "S",
            "wdir",
        ]
        self._reserved_batch_args[SbatchSettings] = [
            "nodes",
            "N",
            "ntasks",
            "n",
            "ntasks-per-node",
            "output",
            "o",
            "error",
            "e",
            "job-name",
            "J",
            "jobid",
            "multi-prog",
            "w",
            "chdir",
            "D",
        ]
        self._reserved_batch_args[CobaltBatchSettings] = [
            "cwd",
            "error",
            "e",
            "output",
            "o",
            "outputprefix",
            "N",
            "l",
            "jobname",
        ]
        self._reserved_batch_args[QsubBatchSettings] = ["e", "o", "N", "l"]
        self._reserved_run_args[JsrunSettings] = [
            "chdir",
            "h",
            "stdio_stdout",
            "o",
            "stdio_stderr",
            "k",
            "tasks_per_rs",
            "a",
            "np",
            "p",
            "cpu_per_rs",
            "c",
            "gpu_per_rs",
            "g",
            "latency_priority",
            "l",
            "memory_per_rs",
            "m",
            "nrs",
            "n",
            "rs_per_host",
            "r",
            "rs_per_socket",
            "K",
            "appfile",
            "f",
            "allocate_only",
            "A",
            "launch_node_task",
            "H",
            "use_reservation",
            "J",
            "use_resources",
            "bind",
            "b",
            "launch_distribution",
            "d",
        ]

        self._reserved_batch_args[BsubBatchSettings] = [
            "J",
            "o",
            "e",
            "m",
            "n",
            "nnodes",
        ]<|MERGE_RESOLUTION|>--- conflicted
+++ resolved
@@ -74,11 +74,7 @@
         account=None,
         time=None,
         alloc=None,
-<<<<<<< HEAD
-        single_cmd=True,
-=======
         single_cmd=False,
->>>>>>> 18b20fc8
         **kwargs,
     ):
         """Initialize an Orchestrator reference for local launch
@@ -442,27 +438,15 @@
                 exe=exe, exe_args=exe_args[0], run_args=run_args.copy(), **kwargs
             )
 
-<<<<<<< HEAD
-            # srun has a different way of running MPMD jobs
-            if run_command == "srun":
-                run_settings.set_tasks(db_nodes)
-            else:
-                if self.launcher != "local":
-                    run_settings.set_tasks(1)
-=======
             if self.launcher != "local":
                 run_settings.set_tasks(1)
->>>>>>> 18b20fc8
 
             for exe_arg in exe_args[1:]:
                 mpmd_run_settings = create_run_settings(
                     exe=exe, exe_args=exe_arg, run_args=run_args.copy(), **kwargs
                 )
-<<<<<<< HEAD
-=======
                 mpmd_run_settings.set_tasks(1)
                 mpmd_run_settings.set_tasks_per_node(1)
->>>>>>> 18b20fc8
                 run_settings.make_mpmd(mpmd_run_settings)
         else:
             run_settings = create_run_settings(
@@ -545,23 +529,13 @@
 
         if mpmd_nodes:
             exe_args_mpmd = []
-<<<<<<< HEAD
-        for db_id in range(self.db_nodes):
-            if not mpmd_nodes:
-                db_node_name = "_".join((self.name, str(db_id)))
-                db_shard_name = db_node_name
-            else:
-                db_node_name = self.name
-                db_shard_name = "_".join((self.name, str(db_id)))
-=======
-            
+
         for db_id in range(self.db_nodes):
             db_shard_name = "_".join((self.name, str(db_id)))
             if not mpmd_nodes:
                 db_node_name = db_shard_name
             else:
                 db_node_name = self.name
->>>>>>> 18b20fc8
 
             # create the exe_args list for launching multiple databases
             # per node. also collect port range for dbnode
