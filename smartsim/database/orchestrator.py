# BSD 2-Clause License
#
# Copyright (c) 2021-2022, Hewlett Packard Enterprise
# All rights reserved.
#
# Redistribution and use in source and binary forms, with or without
# modification, are permitted provided that the following conditions are met:
#
# 1. Redistributions of source code must retain the above copyright notice, this
#    list of conditions and the following disclaimer.
#
# 2. Redistributions in binary form must reproduce the above copyright notice,
#    this list of conditions and the following disclaimer in the documentation
#    and/or other materials provided with the distribution.
#
# THIS SOFTWARE IS PROVIDED BY THE COPYRIGHT HOLDERS AND CONTRIBUTORS "AS IS"
# AND ANY EXPRESS OR IMPLIED WARRANTIES, INCLUDING, BUT NOT LIMITED TO, THE
# IMPLIED WARRANTIES OF MERCHANTABILITY AND FITNESS FOR A PARTICULAR PURPOSE ARE
# DISCLAIMED. IN NO EVENT SHALL THE COPYRIGHT HOLDER OR CONTRIBUTORS BE LIABLE
# FOR ANY DIRECT, INDIRECT, INCIDENTAL, SPECIAL, EXEMPLARY, OR CONSEQUENTIAL
# DAMAGES (INCLUDING, BUT NOT LIMITED TO, PROCUREMENT OF SUBSTITUTE GOODS OR
# SERVICES; LOSS OF USE, DATA, OR PROFITS; OR BUSINESS INTERRUPTION) HOWEVER
# CAUSED AND ON ANY THEORY OF LIABILITY, WHETHER IN CONTRACT, STRICT LIABILITY,
# OR TORT (INCLUDING NEGLIGENCE OR OTHERWISE) ARISING IN ANY WAY OUT OF THE USE
# OF THIS SOFTWARE, EVEN IF ADVISED OF THE POSSIBILITY OF SUCH DAMAGE.
import sys
import itertools
from os import getcwd
from shlex import split as sh_split
from warnings import simplefilter, warn

import psutil
import redis
from smartredis import Client
from smartredis.error import RedisReplyError

from .._core.utils import check_cluster_status
<<<<<<< HEAD
from .._core.config import CONFIG
from .._core.utils.helpers import is_valid_cmd
=======
from .._core.utils.helpers import get_ip_from_host
>>>>>>> 41f034fc
from ..entity import DBNode, EntityList
from ..error import SmartSimError, SSConfigError, SSInternalError, SSUnsupportedError
from ..log import get_logger
from ..settings import (
    AprunSettings,
    BsubBatchSettings,
    CobaltBatchSettings,
    JsrunSettings,
    MpirunSettings,
    QsubBatchSettings,
    SbatchSettings,
    SrunSettings,
)
from ..settings.settings import create_batch_settings, create_run_settings
from ..wlm import detect_launcher

logger = get_logger(__name__)


class Orchestrator(EntityList):
    """The Orchestrator is an in-memory database that can be launched
    alongside entities in SmartSim. Data can be transferred between
    entities by using one of the Python, C, C++ or Fortran clients
    within an entity.
    """

    def __init__(
        self,
        port=6379,
        interface="lo",
        launcher="local",
        run_command="auto",
        db_nodes=1,
        batch=False,
        hosts=None,
        account=None,
        time=None,
        alloc=None,
        single_cmd=False,
        **kwargs,
    ):
        """Initialize an Orchestrator reference for local launch

        :param port: TCP/IP port, defaults to 6379
        :type port: int, optional
        :param interface: network interface, defaults to "lo"
        :type interface: str, optional

        Extra configurations for RedisAI

        See https://oss.redislabs.com/redisai/configuration/

        :param threads_per_queue: threads per GPU device
        :type threads_per_queue: int, optional
        :param inter_op_threads: threads accross CPU operations
        :type inter_op_threads: int, optional
        :param intra_op_threads: threads per CPU operation
        :type intra_op_threads: int, optional
        """

        if launcher == "auto":
            launcher = detect_launcher()

        by_launcher = {
            "slurm": ["srun", "mpirun"],
            "pbs": ["aprun", "mpirun"],
            "cobalt": ["aprun", "mpirun"],
            "lsf": ["jsrun"],
            "local": [None],
        }

        def _detect_command(launcher):
            if launcher in by_launcher:
                for cmd in by_launcher[launcher]:
                    if launcher == "local":
                        return cmd
                    if is_valid_cmd(cmd):
                        return cmd
            msg = f"Could not automatically detect a run command to use for launcher {launcher}"
            msg += f"\nSearched for and could not find the following commands: {by_launcher[launcher]}"
            raise SmartSimError(msg)

        if run_command == "auto":
            run_command = _detect_command(launcher)

        if run_command not in by_launcher[launcher]:
            msg = f"Run command {run_command} is not supported on launcher {launcher}\n"
            msg += f"Supported run commands for the given launcher are: {by_launcher[launcher]}"
            raise SmartSimError(msg)

        if launcher == "local" and batch:
            msg = "Local launcher can not be launched with batch=True"
            raise SmartSimError(msg)

        self.launcher = launcher
        self.run_command = run_command

        self.ports = []
        self.path = getcwd()
        self._hosts = []
        self._interface = interface
        self._check_network_interface()
        self.queue_threads = kwargs.get("threads_per_queue", None)
        self.inter_threads = kwargs.get("inter_op_threads", None)
        self.intra_threads = kwargs.get("intra_op_threads", None)
        if self.launcher == "lsf":
            gpus_per_shard = kwargs.pop("gpus_per_shard", 0)
            cpus_per_shard = kwargs.pop("cpus_per_shard", 4)
        else:
            gpus_per_shard = None
            cpus_per_shard = None

        super().__init__(
            "orchestrator",
            self.path,
            port=port,
            interface=interface,
            db_nodes=db_nodes,
            batch=batch,
            launcher=launcher,
            run_command=run_command,
            alloc=alloc,
            single_cmd=single_cmd,
            gpus_per_shard=gpus_per_shard,
            cpus_per_shard=cpus_per_shard,
            **kwargs,
        )

        # detect if we can find at least the redis binaries. We
        # don't want to force the user to launch with RedisAI so
        # it's ok if that isn't present.
        try:
            # try to obtain redis binaries needed to launch Redis
            # will raise SSConfigError if not found
            self._redis_exe
            self._redis_conf
            CONFIG.redis_cli
        except SSConfigError as e:
            msg = "SmartSim not installed with pre-built extensions (Redis)\n"
            msg += "Use the `smart` cli tool to install needed extensions\n"
            msg += "or set REDIS_PATH and REDIS_CLI_PATH in your environment\n"
            msg += "See documentation for more information"
            raise SSConfigError(msg) from e

        if launcher != "local":
            self.batch_settings = self._build_batch_settings(
                db_nodes, alloc, batch, account, time, launcher=launcher, **kwargs
            )
            if hosts:
                self.set_hosts(hosts)
            elif not hosts and run_command == "mpirun":
                raise SmartSimError(
                    "hosts argument is required when launching Orchestrator with mpirun"
                )
            self._reserved_run_args = {}
            self._reserved_batch_args = {}
            self._fill_reserved()

    @property
    def num_shards(self):
        """Return the number of DB shards contained in the orchestrator.
        This might differ from the number of ``DBNode`` objects, as each
        ``DBNode`` may start more than one shard (e.g. with MPMD).

        :returns: num_shards
        :rtype: int
        """
        return self.db_nodes

    @property
    def hosts(self):
        """Return the hostnames of orchestrator instance hosts

        Note that this will only be populated after the orchestrator
        has been launched by SmartSim.

        :return: hostnames
        :rtype: list[str]
        """
        if not self._hosts:
            self._hosts = self._get_db_hosts()
        return self._hosts

    def remove_stale_files(self):
        """Can be used to remove database files of a previous launch"""

        for dbnode in self.entities:
            dbnode.remove_stale_dbnode_files()

    def get_address(self):
        """Return database addresses

        :return: addresses
        :rtype: list[str]

        :raises SmartSimError: If database address cannot be found or is not active
        """
        if not self._hosts:
            raise SmartSimError("Could not find database address")
        elif not self.is_active():
            raise SmartSimError("Database is not active")
        return self._get_address()

    def _get_address(self):
        addresses = []
        for ip, port in itertools.product(self._hosts, self.ports):
            addresses.append(":".join((ip, str(port))))
        return addresses

    def is_active(self):
        """Check if the database is active

        :return: True if database is active, False otherwise
        :rtype: bool
        """
        if not self._hosts:
            return False

        # if single shard
        if self.num_shards < 2:
            host = self._hosts[0]
            port = self.ports[0]
            try:
                client = redis.Redis(host=host, port=port, db=0)
                if client.ping():
                    return True
                return False
            except redis.RedisError:
                return False
        # if a cluster
        else:
            try:
                check_cluster_status(self._hosts, self.ports, trials=1)
                return True
            # we expect this to fail if the cluster is not active
            except SSInternalError:
                return False

    @property
    def _rai_module(self):
        """Get the RedisAI module from third-party installations

        :return: path to module or "" if not found
        :rtype: str
        """
        module = ["--loadmodule", CONFIG.redisai]
        if self.queue_threads:
            module.append(f"THREADS_PER_QUEUE {self.queue_threads}")
        if self.inter_threads:
            module.append(f"INTER_OP_PARALLELISM {self.inter_threads}")
        if self.intra_threads:
            module.append(f"INTRA_OP_PARALLELISM {self.intra_threads}")
        return " ".join(module)

    @property
    def _redis_exe(self):
        return CONFIG.redis_exe

    @property
    def _redis_conf(self):
        return CONFIG.redis_conf

    def set_cpus(self, num_cpus):
        """Set the number of CPUs available to each database shard

        This effectively will determine how many cpus can be used for
        compute threads, background threads, and network I/O.

        :param num_cpus: number of cpus to set
        :type num_cpus: int
        """
        if self.batch:
            if self.launcher == "pbs" or self.launcher == "cobalt":
                self.batch_settings.set_ncpus(num_cpus)
            if self.launcher == "slurm":
                self.batch_settings.set_cpus_per_task(num_cpus)
        for db in self:
            db.run_settings.set_cpus_per_task(num_cpus)
            if db._mpmd:
                for mpmd in db.run_settings.mpmd:
                    mpmd.set_cpus_per_task(num_cpus)

    def set_walltime(self, walltime):
        """Set the batch walltime of the orchestrator

        Note: This will only effect orchestrators launched as a batch

        :param walltime: amount of time e.g. 10 hours is 10:00:00
        :type walltime: str
        :raises SmartSimError: if orchestrator isn't launching as batch
        """
        if not self.batch:
            raise SmartSimError("Not running as batch, cannot set walltime")
        self.batch_settings.set_walltime(walltime)

    def set_hosts(self, host_list):
        """Specify the hosts for the ``Orchestrator`` to launch on

        :param host_list: list of host (compute node names)
        :type host_list: str, list[str]
        :raises TypeError: if wrong type
        """
        if isinstance(host_list, str):
            host_list = [host_list.strip()]
        if not isinstance(host_list, list):
            raise TypeError("host_list argument must be a list of strings")
        if not all([isinstance(host, str) for host in host_list]):
            raise TypeError("host_list argument must be list of strings")
        # TODO check length
        if self.batch:
            self.batch_settings.set_hostlist(host_list)

        if self.launcher == "lsf":
            for db in self:
                db.set_hosts(host_list)
        else:
            for host, db in zip(host_list, self.entities):
                if isinstance(db.run_settings, AprunSettings):
                    if not self.batch:
                        db.run_settings.set_hostlist([host])
                else:
                    db.run_settings.set_hostlist([host])
                if db._mpmd:
                    for i, mpmd_runsettings in enumerate(db.run_settings.mpmd):
                        mpmd_runsettings.set_hostlist(host_list[i + 1])

    def set_batch_arg(self, arg, value):
        """Set a batch argument the orchestrator should launch with

        Some commonly used arguments such as --job-name are used
        by SmartSim and will not be allowed to be set.

        :param arg: batch argument to set e.g. "exclusive"
        :type arg: str
        :param value: batch param - set to None if no param value
        :type value: str | None
        :raises SmartSimError: if orchestrator not launching as batch
        """
        if not self.batch:
            raise SmartSimError("Not running as batch, cannot set batch_arg")
        if arg in self._reserved_batch_args[type(self.batch_settings)]:
            logger.warning(
                f"Can not set batch argument {arg}: it is a reserved keyword in Orchestrator"
            )
        else:
            self.batch_settings.batch_args[arg] = value

    def set_run_arg(self, arg, value):
        """Set a run argument the orchestrator should launch
        each node with (it will be passed to `jrun`)

        Some commonly used arguments are used
        by SmartSim and will not be allowed to be set.
        For example, "n", "N", etc.

        :param arg: run argument to set
        :type arg: str
        :param value: run parameter - set to None if no parameter value
        :type value: str | None
        """
        if arg in self._reserved_run_args[type(self.entities[0].run_settings)]:
            logger.warning(
                f"Can not set run argument {arg}: it is a reserved keyword in Orchestrator"
            )
        else:
            for db in self.entities:
                db.run_settings.run_args[arg] = value
                if db._mpmd:
                    for mpmd in db.run_settings.mpmd:
                        mpmd.run_args[arg] = value

    def _build_batch_settings(self, db_nodes, alloc, batch, account, time, **kwargs):
        batch_settings = None
        launcher = kwargs.pop("launcher")

        # enter this conditional if user has not specified an allocation to run
        # on or if user specified batch=False (alloc will be found through env)
        if not alloc and batch:
            batch_settings = create_batch_settings(
                launcher, nodes=db_nodes, time=time, account=account, **kwargs
            )

        return batch_settings

    def _build_run_settings(self, exe, exe_args, **kwargs):
        run_command = kwargs.get("run_command")
        run_args = kwargs.get("run_args", {})
        db_nodes = kwargs.get("db_nodes", 1)
        single_cmd = kwargs.get("single_cmd", True)
        mpmd_nodes = single_cmd and db_nodes > 1

        if mpmd_nodes:
            run_settings = create_run_settings(
                exe=exe, exe_args=exe_args[0], run_args=run_args.copy(), **kwargs
            )

            if self.launcher != "local":
                run_settings.set_tasks(1)

            for exe_arg in exe_args[1:]:
                mpmd_run_settings = create_run_settings(
                    exe=exe, exe_args=exe_arg, run_args=run_args.copy(), **kwargs
                )
                mpmd_run_settings.set_tasks(1)
                mpmd_run_settings.set_tasks_per_node(1)
                run_settings.make_mpmd(mpmd_run_settings)
        else:
            run_settings = create_run_settings(
                exe=exe, exe_args=exe_args, run_args=run_args, **kwargs
            )

            if self.launcher != "local":
                run_settings.set_tasks(1)

        if self.launcher != "local":
            run_settings.set_tasks_per_node(1)

        if isinstance(run_settings, SrunSettings):
            run_args["nodes"] = 1 if not mpmd_nodes else db_nodes

        return run_settings

    def _build_run_settings_lsf(self, exe, exe_args, **kwargs):
        run_args = kwargs.get("run_args", {}).copy()
        cpus_per_shard = kwargs.get("cpus_per_shard", None)
        gpus_per_shard = kwargs.get("gpus_per_shard", None)
        old_host = None
        erf_rs = None
        for shard_id, args in enumerate(exe_args):
            host = shard_id
            run_args["launch_distribution"] = "packed"

            run_settings = JsrunSettings(exe, args, run_args=run_args)
            run_settings.set_binding("none")

            # This makes sure output is written to orchestrator_0.out, orchestrator_1.out, and so on
            run_settings.set_individual_output("_%t")
            # tell step to create a mpmd executable even if we only have one task
            # because we need to specify the host
            if host != old_host:
                assigned_smts = 0
                assigned_gpus = 0
            old_host = host

            erf_sets = {
                "rank": str(shard_id),
                "host": str(1 + host),
                "cpu": "{" + f"{assigned_smts}:{cpus_per_shard}" + "}",
            }

            assigned_smts += cpus_per_shard
            if gpus_per_shard > 1:  # pragma: no-cover
                erf_sets["gpu"] = (
                    "{" + f"{assigned_gpus}-{assigned_gpus+self.gpus_per_shard-1}" + "}"
                )
            elif gpus_per_shard > 0:
                erf_sets["gpu"] = "{" + f"{assigned_gpus}" + "}"
            assigned_gpus += gpus_per_shard

            run_settings.set_erf_sets(erf_sets)

            if erf_rs:
                erf_rs.make_mpmd(run_settings)
            else:
                run_settings.make_mpmd()
                erf_rs = run_settings

        return erf_rs

    def _initialize_entities(self, **kwargs):
        port = kwargs.get("port", 6379)
        self.db_nodes = kwargs.get("db_nodes", 1)
        single_cmd = kwargs.get("single_cmd", True)

        mpmd_nodes = (single_cmd and self.db_nodes > 1) or self.launcher == "lsf"

        cluster = not bool(self.db_nodes < 3)
        if int(self.db_nodes) == 2:
            raise SSUnsupportedError("Orchestrator does not support clusters of size 2")

        if self.launcher == "local" and self.db_nodes > 1:
            raise ValueError(
                "Local Orchestrator does not support multiple database shards"
            )

        if mpmd_nodes:
            exe_args_mpmd = []

        for db_id in range(self.db_nodes):
            db_shard_name = "_".join((self.name, str(db_id)))
            if not mpmd_nodes:
                db_node_name = db_shard_name
            else:
                db_node_name = self.name

            # create the exe_args list for launching multiple databases
            # per node. also collect port range for dbnode
            start_script_args = [
                "-m",
                "smartsim._core.entrypoints.redis", # entrypoint
                f"+ifname={self._interface}",  # pass interface to start script
                "+command",  # command flag for argparser
                self._redis_exe,  # redis-server
                self._redis_conf,  # redis6.conf file
                self._rai_module,  # redisai.so
                "--port",  # redis port
                str(port),  # port number
            ]
            if cluster:
                start_script_args += self._get_cluster_args(db_shard_name, port)

            exe_args = " ".join(start_script_args)

            if not mpmd_nodes:
                # if only launching 1 db_per_host, we don't need a list of exe args lists
                run_settings = self._build_run_settings(sys.executable, exe_args, **kwargs)

                node = DBNode(db_node_name, self.path, run_settings, [port])
                self.entities.append(node)
            else:
                exe_args_mpmd.append(sh_split(exe_args))

        if mpmd_nodes:
            if self.launcher == "lsf":
                run_settings = self._build_run_settings_lsf(
                    sys.executable, exe_args_mpmd, **kwargs
                )
            else:
                run_settings = self._build_run_settings(
                    sys.executable, exe_args_mpmd, **kwargs
                )
            node = DBNode(db_node_name, self.path, run_settings, [port])
            node._mpmd = True
            node._shard_ids = range(self.db_nodes)
            self.entities.append(node)

        self.ports = [port]

    @staticmethod
    def _get_cluster_args(name, port):
        """Create the arguments necessary for cluster creation"""
        cluster_conf = "".join(("nodes-", name, "-", str(port), ".conf"))
        db_args = ["--cluster-enabled yes", "--cluster-config-file", cluster_conf]
        return db_args

    def _get_db_hosts(self):
        hosts = []
        for dbnode in self.entities:
            if not dbnode._mpmd:
                hosts.append(dbnode.host)
            else:
                hosts.extend(dbnode.hosts)
        return hosts

    def _check_network_interface(self):
        net_if_addrs = psutil.net_if_addrs()
        if self._interface not in net_if_addrs and self._interface != "lo":
            available = list(net_if_addrs.keys())
            logger.warning(
                f"{self._interface} is not a valid network interface on this node. \n"
                "This could be because the head node doesn't have the same networks, if so, ignore this."
            )
            logger.warning(f"Found network interfaces are: {available}")

<<<<<<< HEAD
    def _fill_reserved(self):
        """Fill the reserved batch and run arguments dictionaries"""
        self._reserved_run_args[MpirunSettings] = [
            "np",
            "N",
            "c",
            "output-filename",
            "n",
            "wdir",
            "wd",
            "host",
        ]
        self._reserved_run_args[SrunSettings] = [
            "nodes",
            "N",
            "ntasks",
            "n",
            "ntasks-per-node",
            "output",
            "o",
            "error",
            "e",
            "job-name",
            "J",
            "jobid",
            "multi-prog",
            "w",
            "chdir",
            "D",
        ]
        self._reserved_run_args[AprunSettings] = [
            "pes",
            "n",
            "pes-per-node",
            "N",
            "l",
            "pes-per-numa-node",
            "S",
            "wdir",
        ]
        self._reserved_batch_args[SbatchSettings] = [
            "nodes",
            "N",
            "ntasks",
            "n",
            "ntasks-per-node",
            "output",
            "o",
            "error",
            "e",
            "job-name",
            "J",
            "jobid",
            "multi-prog",
            "w",
            "chdir",
            "D",
        ]
        self._reserved_batch_args[CobaltBatchSettings] = [
            "cwd",
            "error",
            "e",
            "output",
            "o",
            "outputprefix",
            "N",
            "l",
            "jobname",
        ]
        self._reserved_batch_args[QsubBatchSettings] = ["e", "o", "N", "l"]
        self._reserved_run_args[JsrunSettings] = [
            "chdir",
            "h",
            "stdio_stdout",
            "o",
            "stdio_stderr",
            "k",
            "tasks_per_rs",
            "a",
            "np",
            "p",
            "cpu_per_rs",
            "c",
            "gpu_per_rs",
            "g",
            "latency_priority",
            "l",
            "memory_per_rs",
            "m",
            "nrs",
            "n",
            "rs_per_host",
            "r",
            "rs_per_socket",
            "K",
            "appfile",
            "f",
            "allocate_only",
            "A",
            "launch_node_task",
            "H",
            "use_reservation",
            "J",
            "use_resources",
            "bind",
            "b",
            "launch_distribution",
            "d",
        ]

        self._reserved_batch_args[BsubBatchSettings] = [
            "J",
            "o",
            "e",
            "m",
            "n",
            "nnodes",
        ]


#
# Deprecated Orchestrator Classes
#
# Same functionality incorporated into the Orchestrator base class
#


class CobaltOrchestrator(Orchestrator):
    def __init__(
        self,
        port=6379,
        db_nodes=1,
        batch=True,
        hosts=None,
        run_command="aprun",
        interface="ipogif0",
        account=None,
        queue=None,
        time=None,
        single_cmd=True,
        **kwargs,
    ):
        """Initialize an Orchestrator reference for Cobalt based systems

        The orchestrator launches as a batch by default. If batch=False,
        at launch, the orchestrator will look for an interactive
        allocation to launch on.

        The Cobalt orchestrator does not support multiple databases per node.

        :param port: TCP/IP port, defaults to 6379
        :type port: int
        :param db_nodes: number of database shards, defaults to 1
        :type db_nodes: int, optional
        :param batch: Run as a batch workload, defaults to True
        :type batch: bool, optional
        :param hosts: specify hosts to launch on, defaults to None. Optional if not launching with OpenMPI
        :type hosts: list[str]
        :param run_command: specify launch binary. Options are ``mpirun`` and ``aprun``, defaults to ``aprun``.
        :type run_command: str, optional
        :param interface: network interface to use, defaults to "ipogif0"
        :type interface: str, optional
        :param account: account to run batch on
        :type account: str, optional
        :param queue: queue to launch batch in
        :type queue: str, optional
        :param time: walltime for batch 'HH:MM:SS' format
        :type time: str, optional
        """
        simplefilter("always", DeprecationWarning)
        msg = "CobaltOrchestrator(...) is deprecated and will be removed in a future release.\n"
        msg += "Please update your code to use Orchestrator(launcher='cobalt', ...)."
        warn(msg, DeprecationWarning)
        super().__init__(
            port,
            interface,
            db_nodes=db_nodes,
            batch=batch,
            run_command=run_command,
            single_cmd=single_cmd,
            launcher="cobalt",
            hosts=hosts,
            account=account,
            queue=queue,
            time=time,
            **kwargs,
        )


class LSFOrchestrator(Orchestrator):
    def __init__(
        self,
        port=6379,
        db_nodes=1,
        cpus_per_shard=4,
        gpus_per_shard=0,
        batch=True,
        hosts=None,
        project=None,
        time=None,
        interface="ib0",
        single_cmd=True,
        **kwargs,
    ):

        """Initialize an Orchestrator reference for LSF based systems

        The orchestrator launches as a batch by default. If
        batch=False, at launch, the orchestrator will look for an interactive
        allocation to launch on.

        The LSFOrchestrator port provided will be incremented if multiple
        databases per host are launched (``db_per_host>1``).

        Each database shard is assigned a resource set with cpus and gpus
        allocated contiguously on the host:
        it is the user's responsibility to check if
        enough resources are available on each host.

        A list of hosts to launch the database on can be specified
        these addresses must correspond to
        those of the first ``db_nodes//db_per_host`` compute nodes
        in the allocation: for example, for 8 ``db_nodes`` and 2 ``db_per_host``
        the ``host_list`` must contain the addresses of hosts 1, 2, 3, and 4.

        ``LSFOrchestrator`` is launched with only one ``jsrun`` command
        as launch binary, and an Explicit Resource File (ERF) which is
        automatically generated. The orchestrator is always launched on the
        first ``db_nodes//db_per_host`` compute nodes in the allocation.

        :param port: TCP/IP port
        :type port: int
        :param db_nodes: number of database shards, defaults to 1
        :type db_nodes: int, optional
        :param cpus_per_shard: cpus to allocate per shard, defaults to 4
        :type cpus_per_shard: int, optional
        :param gpus_per_shard: gpus to allocate per shard, defaults to 0
        :type gpus_per_shard: int, optional
        :param batch: Run as a batch workload, defaults to True
        :type batch: bool, optional
        :param hosts: specify hosts to launch on
        :type hosts: list[str], optional
        :param project: project to run batch on
        :type project: str, optional
        :param time: walltime for batch 'HH:MM' format
        :type time: str, optional
        :param interface: network interface to use
        :type interface: str
        """
        simplefilter("always", DeprecationWarning)
        msg = "LSFOrchestrator(...) is deprecated and will be removed in a future release.\n"
        msg += "Please update your code to use Orchestrator(launcher='lsf', ...)."
        warn(msg, DeprecationWarning)
        if single_cmd != True:
            raise SSUnsupportedError(
                "LSFOrchestrator can only be run with single_cmd=True (MPMD)."
            )

        super().__init__(
            port,
            interface,
            db_nodes=db_nodes,
            batch=batch,
            run_command="jsrun",
            launcher="lsf",
            project=project,
            hosts=hosts,
            time=time,
            cpus_per_shard=cpus_per_shard,
            gpus_per_shard=gpus_per_shard,
            **kwargs,
        )


class SlurmOrchestrator(Orchestrator):
    def __init__(
        self,
        port=6379,
        db_nodes=1,
        batch=True,
        hosts=None,
        run_command="srun",
        account=None,
        time=None,
        alloc=None,
        db_per_host=1,
        interface="ipogif0",
        single_cmd=False,
        **kwargs,
    ):

        """Initialize an Orchestrator reference for Slurm based systems

        The orchestrator launches as a batch by default. The Slurm orchestrator
        can also be given an allocation to run on. If no allocation is provided,
        and batch=False, at launch, the orchestrator will look for an interactive
        allocation to launch on.

        The SlurmOrchestrator port provided will be incremented if multiple
        databases per node are launched.

        SlurmOrchestrator supports launching with both ``srun`` and ``mpirun``
        as launch binaries. If mpirun is used, the hosts parameter should be
        populated with length equal to that of the ``db_nodes`` argument.

        :param port: TCP/IP port
        :type port: int
        :param db_nodes: number of database shards, defaults to 1
        :type db_nodes: int, optional
        :param batch: Run as a batch workload, defaults to True
        :type batch: bool, optional
        :param hosts: specify hosts to launch on
        :type hosts: list[str]
        :param run_command: specify launch binary. Options are "mpirun" and "srun", defaults to "srun"
        :type run_command: str, optional
        :param account: account to run batch on
        :type account: str, optional
        :param time: walltime for batch 'HH:MM:SS' format
        :type time: str, optional
        :param alloc: allocation to launch on, defaults to None
        :type alloc: str, optional
        :param db_per_host: number of database shards per system host (MPMD), defaults to 1
        :type db_per_host: int, optional
        :param single_cmd: run all shards with one (MPMD) command, defaults to True
        :type single_cmd: bool
        """
        simplefilter("always", DeprecationWarning)
        msg = "SlurmOrchestrator(...) is deprecated and will be removed in a future release.\n"
        msg += "Please update your code to use Orchestrator(launcher='slurm', ...)."
        warn(msg, DeprecationWarning)
        super().__init__(
            port,
            interface,
            db_nodes=db_nodes,
            batch=batch,
            run_command=run_command,
            alloc=alloc,
            db_per_host=db_per_host,
            single_cmd=single_cmd,
            launcher="slurm",
            account=account,
            hosts=hosts,
            time=time,
            **kwargs,
        )


class PBSOrchestrator(Orchestrator):
    def __init__(
        self,
        port=6379,
        db_nodes=1,
        batch=True,
        hosts=None,
        run_command="aprun",
        interface="ipogif0",
        account=None,
        time=None,
        queue=None,
        single_cmd=True,
        **kwargs,
    ):
        """Initialize an Orchestrator reference for PBSPro based systems

        The ``PBSOrchestrator`` launches as a batch by default. If batch=False,
        at launch, the ``PBSOrchestrator`` will look for an interactive
        allocation to launch on.

        The PBS orchestrator does not support multiple databases per node.

        If ``mpirun`` is specifed as the ``run_command``, then the ``hosts``
        argument is required.

        :param port: TCP/IP port
        :type port: int
        :param db_nodes: number of compute nodes to span accross, defaults to 1
        :type db_nodes: int, optional
        :param batch: run as a batch workload, defaults to True
        :type batch: bool, optional
        :param hosts: specify hosts to launch on, defaults to None
        :type hosts: list[str]
        :param run_command: specify launch binary. Options are ``mpirun`` and ``aprun``, defaults to "aprun"
        :type run_command: str, optional
        :param interface: network interface to use, defaults to "ipogif0"
        :type interface: str, optional
        :param account: account to run batch on
        :type account: str, optional
        :param time: walltime for batch 'HH:MM:SS' format
        :type time: str, optional
        :param queue: queue to launch batch in
        :type queue: str, optional
        """
        simplefilter("always", DeprecationWarning)
        msg = "PBSOrchestrator(...) is deprecated and will be removed in a future release.\n"
        msg += "Please update your code to use Orchestrator(launcher='pbs', ...)."
        warn(msg, DeprecationWarning)
        super().__init__(
            port,
            interface,
            db_nodes=db_nodes,
            batch=batch,
            run_command=run_command,
            single_cmd=single_cmd,
            launcher="pbs",
            hosts=hosts,
            account=account,
            queue=queue,
            time=time,
            **kwargs,
        )
=======
    def enable_checkpoints(self, frequency):
        """Sets the database's save configuration to save the
        DB every 'frequency' seconds given that at least one
        write operation against the DB occurred in that time.
        For example, if `frequency` is 900, then the database
        will save to disk after 900 seconds if there is at least
        1 change to the dataset.

        :param frequency: the given number of seconds before the DB saves
        :type frequency: int
        """
        self.set_db_conf("save", str(frequency) + " 1")

    def set_max_memory(self, mem):
        """Sets the max memory configuration. By default there is no memory limit.
        Setting max memory to zero also results in no memory limit. Once a limit is
        surpassed, keys will be removed according to the eviction strategy. The
        specified memory size is case insensitive and supports the typical forms of:
        1k => 1000 bytes
        1kb => 1024 bytes
        1m => 1000000 bytes
        1mb => 1024*1024 bytes
        1g => 1000000000 bytes
        1gb => 1024*1024*1024 bytes

        :param mem: the desired max memory size e.g. 3gb
        :type mem: str

        :raises SmartSimError: If 'mem' is an invalid memory value
        :raises SmartSimError: If database is not active
        """
        self.set_db_conf("maxmemory", mem)

    def set_eviction_strategy(self, strategy):
        """Sets how the database will select what to remove when
        'maxmemory' is reached. The default is noeviction.

        :param strategy: The max memory policy to use e.g. "volatile-lru", "allkeys-lru", etc.
        :type strategy: str

        :raises SmartSimError: If 'strategy' is an invalid maxmemory policy
        :raises SmartSimError: If database is not active
        """
        self.set_db_conf("maxmemory-policy", strategy)

    def set_max_clients(self, clients=50_000):
        """Sets the max number of connected clients at the same time.
        When the number of DB shards contained in the orchestrator is
        more than two, then every node will use two connections, one
        incoming and another outgoing.

        :param clients: the maximum number of connected clients
        :type clients: int, optional
        """
        self.set_db_conf("maxclients", str(clients))

    def set_max_message_size(self, size=1_073_741_824):
        """Sets the database's memory size limit for bulk requests,
        which are elements representing single strings. The default
        is 1 gigabyte. Message size must be greater than or equal to 1mb.
        The specified memory size should be an integer that represents
        the number of bytes. For example, to set the max message size
        to 1gb, use 1024*1024*1024.

        :param size: maximum message size in bytes
        :type size: int, optional
        """
        self.set_db_conf("proto-max-bulk-len", str(size))

    def set_db_conf(self, key, value):
        """Set any valid configuration at runtime without the need
        to restart the database. All configuration parameters
        that are set are immediately loaded by the database and
        will take effect starting with the next command executed.

        :param key: the configuration parameter
        :type key: str
        :param value: the database configuration parameter's new value
        :type value: str
        """
        if self.is_active():
            addresses = []
            for host in self.hosts:
                for port in self.ports:
                    address = ":".join([get_ip_from_host(host), str(port)])
                    addresses.append(address)

            is_cluster = self.num_shards > 2
            client = Client(address=addresses[0], cluster=is_cluster)
            try:
                for address in addresses:
                    client.config_set(key, value, address)

            except RedisReplyError:
                raise SmartSimError(
                    f"Invalid CONFIG key-value pair ({key}: {value})"
                ) from None
            except TypeError:
                raise TypeError(
                    "Incompatible function arguments. The key and value used for setting the database configurations must be strings."
                ) from None
        else:
            raise SmartSimError(
                "The SmartSim Orchestrator must be active in order to set the database's configurations."
            )
>>>>>>> 41f034fc
<|MERGE_RESOLUTION|>--- conflicted
+++ resolved
@@ -35,12 +35,9 @@
 from smartredis.error import RedisReplyError
 
 from .._core.utils import check_cluster_status
-<<<<<<< HEAD
 from .._core.config import CONFIG
 from .._core.utils.helpers import is_valid_cmd
-=======
-from .._core.utils.helpers import get_ip_from_host
->>>>>>> 41f034fc
+from .._core.utils.network import get_ip_from_host
 from ..entity import DBNode, EntityList
 from ..error import SmartSimError, SSConfigError, SSInternalError, SSUnsupportedError
 from ..log import get_logger
@@ -412,6 +409,112 @@
                     for mpmd in db.run_settings.mpmd:
                         mpmd.run_args[arg] = value
 
+    def enable_checkpoints(self, frequency):
+        """Sets the database's save configuration to save the
+        DB every 'frequency' seconds given that at least one
+        write operation against the DB occurred in that time.
+        For example, if `frequency` is 900, then the database
+        will save to disk after 900 seconds if there is at least
+        1 change to the dataset.
+
+        :param frequency: the given number of seconds before the DB saves
+        :type frequency: int
+        """
+        self.set_db_conf("save", str(frequency) + " 1")
+
+    def set_max_memory(self, mem):
+        """Sets the max memory configuration. By default there is no memory limit.
+        Setting max memory to zero also results in no memory limit. Once a limit is
+        surpassed, keys will be removed according to the eviction strategy. The
+        specified memory size is case insensitive and supports the typical forms of:
+        1k => 1000 bytes
+        1kb => 1024 bytes
+        1m => 1000000 bytes
+        1mb => 1024*1024 bytes
+        1g => 1000000000 bytes
+        1gb => 1024*1024*1024 bytes
+
+        :param mem: the desired max memory size e.g. 3gb
+        :type mem: str
+
+        :raises SmartSimError: If 'mem' is an invalid memory value
+        :raises SmartSimError: If database is not active
+        """
+        self.set_db_conf("maxmemory", mem)
+
+    def set_eviction_strategy(self, strategy):
+        """Sets how the database will select what to remove when
+        'maxmemory' is reached. The default is noeviction.
+
+        :param strategy: The max memory policy to use e.g. "volatile-lru", "allkeys-lru", etc.
+        :type strategy: str
+
+        :raises SmartSimError: If 'strategy' is an invalid maxmemory policy
+        :raises SmartSimError: If database is not active
+        """
+        self.set_db_conf("maxmemory-policy", strategy)
+
+    def set_max_clients(self, clients=50_000):
+        """Sets the max number of connected clients at the same time.
+        When the number of DB shards contained in the orchestrator is
+        more than two, then every node will use two connections, one
+        incoming and another outgoing.
+
+        :param clients: the maximum number of connected clients
+        :type clients: int, optional
+        """
+        self.set_db_conf("maxclients", str(clients))
+
+    def set_max_message_size(self, size=1_073_741_824):
+        """Sets the database's memory size limit for bulk requests,
+        which are elements representing single strings. The default
+        is 1 gigabyte. Message size must be greater than or equal to 1mb.
+        The specified memory size should be an integer that represents
+        the number of bytes. For example, to set the max message size
+        to 1gb, use 1024*1024*1024.
+
+        :param size: maximum message size in bytes
+        :type size: int, optional
+        """
+        self.set_db_conf("proto-max-bulk-len", str(size))
+
+    def set_db_conf(self, key, value):
+        """Set any valid configuration at runtime without the need
+        to restart the database. All configuration parameters
+        that are set are immediately loaded by the database and
+        will take effect starting with the next command executed.
+
+        :param key: the configuration parameter
+        :type key: str
+        :param value: the database configuration parameter's new value
+        :type value: str
+        """
+        if self.is_active():
+            addresses = []
+            for host in self.hosts:
+                for port in self.ports:
+                    address = ":".join([get_ip_from_host(host), str(port)])
+                    addresses.append(address)
+
+            is_cluster = self.num_shards > 2
+            client = Client(address=addresses[0], cluster=is_cluster)
+            try:
+                for address in addresses:
+                    client.config_set(key, value, address)
+
+            except RedisReplyError:
+                raise SmartSimError(
+                    f"Invalid CONFIG key-value pair ({key}: {value})"
+                ) from None
+            except TypeError:
+                raise TypeError(
+                    "Incompatible function arguments. The key and value used for setting the database configurations must be strings."
+                ) from None
+        else:
+            raise SmartSimError(
+                "The SmartSim Orchestrator must be active in order to set the database's configurations."
+            )
+
     def _build_batch_settings(self, db_nodes, alloc, batch, account, time, **kwargs):
         batch_settings = None
         launcher = kwargs.pop("launcher")
@@ -579,6 +682,8 @@
 
         self.ports = [port]
 
+
+
     @staticmethod
     def _get_cluster_args(name, port):
         """Create the arguments necessary for cluster creation"""
@@ -605,7 +710,6 @@
             )
             logger.warning(f"Found network interfaces are: {available}")
 
-<<<<<<< HEAD
     def _fill_reserved(self):
         """Fill the reserved batch and run arguments dictionaries"""
         self._reserved_run_args[MpirunSettings] = [
@@ -1015,111 +1119,4 @@
             queue=queue,
             time=time,
             **kwargs,
-        )
-=======
-    def enable_checkpoints(self, frequency):
-        """Sets the database's save configuration to save the
-        DB every 'frequency' seconds given that at least one
-        write operation against the DB occurred in that time.
-        For example, if `frequency` is 900, then the database
-        will save to disk after 900 seconds if there is at least
-        1 change to the dataset.
-
-        :param frequency: the given number of seconds before the DB saves
-        :type frequency: int
-        """
-        self.set_db_conf("save", str(frequency) + " 1")
-
-    def set_max_memory(self, mem):
-        """Sets the max memory configuration. By default there is no memory limit.
-        Setting max memory to zero also results in no memory limit. Once a limit is
-        surpassed, keys will be removed according to the eviction strategy. The
-        specified memory size is case insensitive and supports the typical forms of:
-        1k => 1000 bytes
-        1kb => 1024 bytes
-        1m => 1000000 bytes
-        1mb => 1024*1024 bytes
-        1g => 1000000000 bytes
-        1gb => 1024*1024*1024 bytes
-
-        :param mem: the desired max memory size e.g. 3gb
-        :type mem: str
-
-        :raises SmartSimError: If 'mem' is an invalid memory value
-        :raises SmartSimError: If database is not active
-        """
-        self.set_db_conf("maxmemory", mem)
-
-    def set_eviction_strategy(self, strategy):
-        """Sets how the database will select what to remove when
-        'maxmemory' is reached. The default is noeviction.
-
-        :param strategy: The max memory policy to use e.g. "volatile-lru", "allkeys-lru", etc.
-        :type strategy: str
-
-        :raises SmartSimError: If 'strategy' is an invalid maxmemory policy
-        :raises SmartSimError: If database is not active
-        """
-        self.set_db_conf("maxmemory-policy", strategy)
-
-    def set_max_clients(self, clients=50_000):
-        """Sets the max number of connected clients at the same time.
-        When the number of DB shards contained in the orchestrator is
-        more than two, then every node will use two connections, one
-        incoming and another outgoing.
-
-        :param clients: the maximum number of connected clients
-        :type clients: int, optional
-        """
-        self.set_db_conf("maxclients", str(clients))
-
-    def set_max_message_size(self, size=1_073_741_824):
-        """Sets the database's memory size limit for bulk requests,
-        which are elements representing single strings. The default
-        is 1 gigabyte. Message size must be greater than or equal to 1mb.
-        The specified memory size should be an integer that represents
-        the number of bytes. For example, to set the max message size
-        to 1gb, use 1024*1024*1024.
-
-        :param size: maximum message size in bytes
-        :type size: int, optional
-        """
-        self.set_db_conf("proto-max-bulk-len", str(size))
-
-    def set_db_conf(self, key, value):
-        """Set any valid configuration at runtime without the need
-        to restart the database. All configuration parameters
-        that are set are immediately loaded by the database and
-        will take effect starting with the next command executed.
-
-        :param key: the configuration parameter
-        :type key: str
-        :param value: the database configuration parameter's new value
-        :type value: str
-        """
-        if self.is_active():
-            addresses = []
-            for host in self.hosts:
-                for port in self.ports:
-                    address = ":".join([get_ip_from_host(host), str(port)])
-                    addresses.append(address)
-
-            is_cluster = self.num_shards > 2
-            client = Client(address=addresses[0], cluster=is_cluster)
-            try:
-                for address in addresses:
-                    client.config_set(key, value, address)
-
-            except RedisReplyError:
-                raise SmartSimError(
-                    f"Invalid CONFIG key-value pair ({key}: {value})"
-                ) from None
-            except TypeError:
-                raise TypeError(
-                    "Incompatible function arguments. The key and value used for setting the database configurations must be strings."
-                ) from None
-        else:
-            raise SmartSimError(
-                "The SmartSim Orchestrator must be active in order to set the database's configurations."
-            )
->>>>>>> 41f034fc
+        )