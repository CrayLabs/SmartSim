# BSD 2-Clause License
#
# Copyright (c) 2021, Hewlett Packard Enterprise
# All rights reserved.
#
# Redistribution and use in source and binary forms, with or without
# modification, are permitted provided that the following conditions are met:
#
# 1. Redistributions of source code must retain the above copyright notice, this
#    list of conditions and the following disclaimer.
#
# 2. Redistributions in binary form must reproduce the above copyright notice,
#    this list of conditions and the following disclaimer in the documentation
#    and/or other materials provided with the distribution.
#
# THIS SOFTWARE IS PROVIDED BY THE COPYRIGHT HOLDERS AND CONTRIBUTORS "AS IS"
# AND ANY EXPRESS OR IMPLIED WARRANTIES, INCLUDING, BUT NOT LIMITED TO, THE
# IMPLIED WARRANTIES OF MERCHANTABILITY AND FITNESS FOR A PARTICULAR PURPOSE ARE
# DISCLAIMED. IN NO EVENT SHALL THE COPYRIGHT HOLDER OR CONTRIBUTORS BE LIABLE
# FOR ANY DIRECT, INDIRECT, INCIDENTAL, SPECIAL, EXEMPLARY, OR CONSEQUENTIAL
# DAMAGES (INCLUDING, BUT NOT LIMITED TO, PROCUREMENT OF SUBSTITUTE GOODS OR
# SERVICES; LOSS OF USE, DATA, OR PROFITS; OR BUSINESS INTERRUPTION) HOWEVER
# CAUSED AND ON ANY THEORY OF LIABILITY, WHETHER IN CONTRACT, STRICT LIABILITY,
# OR TORT (INCLUDING NEGLIGENCE OR OTHERWISE) ARISING IN ANY WAY OUT OF THE USE
# OF THIS SOFTWARE, EVEN IF ADVISED OF THE POSSIBILITY OF SUCH DAMAGE.

import itertools
import os
from os import getcwd
from pathlib import Path

import psutil
import redis
<<<<<<< HEAD
from smartredis import Client
from smartredis.error import RedisReplyError
=======
>>>>>>> 53007e4f

from .._core.config import CONFIG
from .._core.utils import check_cluster_status
from ..entity import DBNode, EntityList
from ..error import SmartSimError, SSConfigError, SSInternalError
from ..log import get_logger
from ..settings.base import RunSettings
<<<<<<< HEAD
from .._core.utils.helpers import get_ip_from_host
=======
>>>>>>> 53007e4f

logger = get_logger(__name__)


class Orchestrator(EntityList):
    """The Orchestrator is an in-memory database that can be launched
    alongside entities in SmartSim. Data can be transferred between
    entities by using one of the Python, C, C++ or Fortran clients
    within an entity.
    """

    def __init__(self, port=6379, interface="lo", **kwargs):
        """Initialize an Orchestrator reference for local launch

        :param port: TCP/IP port, defaults to 6379
        :type port: int, optional
        :param interface: network interface, defaults to "lo"
        :type interface: str, optional

        Extra configurations for RedisAI

        See https://oss.redislabs.com/redisai/configuration/

        :param threads_per_queue: threads per GPU device
        :type threads_per_queue: int, optional
        :param inter_op_threads: threads accross CPU operations
        :type inter_op_threads: int, optional
        :param intra_op_threads: threads per CPU operation
        :type intra_op_threads: int, optional
        """
        self.ports = []
        self.path = getcwd()
        self._hosts = []
        self._interface = interface
        self._check_network_interface()
        self.queue_threads = kwargs.get("threads_per_queue", None)
        self.inter_threads = kwargs.get("inter_op_threads", None)
        self.intra_threads = kwargs.get("intra_op_threads", None)
        super().__init__("orchestrator", self.path, port=port, **kwargs)

        # detect if we can find at least the redis binaries. We
        # don't want to force the user to launch with RedisAI so
        # it's ok if that isn't present.
        try:
            # try to obtain redis binaries needed to launch Redis
            # will raise SSConfigError if not found
            self._redis_exe
            self._redis_conf
            CONFIG.redis_cli
        except SSConfigError as e:
            msg = "SmartSim not installed with pre-built extensions (Redis)\n"
            msg += "Use the `smart` cli tool to install needed extensions\n"
            msg += "or set REDIS_PATH and REDIS_CLI_PATH in your environment\n"
            msg += "See documentation for more information"
            raise SSConfigError(msg) from e

    @property
    def num_shards(self):
        """Return the number of DB shards contained in the orchestrator.
        This might differ from the number of ``DBNode`` objects, as each
        ``DBNode`` may start more than one shard (e.g. with MPMD).

        :returns: num_shards
        :rtype: int
        """
        return len(self)

    @property
    def hosts(self):
        """Return the hostnames of orchestrator instance hosts

        Note that this will only be populated after the orchestrator
        has been launched by SmartSim.

        :return: hostnames
        :rtype: list[str]
        """
        if not self._hosts:
            self._hosts = self._get_db_hosts()
        return self._hosts

    def remove_stale_files(self):
        """Can be used to remove database files of a previous launch"""

        for dbnode in self.entities:
            dbnode.remove_stale_dbnode_files()

    def get_address(self):
        """Return database addresses

        :return: addresses
        :rtype: list[str]

        :raises SmartSimError: If database address cannot be found or is not active
        """
        if not self._hosts:
            raise SmartSimError("Could not find database address")
        elif not self.is_active():
            raise SmartSimError("Database is not active")
        return self._get_address()

    def _get_address(self):
        addresses = []
        for ip, port in itertools.product(self._hosts, self.ports):
            addresses.append(":".join((ip, str(port))))
        return addresses

    def is_active(self):
        """Check if the database is active

        :return: True if database is active, False otherwise
        :rtype: bool
        """
        if not self._hosts:
            return False

        # if single shard
        if self.num_shards < 2:
            host = self._hosts[0]
            port = self.ports[0]
            try:
                client = redis.Redis(host=host, port=port, db=0)
                if client.ping():
                    return True
                return False
            except redis.RedisError:
                return False
        # if a cluster
        else:
            try:
                check_cluster_status(trials=1)
                return True
            # we expect this to fail if the cluster is not active
            except SSInternalError:
                return False

    @property
    def _rai_module(self):
        """Get the RedisAI module from third-party installations

        :return: path to module or "" if not found
        :rtype: str
        """
        module = ["--loadmodule", CONFIG.redisai]
        if self.queue_threads:
            module.append(f"THREADS_PER_QUEUE {self.queue_threads}")
        if self.inter_threads:
            module.append(f"INTER_OP_PARALLELISM {self.inter_threads}")
        if self.intra_threads:
            module.append(f"INTRA_OP_PARALLELISM {self.intra_threads}")
        return " ".join(module)

    @property
    def _redis_launch_script(self):
        current_dir = Path(os.path.dirname(os.path.abspath(__file__)))
        script_path = current_dir.joinpath("redis_starter.py").resolve()
        return str(script_path)

    @property
    def _redis_exe(self):
        return CONFIG.redis_exe

    @property
    def _redis_conf(self):
        return CONFIG.redis_conf

    def _initialize_entities(self, **kwargs):
        port = kwargs.get("port", 6379)

        db_per_host = kwargs.get("db_per_host", 1)
        if db_per_host > 1:
            raise ValueError(
                "Local Orchestrator does not support multiple databases per node (MPMD)"
            )
        db_nodes = kwargs.get("db_nodes", 1)
        if db_nodes > 1:
            raise ValueError(
                "Local Orchestrator does not support multiple database shards"
            )

        start_script_args = [
            self._redis_launch_script,  # redis_starter.py
            f"+ifname={self._interface}",  # pass interface to start script
            "+command",  # command flag for argparser
            self._redis_exe,  # redis-server
            self._redis_conf,  # redis6.conf file
            self._rai_module,  # redisai.so
            "--port",  # redis port
            str(port),  # port number
        ]

        exe_args = " ".join(start_script_args)

        # python is exe because we are using redis_starter.py to start redis
        run_settings = RunSettings("python", exe_args)
        db_node_name = self.name + "_0"
        node = DBNode(db_node_name, self.path, run_settings, [port])

        # add DBNode to Orchestrator
        self.entities.append(node)
        self.ports = [port]

    @staticmethod
    def _get_cluster_args(name, port):
        """Create the arguments necessary for cluster creation"""
        cluster_conf = "".join(("nodes-", name, "-", str(port), ".conf"))
        db_args = ["--cluster-enabled yes", "--cluster-config-file", cluster_conf]
        return db_args

    def _get_db_hosts(self):
        hosts = []
        for dbnode in self.entities:
            if not dbnode._multihost:
                hosts.append(dbnode.host)
            else:
                hosts.extend(dbnode.hosts)
        return hosts

    def _check_network_interface(self):
        net_if_addrs = psutil.net_if_addrs()
        if self._interface not in net_if_addrs and self._interface != "lo":
            available = list(net_if_addrs.keys())
            logger.warning(
                f"{self._interface} is not a valid network interface on this node. \n"
                "This could be because the head node doesn't have the same networks, if so, ignore this."
            )
<<<<<<< HEAD
            logger.warning(f"Found network interfaces are: {available}")

    def enable_checkpoints(self, frequency):
        """Sets the database's save configuration to save the
        DB every 'frequency' seconds given that at least one
        write operation against the DB occurred in that time.
        For example, if `frequency` is 900, then the database
        will save to disk after 900 seconds if there is at least
        1 change to the dataset.

        :param frequency: the given number of seconds before the DB saves
        :type frequency: int
        """
        self.set_db_conf("save", str(frequency) + " 1")

    def set_max_memory(self, mem):
        """Sets the max memory configuration. By default there is no memory limit.
        Setting max memory to zero also results in no memory limit. Once a limit is
        surpassed, keys will be removed according to the eviction strategy. The
        specified memory size is case insensitive and supports the typical forms of:
        1k => 1000 bytes
        1kb => 1024 bytes
        1m => 1000000 bytes
        1mb => 1024*1024 bytes
        1g => 1000000000 bytes
        1gb => 1024*1024*1024 bytes

        :param mem: the desired max memory size e.g. 3gb
        :type mem: str

        :raises SmartSimError: If 'mem' is an invalid memory value
        :raises SmartSimError: If database is not active
        """
        self.set_db_conf("maxmemory", mem)

    def set_eviction_strategy(self, strategy):
        """Sets how the database will select what to remove when
        'maxmemory' is reached. The default is noeviction.

        :param strategy: The max memory policy to use e.g. "volatile-lru", "allkeys-lru", etc.
        :type strategy: str

        :raises SmartSimError: If 'strategy' is an invalid maxmemory policy
        :raises SmartSimError: If database is not active
        """
        self.set_db_conf("maxmemory-policy", strategy)

    def set_max_clients(self, clients=50_000):
        """Sets the max number of connected clients at the same time.
        When the number of DB shards contained in the orchestrator is
        more than two, then every node will use two connections, one
        incoming and another outgoing.

        :param clients: the maximum number of connected clients
        :type clients: int, optional
        """
        self.set_db_conf("maxclients", str(clients))

    def set_max_message_size(self, size=1_073_741_824):
        """Sets the database's memory size limit for bulk requests,
        which are elements representing single strings. The default
        is 1 gigabyte. Message size must be greater than or equal to 1mb.
        The specified memory size should be an integer that represents
        the number of bytes. For example, to set the max message size
        to 1gb, use 1024*1024*1024.

        :param size: maximum message size in bytes
        :type size: int, optional
        """
        self.set_db_conf("proto-max-bulk-len", str(size))

    def set_db_conf(self, key, value):
        """Set any valid configuration at runtime without the need
        to restart the database. All configuration parameters
        that are set are immediately loaded by the database and
        will take effect starting with the next command executed.

        :param key: the configuration parameter
        :type key: str
        :param value: the database configuration parameter's new value
        :type value: str
        """
        if self.is_active():
            addresses = []
            for host in self.hosts:
                for port in self.ports:
                    address = ":".join([get_ip_from_host(host), str(port)])
                    addresses.append(address)

            is_cluster = self.num_shards > 2
            client = Client(address=addresses[0], cluster=is_cluster)
            try:
                for address in addresses:
                    client.config_set(key, value, address)

            except RedisReplyError:
                raise SmartSimError(
                    f"Invalid CONFIG key-value pair ({key}: {value})"
                ) from None
            except TypeError:
                raise SmartSimError(
                    "Incompatible function arguments. The key and value used for setting the database configurations must be strings."
                ) from None
        else:
            raise SmartSimError(
                "The SmartSim Orchestrator must be active in order to set the database's configurations."
            )
=======
            logger.warning(f"Found network interfaces are: {available}")
>>>>>>> 53007e4f
<|MERGE_RESOLUTION|>--- conflicted
+++ resolved
@@ -31,22 +31,16 @@
 
 import psutil
 import redis
-<<<<<<< HEAD
 from smartredis import Client
 from smartredis.error import RedisReplyError
-=======
->>>>>>> 53007e4f
 
 from .._core.config import CONFIG
 from .._core.utils import check_cluster_status
+from .._core.utils.helpers import get_ip_from_host
 from ..entity import DBNode, EntityList
 from ..error import SmartSimError, SSConfigError, SSInternalError
 from ..log import get_logger
 from ..settings.base import RunSettings
-<<<<<<< HEAD
-from .._core.utils.helpers import get_ip_from_host
-=======
->>>>>>> 53007e4f
 
 logger = get_logger(__name__)
 
@@ -273,7 +267,6 @@
                 f"{self._interface} is not a valid network interface on this node. \n"
                 "This could be because the head node doesn't have the same networks, if so, ignore this."
             )
-<<<<<<< HEAD
             logger.warning(f"Found network interfaces are: {available}")
 
     def enable_checkpoints(self, frequency):
@@ -380,7 +373,4 @@
         else:
             raise SmartSimError(
                 "The SmartSim Orchestrator must be active in order to set the database's configurations."
-            )
-=======
-            logger.warning(f"Found network interfaces are: {available}")
->>>>>>> 53007e4f
+            )