--- conflicted
+++ resolved
@@ -260,26 +260,6 @@
             **kwargs,
         )
 
-<<<<<<< HEAD
-        # detect if we can find at least the redis binaries. We
-        # don't want to force the user to launch with RedisAI so
-        # it's ok if that isn't present.
-        try:
-            # try to obtain redis binaries needed to launch Redis
-            # will raise SSConfigError if not found
-            self._redis_exe  # pylint: disable=W0104
-            self._redis_conf  # pylint: disable=W0104
-            CONFIG.database_cli  # pylint: disable=W0104
-        except SSConfigError as e:
-            raise SSConfigError(
-                "SmartSim not installed with pre-built extensions (Redis)\n"
-                "Use the `smart` cli tool to install needed extensions\n"
-                "or set SMARTSIM_REDIS_SERVER_EXE and SMARTSIM_REDIS_CLI_EXE "
-                "in your environment\nSee documentation for more information"
-            ) from e
-
-=======
->>>>>>> 2cbd3be1
         if self.launcher != "local":
             self.batch_settings = self._build_batch_settings(
                 fs_nodes,
