--- conflicted
+++ resolved
@@ -41,11 +41,7 @@
 from .._core.utils import fs_is_active
 from .._core.utils.helpers import is_valid_cmd, unpack_fs_identifier
 from .._core.utils.network import get_ip_from_host
-<<<<<<< HEAD
 from ..entity import FSNode, EntityList, TelemetryConfiguration
-=======
-from ..entity import DBNode, EntityList, TelemetryConfiguration
->>>>>>> 0c0ab7b2
 from ..error import (
     SmartSimError,
     SSConfigError,
@@ -158,13 +154,8 @@
 
 
 # pylint: disable-next=too-many-public-methods
-<<<<<<< HEAD
 class FeatureStore(EntityList[FSNode]):
-    """The FeatureStore is an in-memory feature store that can be launched
-=======
-class Orchestrator(EntityList[DBNode]):
-    """The Orchestrator is an in-memory database that can be launched
->>>>>>> 0c0ab7b2
+    """The FeatureStore is an in-memory database that can be launched
     alongside entities in SmartSim. Data can be transferred between
     entities by using one of the Python, C, C++ or Fortran clients
     within an entity.
@@ -390,11 +381,7 @@
             hosts = self.hosts
         except SSDBFilesNotParseable:
             return False
-<<<<<<< HEAD
         return fs_is_active(hosts, self.ports, self.num_shards)
-=======
-        return db_is_active(hosts, self.ports, self.num_shards)
->>>>>>> 0c0ab7b2
 
     @property
     def _rai_module(self) -> t.Tuple[str, ...]:
@@ -422,11 +409,7 @@
 
     @property
     def checkpoint_file(self) -> str:
-<<<<<<< HEAD
         """Get the path to the checkpoint file for this Feature Store
-=======
-        """Get the path to the checkpoint file for this Orchestrator
->>>>>>> 0c0ab7b2
 
         :return: Path to the checkpoint file if it exists, otherwise a None
         """
@@ -822,19 +805,12 @@
                 node = FSNode(
                     fs_node_name,
                     self.path,
-<<<<<<< HEAD
-                    run_settings,
-                    [port],
-                    [fs_node_name + ".out"],
-                    self.fs_identifier,
-=======
                     exe=sys.executable,
                     exe_args=[start_script_args],
                     run_settings=run_settings,
                     ports=[port],
-                    output_files=[db_node_name + ".out"],
-                    db_identifier=self.db_identifier,
->>>>>>> 0c0ab7b2
+                    output_files=[fs_node_name + ".out"],
+                    fs_identifier=self.fs_identifier,
                 )
                 self.entities.append(node)
 
