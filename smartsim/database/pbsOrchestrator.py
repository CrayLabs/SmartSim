--- conflicted
+++ resolved
@@ -284,10 +284,6 @@
             "pes-per-node",
             "N",
             "l",
-<<<<<<< HEAD
-            "node-list-file",
-=======
->>>>>>> c00d8b30
             "pes-per-numa-node",
             "S",
             "wdir",
