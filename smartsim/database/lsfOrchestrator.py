--- conflicted
+++ resolved
@@ -26,13 +26,8 @@
 
 
 from warnings import warn, simplefilter
-from ..entity import DBNode
-from ..error import SmartSimError, SSUnsupportedError
-from ..log import get_logger
-from ..settings import BsubBatchSettings, JsrunSettings
+from ..error import SSUnsupportedError
 from .orchestrator import Orchestrator
-
-logger = get_logger(__name__)
 
 
 class LSFOrchestrator(Orchestrator):
@@ -95,14 +90,10 @@
         :param interface: network interface to use
         :type interface: str
         """
-<<<<<<< HEAD
-
-=======
         simplefilter('always', DeprecationWarning)
-        msg = "LSFOrchestrator(...) is deprecated and will be removed in a future release.\n" 
+        msg = "LSFOrchestrator(...) is deprecated and will be removed in a future release.\n"
         msg += "Please update your code to use Orchestrator(launcher='lsf', ...)."
         warn(msg, DeprecationWarning)
->>>>>>> 18b20fc8
         if single_cmd != True:
             raise SSUnsupportedError(
                 "LSFOrchestrator can only be run with single_cmd=True (MPMD)."
@@ -121,229 +112,4 @@
             cpus_per_shard=cpus_per_shard,
             gpus_per_shard=gpus_per_shard,
             **kwargs,
-        )
-
-    #     self.db_nodes = db_nodes
-    #     self.batch_settings = self._build_batch_settings(
-    #         db_nodes, batch, project, time, **kwargs
-    #     )
-    #     if hosts:
-    #         self.set_hosts(hosts)
-    #     self._reserved_run_args = {}
-    #     self._reserved_batch_args = {}
-    #     self._fill_reserved()
-
-    # def set_walltime(self, walltime):
-    #     """Set the batch walltime of the orchestrator
-
-    #     Note: This will only effect orchestrators launched as a batch
-
-    #     :param walltime: amount of time e.g. 10 hours is 10:00
-    #     :type walltime: str
-    #     :raises SmartSimError: if orchestrator isn't launching as batch
-    #     """
-    #     if not self.batch:
-    #         raise SmartSimError("Not running as batch, cannot set walltime")
-    #     self.batch_settings.set_walltime(walltime)
-
-    # def set_batch_arg(self, arg, value):
-    #     """Set a cobalt ``qsub`` argument
-
-    #     Some commonly used arguments are used
-    #     by SmartSim and will not be allowed to be set.
-    #     For example, "m", "n", etc.
-
-    #     :param arg: batch argument to set e.g. "exclusive"
-    #     :type arg: str
-    #     :param value: batch param - set to None if no param value
-    #     :type value: str | None
-    #     :raises SmartSimError: if orchestrator not launching as batch
-    #     """
-    #     if not self.batch:
-    #         raise SmartSimError("Not running as batch, cannot set batch_arg")
-    #     if arg in self._reserved_batch_args:
-    #         logger.warning(
-    #             f"Can not set batch argument {arg}: it is a reserved keyword in LSFOrchestrator"
-    #         )
-    #     else:
-    #         self.batch_settings.batch_args[arg] = value
-
-    # def set_run_arg(self, arg, value):
-    #     """Set a run argument the orchestrator should launch
-    #     each node with (it will be passed to `aprun`)
-
-    #     Some commonly used arguments are used
-    #     by SmartSim and will not be allowed to be set.
-    #     For example, "chdir", "np"
-
-    #     :param arg: run argument to set
-    #     :type arg: str
-    #     :param value: run parameter - set to None if no parameter value
-    #     :type value: str | None
-    #     """
-    #     if arg in self._reserved_run_args[type(self.entities[0].run_settings)]:
-    #         logger.warning(
-    #             f"Can not set run argument {arg}: it is a reserved keyword in LSFOrchestrator"
-    #         )
-    #     else:
-    #         for db in self.entities:
-    #             db.run_settings.run_args[arg] = value
-
-    # def set_hosts(self, host_list):
-    #     """Specify the hosts for the ``LSFOrchestrator`` to launch on
-
-    #     :param host_list: list of host (compute node names)
-    #     :type host_list: str | list[str]
-    #     :raises TypeError: if wrong type
-    #     """
-    #     if isinstance(host_list, str):
-    #         host_list = [host_list.strip()]
-    #     if not isinstance(host_list, list):
-    #         raise TypeError("host_list argument must be a list of strings")
-    #     if not all([isinstance(host, str) for host in host_list]):
-    #         raise TypeError("host_list argument must be list of strings")
-
-    #     # TODO check length
-    #     if self.batch:
-    #         self.batch_settings.set_hostlist(host_list)
-    #     for db in self.entities:
-    #         db.set_hosts(host_list)
-
-    # def _build_batch_settings(self, db_nodes, batch, project, time, **kwargs):
-    #     batch_settings = None
-    #     smts = kwargs.get("smts", 1)
-    #     if batch:
-    #         batch_settings = BsubBatchSettings(
-    #             nodes=db_nodes, time=time, project=project, smts=smts
-    #         )
-    #     return batch_settings
-
-    # def _build_run_settings(self, exe, exe_args, **kwargs):
-    #     dph = kwargs.get("db_per_host", 1)
-    #     run_args = kwargs.get("run_args", {}).copy()
-    #     old_host = None
-    #     erf_rs = None
-    #     for shard_id, args in enumerate(exe_args):
-    #         host = shard_id // dph
-    #         run_args["launch_distribution"] = "packed"
-
-    #         run_settings = JsrunSettings(exe, args, run_args=run_args)
-    #         run_settings.set_binding("none")
-
-    #         # This makes sure output is written to orchestrator_0.out, orchestrator_1.out, and so on
-    #         run_settings.set_individual_output("_%t")
-    #         # tell step to create a mpmd executable even if we only have one task
-    #         # because we need to specify the host
-    #         if host != old_host:
-    #             assigned_smts = 0
-    #             assigned_gpus = 0
-    #         old_host = host
-
-    #         erf_sets = {
-    #             "rank": str(shard_id),
-    #             "host": str(1 + host),
-    #             "cpu": "{" + f"{assigned_smts}:{self.cpus_per_shard}" + "}",
-    #         }
-
-    #         assigned_smts += self.cpus_per_shard
-    #         if self.gpus_per_shard > 1:  # pragma: no-cover
-    #             erf_sets["gpu"] = (
-    #                 "{" + f"{assigned_gpus}-{assigned_gpus+self.gpus_per_shard-1}" + "}"
-    #             )
-    #         elif self.gpus_per_shard > 0:
-    #             erf_sets["gpu"] = "{" + f"{assigned_gpus}" + "}"
-    #         assigned_gpus += self.gpus_per_shard
-
-    #         run_settings.set_erf_sets(erf_sets)
-
-    #         if erf_rs:
-    #             erf_rs.make_mpmd(run_settings)
-    #         else:
-    #             run_settings.make_mpmd()
-    #             erf_rs = run_settings
-
-    #     return erf_rs
-
-    # def _initialize_entities(self, **kwargs):
-    #     """Initialize DBNode instances for the orchestrator."""
-    #     db_nodes = kwargs.get("db_nodes", 1)
-    #     cluster = not bool(db_nodes < 3)
-    #     if int(db_nodes) == 2:
-    #         raise SSUnsupportedError("Orchestrator does not support clusters of size 2")
-
-    #     port = kwargs.get("port", 6379)
-
-    #     exe_args = []
-    #     for db_id in range(db_nodes):
-    #         # create the exe_args list for launching multiple databases
-    #         # per node. also collect port range for dbnode
-    #         db_shard_name = "_".join((self.name, str(db_id)))
-    #         node_exe_args = [
-    #             self._redis_launch_script,  # redis_starter.py
-    #             f"+ifname={self._interface}",  # pass interface to start script
-    #             "+command",  # command flag for argparser
-    #             self._redis_exe,  # redis-server
-    #             self._redis_conf,  # redis6.conf file
-    #             self._rai_module,  # redisai.so
-    #             "--port",  # redis port
-    #             str(port),  # port number
-    #         ]
-    #         if cluster:
-    #             node_exe_args += self._get_cluster_args(db_shard_name, port)
-    #         exe_args.append(node_exe_args)
-
-    #     run_settings = self._build_run_settings("python", exe_args, **kwargs)
-    #     node = DBNode(self.name, self.path, run_settings, [port])
-    #     node._mpmd = True
-    #     node._shard_ids = range(db_nodes)
-    #     self.entities.append(node)
-    #     self.ports = [port]
-
-    # @property
-    # def num_shards(self):
-    #     return self.db_nodes
-
-    # def _fill_reserved(self):
-    #     """Fill the reserved batch and run arguments dictionaries"""
-    #     # ERF basically makes all other args useless
-    #     self._reserved_run_args[JsrunSettings] = [
-    #         "chdir",
-    #         "h",
-    #         "stdio_stdout",
-    #         "o",
-    #         "stdio_stderr",
-    #         "k",
-    #         "tasks_per_rs",
-    #         "a",
-    #         "np",
-    #         "p",
-    #         "cpu_per_rs",
-    #         "c",
-    #         "gpu_per_rs",
-    #         "g",
-    #         "latency_priority",
-    #         "l",
-    #         "memory_per_rs",
-    #         "m",
-    #         "nrs",
-    #         "n",
-    #         "rs_per_host",
-    #         "r",
-    #         "rs_per_socket",
-    #         "K",
-    #         "appfile",
-    #         "f",
-    #         "allocate_only",
-    #         "A",
-    #         "launch_node_task",
-    #         "H",
-    #         "use_reservation",
-    #         "J",
-    #         "use_resources",
-    #         "bind",
-    #         "b",
-    #         "launch_distribution",
-    #         "d",
-    #     ]
-
-    #     self._reserved_batch_args = ["J", "o", "e", "m", "n", "nnodes"]+        )