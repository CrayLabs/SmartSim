--- conflicted
+++ resolved
@@ -828,11 +828,7 @@
     def preview(
         self,
         *args: t.Any,
-<<<<<<< HEAD
-        output_format: _OutputFormatString = None,
-=======
-        output_format: _OutputFormatString = 'plain_text',
->>>>>>> 85ac57b0
+        output_format: _OutputFormatString = "plain_text",
         verbosity_level: _VerbosityLevelString = "info",
         output_filename: t.Optional[str] = None,
     ) -> None:
@@ -842,21 +838,12 @@
         ``Model``, ``Ensemble``, or ``Orchestrator`` created by the
         Experiment can be passed as an argument to the preview method.
         :param output_filename: Specify name of file and extension to write
-<<<<<<< HEAD
-        preview data to. Defaults to None.
-        :type output_filename: str
-        :param output_format: Set output format. The possible accepted
-        output formats are `json`, `xml`, `html`, `plain_text`, `color_text`.
-        If no output format is set, the preview will be output to stdout.
-        Defaults to None.
-=======
         preview data to. If no output filename is set, the preview will be
         output to stdout. Defaults to None.
         :type output_filename: str
         :param output_format: Set output format. The possible accepted
         output formats are `json`, `xml`, `html`, `plain_text`, `color_text`.
         Defaults to 'plain_text'.
->>>>>>> 85ac57b0
         :type output_type: str
         :param verbosity_level: Specify the verbosity level:
             info: Display User defined fields and entities
