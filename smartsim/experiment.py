# BSD 2-Clause License
#
# Copyright (c) 2021-2024, Hewlett Packard Enterprise
# All rights reserved.
#
# Redistribution and use in source and binary forms, with or without
# modification, are permitted provided that the following conditions are met:
#
# 1. Redistributions of source code must retain the above copyright notice, this
#    list of conditions and the following disclaimer.
#
# 2. Redistributions in binary form must reproduce the above copyright notice,
#    this list of conditions and the following disclaimer in the documentation
#    and/or other materials provided with the distribution.
#
# THIS SOFTWARE IS PROVIDED BY THE COPYRIGHT HOLDERS AND CONTRIBUTORS "AS IS"
# AND ANY EXPRESS OR IMPLIED WARRANTIES, INCLUDING, BUT NOT LIMITED TO, THE
# IMPLIED WARRANTIES OF MERCHANTABILITY AND FITNESS FOR A PARTICULAR PURPOSE ARE
# DISCLAIMED. IN NO EVENT SHALL THE COPYRIGHT HOLDER OR CONTRIBUTORS BE LIABLE
# FOR ANY DIRECT, INDIRECT, INCIDENTAL, SPECIAL, EXEMPLARY, OR CONSEQUENTIAL
# DAMAGES (INCLUDING, BUT NOT LIMITED TO, PROCUREMENT OF SUBSTITUTE GOODS OR
# SERVICES; LOSS OF USE, DATA, OR PROFITS; OR BUSINESS INTERRUPTION) HOWEVER
# CAUSED AND ON ANY THEORY OF LIABILITY, WHETHER IN CONTRACT, STRICT LIABILITY,
# OR TORT (INCLUDING NEGLIGENCE OR OTHERWISE) ARISING IN ANY WAY OUT OF THE USE
# OF THIS SOFTWARE, EVEN IF ADVISED OF THE POSSIBILITY OF SUCH DAMAGE.

# pylint: disable=too-many-lines

from __future__ import annotations

import collections
import itertools
import os
import os.path as osp
import textwrap
import typing as t
from os import environ, getcwd

from tabulate import tabulate

from smartsim._core.config import CONFIG
from smartsim._core.control.launch_history import LaunchHistory as _LaunchHistory
from smartsim.error import errors
<<<<<<< HEAD
from smartsim._core import dispatch
from smartsim.status import SmartSimStatus
=======
from smartsim.settings import dispatch
from smartsim.status import InvalidJobStatus, JobStatus
>>>>>>> e44e099d

from ._core import Controller, Generator, Manifest, previewrenderer
from .database import FeatureStore
from .entity import (
    Application,
    Ensemble,
    EntitySequence,
    SmartSimEntity,
    TelemetryConfiguration,
)
from .error import SmartSimError
from .log import ctx_exp_path, get_logger, method_contextualizer

if t.TYPE_CHECKING:
    from smartsim.launchable.job import Job
<<<<<<< HEAD
    from smartsim._core.dispatch import ExecutableProtocol, LauncherProtocol
=======
    from smartsim.settings.dispatch import ExecutableProtocol
>>>>>>> e44e099d
    from smartsim.types import LaunchedJobID

logger = get_logger(__name__)


def _exp_path_map(exp: "Experiment") -> str:
    """Mapping function for use by method contextualizer to place the path of
    the currently-executing experiment into context for log enrichment"""
    return exp.exp_path


_contextualize = method_contextualizer(ctx_exp_path, _exp_path_map)


class ExperimentTelemetryConfiguration(TelemetryConfiguration):
    """Customized telemetry configuration for an `Experiment`. Ensures
    backwards compatible behavior with drivers using environment variables
    to enable experiment telemetry"""

    def __init__(self) -> None:
        super().__init__(enabled=CONFIG.telemetry_enabled)

    def _on_enable(self) -> None:
        """Modify the environment variable to enable telemetry."""
        environ["SMARTSIM_FLAG_TELEMETRY"] = "1"

    def _on_disable(self) -> None:
        """Modify the environment variable to disable telemetry."""
        environ["SMARTSIM_FLAG_TELEMETRY"] = "0"


# pylint: disable=no-self-use
class Experiment:
    """Experiment is a factory class that creates stages of a workflow
    and manages their execution.

    The instances created by an Experiment represent executable code
    that is either user-specified, like the ``Application`` instance created
    by ``Experiment.create_application``, or pre-configured, like the ``FeatureStore``
    instance created by ``Experiment.create_feature_store``.

    Experiment methods that accept a variable list of arguments, such as
    ``Experiment.start`` or ``Experiment.stop``, accept any number of the
    instances created by the Experiment.

    In general, the Experiment class is designed to be initialized once
    and utilized throughout runtime.
    """

    def __init__(self, name: str, exp_path: str | None = None):
        """Initialize an Experiment instance.

        With the default settings, the Experiment will use the
        local launcher, which will start all Experiment created
        instances on the localhost.

        Example of initializing an Experiment

        .. highlight:: python
        .. code-block:: python

            exp = Experiment(name="my_exp", launcher="local")

        SmartSim supports multiple launchers which also can be specified
        based on the type of system you are running on.

        .. highlight:: python
        .. code-block:: python

            exp = Experiment(name="my_exp", launcher="slurm")

        If you want your Experiment driver script to be run across
        multiple system with different schedulers (workload managers)
        you can also use the `auto` argument to have the Experiment detect
        which launcher to use based on system installed binaries and libraries.

        .. highlight:: python
        .. code-block:: python

            exp = Experiment(name="my_exp", launcher="auto")


        The Experiment path will default to the current working directory
        and if the ``Experiment.generate`` method is called, a directory
        with the Experiment name will be created to house the output
        from the Experiment.

        :param name: name for the ``Experiment``
        :param exp_path: path to location of ``Experiment`` directory
        """
        self.name = name
        if exp_path:
            if not isinstance(exp_path, str):
                raise TypeError("exp_path argument was not of type str")
            if not osp.isdir(osp.abspath(exp_path)):
                raise NotADirectoryError("Experiment path provided does not exist")
            exp_path = osp.abspath(exp_path)
        else:
            exp_path = osp.join(getcwd(), name)

        self.exp_path = exp_path
        """The path under which the experiment operate"""

        self._launch_history = _LaunchHistory()
        """A cache of launchers used and which ids they have issued"""
        self._fs_identifiers: t.Set[str] = set()
        """Set of feature store identifiers currently in use by this
        experiment
        """
        self._telemetry_cfg = ExperimentTelemetryConfiguration()
        """Switch to specify if telemetry data should be produced for this
        experiment
        """

    def start(self, *jobs: Job) -> tuple[LaunchedJobID, ...]:
        """Execute a collection of `Job` instances.

        :param jobs: A collection of other job instances to start
        :returns: A sequence of ids with order corresponding to the sequence of
            jobs that can be used to query or alter the status of that
            particular execution of the job.
        """
        return self._dispatch(dispatch.DEFAULT_DISPATCHER, *jobs)

    def _dispatch(
        self, dispatcher: dispatch.Dispatcher, job: Job, *jobs: Job
    ) -> tuple[LaunchedJobID, ...]:
        """Dispatch a series of jobs with a particular dispatcher

        :param dispatcher: The dispatcher that should be used to determine how
            to start a job based on its launch settings.
        :param job: The first job instance to dispatch
        :param jobs: A collection of other job instances to dispatch
        :returns: A sequence of ids with order corresponding to the sequence of
            jobs that can be used to query or alter the status of that
            particular dispatch of the job.
        """

        def execute_dispatch(job: Job) -> LaunchedJobID:
            args = job.launch_settings.launch_args
            env = job.launch_settings.env_vars
            # >>>>>>>>>>>>>>>>>>>>>>>>>>>>>>>>>>>>>>>>>>>>>>>>>>>>>>>>>>>>>>>>>>>>>
            # FIXME: Remove this cast after `SmartSimEntity` conforms to
            #        protocol. For now, live with the "dangerous" type cast
            # ---------------------------------------------------------------------
            exe = t.cast("ExecutableProtocol", job.entity)
            # <<<<<<<<<<<<<<<<<<<<<<<<<<<<<<<<<<<<<<<<<<<<<<<<<<<<<<<<<<<<<<<<<<<<<
            dispatch = dispatcher.get_dispatch(args)
            try:
                # Check to see if one of the existing launchers can be
                # configured to handle the launch arguments ...
                launch_config = dispatch.configure_first_compatible_launcher(
                    from_available_launchers=self._launch_history.iter_past_launchers(),
                    with_arguments=args,
                )
            except errors.LauncherNotFoundError:
                # ... otherwise create a new launcher that _can_ handle the
                # launch arguments and configure _that_ one
                launch_config = dispatch.create_new_launcher_configuration(
                    for_experiment=self, with_arguments=args
                )
            id_ = launch_config.start(exe, env)
            # Save the underlying launcher instance and launched job id. That
            # way we do not need to spin up a launcher instance for each
            # individual job, and the experiment can monitor job statuses.
            # pylint: disable-next=protected-access
            self._launch_history.save_launch(launch_config._adapted_launcher, id_)
            return id_

        return execute_dispatch(job), *map(execute_dispatch, jobs)

    def get_status(
        self, *ids: LaunchedJobID
    ) -> tuple[JobStatus | InvalidJobStatus, ...]:
        """Get the status of jobs launched through the `Experiment` from their
        launched job id returned when calling `Experiment.start`.

        The `Experiment` will map the launched ID back to the launcher that
        started the job and request a status update. The order of the returned
        statuses exactly matches the order of the launched job ids.

        If the `Experiment` cannot find any launcher that started the job
        associated with the launched job id, then a
        `InvalidJobStatus.NEVER_STARTED` status is returned for that id.

        If the experiment maps the launched job id to multiple launchers, then
        a `ValueError` is raised. This should only happen in the case when
        launched job ids issued by user defined launcher are not sufficiently
        unique.

        :param ids: A sequence of launched job ids issued by the experiment.
        :returns: A tuple of statuses with order respective of the order of the
            calling arguments.
        """
        to_query = self._launch_history.group_by_launcher(
            set(ids), unknown_ok=True
        ).items()
        stats_iter = (launcher.get_status(*ids).items() for launcher, ids in to_query)
        stats_map = dict(itertools.chain.from_iterable(stats_iter))
        stats = (stats_map.get(i, InvalidJobStatus.NEVER_STARTED) for i in ids)
        return tuple(stats)

    @_contextualize
    def generate(
        self,
        *args: t.Union[SmartSimEntity, EntitySequence[SmartSimEntity]],
        tag: t.Optional[str] = None,
        overwrite: bool = False,
        verbose: bool = False,
    ) -> None:
        """Generate the file structure for an ``Experiment``

        ``Experiment.generate`` creates directories for each entity
        passed to organize Experiments that launch many entities.

        If files or directories are attached to ``application`` objects
        using ``application.attach_generator_files()``, those files or
        directories will be symlinked, copied, or configured and
        written into the created directory for that instance.

        Instances of ``application``, ``Ensemble`` and ``FeatureStore``
        can all be passed as arguments to the generate method.

        :param tag: tag used in `to_configure` generator files
        :param overwrite: overwrite existing folders and contents
        :param verbose: log parameter settings to std out
        """
        try:
            generator = Generator(self.exp_path, overwrite=overwrite, verbose=verbose)
            if tag:
                generator.set_tag(tag)
            generator.generate_experiment(*args)
        except SmartSimError as e:
            logger.error(e)
            raise

    def preview(
        self,
        *args: t.Any,
        verbosity_level: previewrenderer.Verbosity = previewrenderer.Verbosity.INFO,
        output_format: previewrenderer.Format = previewrenderer.Format.PLAINTEXT,
        output_filename: t.Optional[str] = None,
    ) -> None:
        """Preview entity information prior to launch. This method
        aggregates multiple pieces of information to give users insight
        into what and how entities will be launched.  Any instance of
        ``Model``, ``Ensemble``, or ``Feature Store`` created by the
        Experiment can be passed as an argument to the preview method.

        Verbosity levels:
         - info: Display user-defined fields and entities.
         - debug: Display user-defined field and entities and auto-generated
            fields.
         - developer: Display user-defined field and entities, auto-generated
            fields, and run commands.

        :param verbosity_level: verbosity level specified by user, defaults to info.
        :param output_format: Set output format. The possible accepted
            output formats are ``plain_text``.
            Defaults to ``plain_text``.
        :param output_filename: Specify name of file and extension to write
            preview data to. If no output filename is set, the preview will be
            output to stdout. Defaults to None.
        """

        preview_manifest = Manifest(*args)

        previewrenderer.render(
            self,
            preview_manifest,
            verbosity_level,
            output_format,
            output_filename,
        )

    @_contextualize
    def summary(self, style: str = "github") -> str:
        """Return a summary of the ``Experiment``

        The summary will show each instance that has been
        launched and completed in this ``Experiment``

        :param style: the style in which the summary table is formatted,
                       for a full list of styles see the table-format section of:
                       https://github.com/astanin/python-tabulate
        :return: tabulate string of ``Experiment`` history
        """
        headers = [
            "Name",
            "Entity-Type",
            "JobID",
            "RunID",
            "Time",
            "Status",
            "Returncode",
        ]
        return tabulate(
            [],
            headers,
            showindex=True,
            tablefmt=style,
            missingval="None",
            disable_numparse=True,
        )

    @property
    def telemetry(self) -> TelemetryConfiguration:
        """Return the telemetry configuration for this entity.

        :returns: configuration of telemetry for this entity
        """
        return self._telemetry_cfg

    def _create_entity_dir(self, start_manifest: Manifest) -> None:
        def create_entity_dir(
            entity: t.Union[FeatureStore, Application, Ensemble]
        ) -> None:
            if not osp.isdir(entity.path):
                os.makedirs(entity.path)

        for application in start_manifest.applications:
            create_entity_dir(application)

        for feature_store in start_manifest.fss:
            create_entity_dir(feature_store)

        for ensemble in start_manifest.ensembles:
            create_entity_dir(ensemble)

    def __str__(self) -> str:
        return self.name

    def _append_to_fs_identifier_list(self, fs_identifier: str) -> None:
        """Check if fs_identifier already exists when calling create_feature_store"""
        if fs_identifier in self._fs_identifiers:
            logger.warning(
                f"A feature store with the identifier {fs_identifier} has already been made "
                "An error will be raised if multiple Feature Stores are started "
                "with the same identifier"
            )
        # Otherwise, add
        self._fs_identifiers.add(fs_identifier)<|MERGE_RESOLUTION|>--- conflicted
+++ resolved
@@ -41,13 +41,8 @@
 from smartsim._core.config import CONFIG
 from smartsim._core.control.launch_history import LaunchHistory as _LaunchHistory
 from smartsim.error import errors
-<<<<<<< HEAD
 from smartsim._core import dispatch
-from smartsim.status import SmartSimStatus
-=======
-from smartsim.settings import dispatch
 from smartsim.status import InvalidJobStatus, JobStatus
->>>>>>> e44e099d
 
 from ._core import Controller, Generator, Manifest, previewrenderer
 from .database import FeatureStore
@@ -63,11 +58,7 @@
 
 if t.TYPE_CHECKING:
     from smartsim.launchable.job import Job
-<<<<<<< HEAD
-    from smartsim._core.dispatch import ExecutableProtocol, LauncherProtocol
-=======
-    from smartsim.settings.dispatch import ExecutableProtocol
->>>>>>> e44e099d
+    from smartsim._core.dispatch import ExecutableProtocol
     from smartsim.types import LaunchedJobID
 
 logger = get_logger(__name__)
