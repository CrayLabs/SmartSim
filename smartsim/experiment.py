--- conflicted
+++ resolved
@@ -472,13 +472,9 @@
         parameters to the permutation strategy.
 
         :param name: name of the ``Ensemble``
-<<<<<<< HEAD
         :param params: parameters to expand into ``Application`` members
-=======
-        :param params: parameters to expand into ``Model`` members
         :param exe: executable to run
         :param exe_args: executable arguments
->>>>>>> 0c0ab7b2
         :param batch_settings: describes settings for ``Ensemble`` as batch workload
         :param run_settings: describes how each ``Application`` should be executed
         :param replicas: number of replicas to create
@@ -590,19 +586,12 @@
         deprecated, but remains as an alias for ``Application.colocate_db_tcp``
         for backward compatibility.
 
-<<<<<<< HEAD
         :param name: name of the ``Application``
+        :param exe: executable to run
+        :param exe_args: executable arguments
         :param run_settings: defines how ``Application`` should be run
         :param params: ``Application`` parameters for writing into configuration files
         :param path: path to where the ``Application`` should be executed at runtime
-=======
-        :param name: name of the ``Model``
-        :param exe: executable to run
-        :param exe_args: executable arguments
-        :param run_settings: defines how ``Model`` should be run
-        :param params: ``Model`` parameters for writing into configuration files
-        :param path: path to where the ``Model`` should be executed at runtime
->>>>>>> 0c0ab7b2
         :param enable_key_prefixing: If True, data sent to the ``Orchestrator``
                                      using SmartRedis from this ``Application`` will
                                      be prefixed with the ``Application`` name.
