--- conflicted
+++ resolved
@@ -385,13 +385,9 @@
             print(p, flush=True)
 
         sprint("\n")
-<<<<<<< HEAD
-        models, ensembles, orchestrator, ray_clusters = separate_entities(args)
-=======
         models = manifest.models
         ensembles = manifest.ensembles
         orchestrator = manifest.db
->>>>>>> f30a68ce
 
         header = colorize("=== LAUNCH SUMMARY ===", color="cyan", bold=True)
         exname = colorize("Experiment: " + self.name, color="green", bold=True)
