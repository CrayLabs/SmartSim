--- conflicted
+++ resolved
@@ -44,13 +44,7 @@
 from smartsim._core.config import CONFIG
 from smartsim._core.control.launch_history import LaunchHistory as _LaunchHistory
 from smartsim.error import errors
-<<<<<<< HEAD
-from smartsim._core import dispatch
-from smartsim.status import SmartSimStatus
-=======
 from smartsim.status import InvalidJobStatus, JobStatus
->>>>>>> ddde9c5f
-
 from ._core import Controller, Generator, Manifest, previewrenderer
 from .database import FeatureStore
 from .entity import (
@@ -66,10 +60,6 @@
 if t.TYPE_CHECKING:
     from smartsim._core.dispatch import ExecutableProtocol
     from smartsim.launchable.job import Job
-<<<<<<< HEAD
-    from smartsim._core.dispatch import ExecutableProtocol, LauncherProtocol
-=======
->>>>>>> ddde9c5f
     from smartsim.types import LaunchedJobID
 
 logger = get_logger(__name__)
