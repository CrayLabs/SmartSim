# BSD 2-Clause License
#
# Copyright (c) 2021-2024, Hewlett Packard Enterprise
# All rights reserved.
#
# Redistribution and use in source and binary forms, with or without
# modification, are permitted provided that the following conditions are met:
#
# 1. Redistributions of source code must retain the above copyright notice, this
#    list of conditions and the following disclaimer.
#
# 2. Redistributions in binary form must reproduce the above copyright notice,
#    this list of conditions and the following disclaimer in the documentation
#    and/or other materials provided with the distribution.
#
# THIS SOFTWARE IS PROVIDED BY THE COPYRIGHT HOLDERS AND CONTRIBUTORS "AS IS"
# AND ANY EXPRESS OR IMPLIED WARRANTIES, INCLUDING, BUT NOT LIMITED TO, THE
# IMPLIED WARRANTIES OF MERCHANTABILITY AND FITNESS FOR A PARTICULAR PURPOSE ARE
# DISCLAIMED. IN NO EVENT SHALL THE COPYRIGHT HOLDER OR CONTRIBUTORS BE LIABLE
# FOR ANY DIRECT, INDIRECT, INCIDENTAL, SPECIAL, EXEMPLARY, OR CONSEQUENTIAL
# DAMAGES (INCLUDING, BUT NOT LIMITED TO, PROCUREMENT OF SUBSTITUTE GOODS OR
# SERVICES; LOSS OF USE, DATA, OR PROFITS; OR BUSINESS INTERRUPTION) HOWEVER
# CAUSED AND ON ANY THEORY OF LIABILITY, WHETHER IN CONTRACT, STRICT LIABILITY,
# OR TORT (INCLUDING NEGLIGENCE OR OTHERWISE) ARISING IN ANY WAY OUT OF THE USE
# OF THIS SOFTWARE, EVEN IF ADVISED OF THE POSSIBILITY OF SUCH DAMAGE.

# pylint: disable=too-many-lines

from __future__ import annotations

import collections
import datetime
import itertools
import os
import os.path as osp
import pathlib
import textwrap
import typing as t
from os import environ, getcwd

from tabulate import tabulate

from smartsim._core import dispatch
from smartsim._core.config import CONFIG
from smartsim._core.control.launch_history import LaunchHistory as _LaunchHistory
from smartsim.error import errors
from smartsim.status import InvalidJobStatus, JobStatus

from ._core import Controller, Generator, Manifest, previewrenderer
from .database import FeatureStore
from .entity import (
    Application,
    Ensemble,
    EntitySequence,
    SmartSimEntity,
    TelemetryConfiguration,
)
from .error import SmartSimError
from .log import ctx_exp_path, get_logger, method_contextualizer

if t.TYPE_CHECKING:
    from smartsim._core.dispatch import ExecutableProtocol
    from smartsim.launchable.job import Job
    from smartsim.types import LaunchedJobID

logger = get_logger(__name__)


def _exp_path_map(exp: "Experiment") -> str:
    """Mapping function for use by method contextualizer to place the path of
    the currently-executing experiment into context for log enrichment"""
    return exp.exp_path


_contextualize = method_contextualizer(ctx_exp_path, _exp_path_map)


class ExperimentTelemetryConfiguration(TelemetryConfiguration):
    """Customized telemetry configuration for an `Experiment`. Ensures
    backwards compatible behavior with drivers using environment variables
    to enable experiment telemetry"""

    def __init__(self) -> None:
        super().__init__(enabled=CONFIG.telemetry_enabled)

    def _on_enable(self) -> None:
        """Modify the environment variable to enable telemetry."""
        environ["SMARTSIM_FLAG_TELEMETRY"] = "1"

    def _on_disable(self) -> None:
        """Modify the environment variable to disable telemetry."""
        environ["SMARTSIM_FLAG_TELEMETRY"] = "0"


# pylint: disable=no-self-use
class Experiment:
    """Experiment is a factory class that creates stages of a workflow
    and manages their execution.

    The instances created by an Experiment represent executable code
    that is either user-specified, like the ``Application`` instance created
    by ``Experiment.create_application``, or pre-configured, like the ``FeatureStore``
    instance created by ``Experiment.create_feature_store``.

    Experiment methods that accept a variable list of arguments, such as
    ``Experiment.start`` or ``Experiment.stop``, accept any number of the
    instances created by the Experiment.

    In general, the Experiment class is designed to be initialized once
    and utilized throughout runtime.
    """

    def __init__(self, name: str, exp_path: str | None = None):
        """Initialize an Experiment instance.

        With the default settings, the Experiment will use the
        local launcher, which will start all Experiment created
        instances on the localhost.

        Example of initializing an Experiment

        .. highlight:: python
        .. code-block:: python

            exp = Experiment(name="my_exp", launcher="local")

        SmartSim supports multiple launchers which also can be specified
        based on the type of system you are running on.

        .. highlight:: python
        .. code-block:: python

            exp = Experiment(name="my_exp", launcher="slurm")

        If you want your Experiment driver script to be run across
        multiple system with different schedulers (workload managers)
        you can also use the `auto` argument to have the Experiment detect
        which launcher to use based on system installed binaries and libraries.

        .. highlight:: python
        .. code-block:: python

            exp = Experiment(name="my_exp", launcher="auto")


        The Experiment path will default to the current working directory
        and if the ``Experiment.generate`` method is called, a directory
        with the Experiment name will be created to house the output
        from the Experiment.

        :param name: name for the ``Experiment``
        :param exp_path: path to location of ``Experiment`` directory
        """
        self.name = name
        if exp_path:
            if not isinstance(exp_path, str):
                raise TypeError("exp_path argument was not of type str")
            if not osp.isdir(osp.abspath(exp_path)):
                raise NotADirectoryError("Experiment path provided does not exist")
            exp_path = osp.abspath(exp_path)
        else:
            exp_path = osp.join(getcwd(), name)

        self.exp_path = exp_path
        """The path under which the experiment operate"""

        self._launch_history = _LaunchHistory()
        """A cache of launchers used and which ids they have issued"""
        self._fs_identifiers: t.Set[str] = set()
        """Set of feature store identifiers currently in use by this
        experiment
        """
        self._telemetry_cfg = ExperimentTelemetryConfiguration()
        """Switch to specify if telemetry data should be produced for this
        experiment
        """

    def start(self, *jobs: Job) -> tuple[LaunchedJobID, ...]:
        """Execute a collection of `Job` instances.

        :param jobs: A collection of other job instances to start
        :returns: A sequence of ids with order corresponding to the sequence of
            jobs that can be used to query or alter the status of that
            particular execution of the job.
        """
        # Create the run id
        run_id = datetime.datetime.now().replace(microsecond=0).isoformat()
        # Generate the root path
        root = pathlib.Path(self.exp_path, run_id)
        return self._dispatch(Generator(root), dispatch.DEFAULT_DISPATCHER, *jobs)

    def _dispatch(
        self,
        generator: Generator,
        dispatcher: dispatch.Dispatcher,
        job: Job,
        *jobs: Job,
    ) -> tuple[LaunchedJobID, ...]:
        """Dispatch a series of jobs with a particular dispatcher

        :param generator: The generator is responsible for creating the
            job run and log directory.
        :param dispatcher: The dispatcher that should be used to determine how
            to start a job based on its launch settings.
        :param job: The first job instance to dispatch
        :param jobs: A collection of other job instances to dispatch
        :returns: A sequence of ids with order corresponding to the sequence of
            jobs that can be used to query or alter the status of that
            particular dispatch of the job.
        """

        def execute_dispatch(generator: Generator, job: Job, idx: int) -> LaunchedJobID:
            args = job.launch_settings.launch_args
            env = job.launch_settings.env_vars
            # >>>>>>>>>>>>>>>>>>>>>>>>>>>>>>>>>>>>>>>>>>>>>>>>>>>>>>>>>>>>>>>>>>>>>
            # FIXME: Remove this cast after `SmartSimEntity` conforms to
            #        protocol. For now, live with the "dangerous" type cast
            # ---------------------------------------------------------------------
            exe = t.cast("ExecutableProtocol", job.entity)
            # <<<<<<<<<<<<<<<<<<<<<<<<<<<<<<<<<<<<<<<<<<<<<<<<<<<<<<<<<<<<<<<<<<<<<
            dispatch = dispatcher.get_dispatch(args)
            try:
                # Check to see if one of the existing launchers can be
                # configured to handle the launch arguments ...
                launch_config = dispatch.configure_first_compatible_launcher(
                    from_available_launchers=self._launch_history.iter_past_launchers(),
                    with_arguments=args,
                )
            except errors.LauncherNotFoundError:
                # ... otherwise create a new launcher that _can_ handle the
                # launch arguments and configure _that_ one
                launch_config = dispatch.create_new_launcher_configuration(
                    for_experiment=self, with_arguments=args
                )
<<<<<<< HEAD
            # Generate the job directory and return the generated job path
            ret = self._generate(generator, job, idx)
            job_execution_path, out, err = ret
            id_ = launch_config.start(exe, job_execution_path, env, out, err)
=======
            job_execution_path = self._generate(generator, job, idx)
            id_ = launch_config.start(exe, job_execution_path, env)
>>>>>>> 7ddb12f8
            # Save the underlying launcher instance and launched job id. That
            # way we do not need to spin up a launcher instance for each
            # individual job, and the experiment can monitor job statuses.
            # pylint: disable-next=protected-access
            self._launch_history.save_launch(launch_config._adapted_launcher, id_)
            return id_

        return execute_dispatch(generator, job, 0), *(
            execute_dispatch(generator, job, idx) for idx, job in enumerate(jobs, 1)
        )

    def get_status(
        self, *ids: LaunchedJobID
    ) -> tuple[JobStatus | InvalidJobStatus, ...]:
        """Get the status of jobs launched through the `Experiment` from their
        launched job id returned when calling `Experiment.start`.

        The `Experiment` will map the launched ID back to the launcher that
        started the job and request a status update. The order of the returned
        statuses exactly matches the order of the launched job ids.

        If the `Experiment` cannot find any launcher that started the job
        associated with the launched job id, then a
        `InvalidJobStatus.NEVER_STARTED` status is returned for that id.

        If the experiment maps the launched job id to multiple launchers, then
        a `ValueError` is raised. This should only happen in the case when
        launched job ids issued by user defined launcher are not sufficiently
        unique.

        :param ids: A sequence of launched job ids issued by the experiment.
        :returns: A tuple of statuses with order respective of the order of the
            calling arguments.
        """
        to_query = self._launch_history.group_by_launcher(
            set(ids), unknown_ok=True
        ).items()
        stats_iter = (launcher.get_status(*ids).items() for launcher, ids in to_query)
        stats_map = dict(itertools.chain.from_iterable(stats_iter))
        stats = (stats_map.get(i, InvalidJobStatus.NEVER_STARTED) for i in ids)
        return tuple(stats)

    @_contextualize
<<<<<<< HEAD
    def _generate(
        self, generator: Generator, job: Job, job_index: int
    ) -> t.Tuple[pathlib.Path, pathlib.Path, pathlib.Path]:
=======
    def _generate(self, generator: Generator, job: Job, job_index: int) -> pathlib.Path:
>>>>>>> 7ddb12f8
        """Generate the directory structure and files for a ``Job``

        If files or directories are attached to an ``Application`` object
        associated with the Job using ``Application.attach_generator_files()``,
        those files or directories will be symlinked, copied, or configured and
        written into the created job directory.

        :param generator: The generator is responsible for creating the job
            run and log directory.
        :param job: The Job instance for which the output is generated.
        :param job_index: The index of the Job instance (used for naming).
        :returns: The path to the generated output for the Job instance.
        :raises: A SmartSimError if an error occurs during the generation process.
        """
        try:
<<<<<<< HEAD
            job_path, out, err = generator.generate_job(job, job_index)
            return (job_path, out, err)
=======
            job_run_path = generator.generate_job(job, job_index)
            return job_run_path
>>>>>>> 7ddb12f8
        except SmartSimError as e:
            logger.error(e)
            raise

    def preview(
        self,
        *args: t.Any,
        verbosity_level: previewrenderer.Verbosity = previewrenderer.Verbosity.INFO,
        output_format: previewrenderer.Format = previewrenderer.Format.PLAINTEXT,
        output_filename: t.Optional[str] = None,
    ) -> None:
        """Preview entity information prior to launch. This method
        aggregates multiple pieces of information to give users insight
        into what and how entities will be launched.  Any instance of
        ``Model``, ``Ensemble``, or ``Feature Store`` created by the
        Experiment can be passed as an argument to the preview method.

        Verbosity levels:
         - info: Display user-defined fields and entities.
         - debug: Display user-defined field and entities and auto-generated
            fields.
         - developer: Display user-defined field and entities, auto-generated
            fields, and run commands.

        :param verbosity_level: verbosity level specified by user, defaults to info.
        :param output_format: Set output format. The possible accepted
            output formats are ``plain_text``.
            Defaults to ``plain_text``.
        :param output_filename: Specify name of file and extension to write
            preview data to. If no output filename is set, the preview will be
            output to stdout. Defaults to None.
        """

        preview_manifest = Manifest(*args)

        previewrenderer.render(
            self,
            preview_manifest,
            verbosity_level,
            output_format,
            output_filename,
        )

    @_contextualize
    def summary(self, style: str = "github") -> str:
        """Return a summary of the ``Experiment``

        The summary will show each instance that has been
        launched and completed in this ``Experiment``

        :param style: the style in which the summary table is formatted,
                       for a full list of styles see the table-format section of:
                       https://github.com/astanin/python-tabulate
        :return: tabulate string of ``Experiment`` history
        """
        headers = [
            "Name",
            "Entity-Type",
            "JobID",
            "RunID",
            "Time",
            "Status",
            "Returncode",
        ]
        return tabulate(
            [],
            headers,
            showindex=True,
            tablefmt=style,
            missingval="None",
            disable_numparse=True,
        )

    @property
    def telemetry(self) -> TelemetryConfiguration:
        """Return the telemetry configuration for this entity.

        :returns: configuration of telemetry for this entity
        """
        return self._telemetry_cfg

    def __str__(self) -> str:
        return self.name

    def _append_to_fs_identifier_list(self, fs_identifier: str) -> None:
        """Check if fs_identifier already exists when calling create_feature_store"""
        if fs_identifier in self._fs_identifiers:
            logger.warning(
                f"A feature store with the identifier {fs_identifier} has already been made "
                "An error will be raised if multiple Feature Stores are started "
                "with the same identifier"
            )
        # Otherwise, add
        self._fs_identifiers.add(fs_identifier)<|MERGE_RESOLUTION|>--- conflicted
+++ resolved
@@ -232,15 +232,10 @@
                 launch_config = dispatch.create_new_launcher_configuration(
                     for_experiment=self, with_arguments=args
                 )
-<<<<<<< HEAD
             # Generate the job directory and return the generated job path
             ret = self._generate(generator, job, idx)
             job_execution_path, out, err = ret
             id_ = launch_config.start(exe, job_execution_path, env, out, err)
-=======
-            job_execution_path = self._generate(generator, job, idx)
-            id_ = launch_config.start(exe, job_execution_path, env)
->>>>>>> 7ddb12f8
             # Save the underlying launcher instance and launched job id. That
             # way we do not need to spin up a launcher instance for each
             # individual job, and the experiment can monitor job statuses.
@@ -284,13 +279,9 @@
         return tuple(stats)
 
     @_contextualize
-<<<<<<< HEAD
     def _generate(
         self, generator: Generator, job: Job, job_index: int
     ) -> t.Tuple[pathlib.Path, pathlib.Path, pathlib.Path]:
-=======
-    def _generate(self, generator: Generator, job: Job, job_index: int) -> pathlib.Path:
->>>>>>> 7ddb12f8
         """Generate the directory structure and files for a ``Job``
 
         If files or directories are attached to an ``Application`` object
@@ -306,13 +297,8 @@
         :raises: A SmartSimError if an error occurs during the generation process.
         """
         try:
-<<<<<<< HEAD
             job_path, out, err = generator.generate_job(job, job_index)
             return (job_path, out, err)
-=======
-            job_run_path = generator.generate_job(job, job_index)
-            return job_run_path
->>>>>>> 7ddb12f8
         except SmartSimError as e:
             logger.error(e)
             raise
