# BSD 2-Clause License
#
# Copyright (c) 2021-2024, Hewlett Packard Enterprise
# All rights reserved.
#
# Redistribution and use in source and binary forms, with or without
# modification, are permitted provided that the following conditions are met:
#
# 1. Redistributions of source code must retain the above copyright notice, this
#    list of conditions and the following disclaimer.
#
# 2. Redistributions in binary form must reproduce the above copyright notice,
#    this list of conditions and the following disclaimer in the documentation
#    and/or other materials provided with the distribution.
#
# THIS SOFTWARE IS PROVIDED BY THE COPYRIGHT HOLDERS AND CONTRIBUTORS "AS IS"
# AND ANY EXPRESS OR IMPLIED WARRANTIES, INCLUDING, BUT NOT LIMITED TO, THE
# IMPLIED WARRANTIES OF MERCHANTABILITY AND FITNESS FOR A PARTICULAR PURPOSE ARE
# DISCLAIMED. IN NO EVENT SHALL THE COPYRIGHT HOLDER OR CONTRIBUTORS BE LIABLE
# FOR ANY DIRECT, INDIRECT, INCIDENTAL, SPECIAL, EXEMPLARY, OR CONSEQUENTIAL
# DAMAGES (INCLUDING, BUT NOT LIMITED TO, PROCUREMENT OF SUBSTITUTE GOODS OR
# SERVICES; LOSS OF USE, DATA, OR PROFITS; OR BUSINESS INTERRUPTION) HOWEVER
# CAUSED AND ON ANY THEORY OF LIABILITY, WHETHER IN CONTRACT, STRICT LIABILITY,
# OR TORT (INCLUDING NEGLIGENCE OR OTHERWISE) ARISING IN ANY WAY OUT OF THE USE
# OF THIS SOFTWARE, EVEN IF ADVISED OF THE POSSIBILITY OF SUCH DAMAGE.

# pylint: disable=too-many-lines

from __future__ import annotations

<<<<<<< HEAD
import datetime
=======
>>>>>>> bd21957d
import os
import os.path as osp
import textwrap
import typing as t
from os import environ, getcwd

from tabulate import tabulate

from smartsim._core.config import CONFIG
from smartsim.error import errors
<<<<<<< HEAD
from smartsim.settings.dispatch import DEFAULT_DISPATCHER
=======
from smartsim.settings import dispatch
>>>>>>> bd21957d
from smartsim.status import SmartSimStatus

from ._core import Controller, Generator, Manifest, previewrenderer
from .database import FeatureStore
from .entity import (
    Application,
    Ensemble,
    EntitySequence,
    SmartSimEntity,
    TelemetryConfiguration,
)
from .error import SmartSimError
from .log import ctx_exp_path, get_logger, method_contextualizer

if t.TYPE_CHECKING:
    from smartsim.launchable.job import Job
<<<<<<< HEAD
    from smartsim.settings.dispatch import (
        Dispatcher,
        ExecutableProtocol,
        LauncherProtocol,
    )
=======
    from smartsim.settings.dispatch import ExecutableProtocol, LauncherProtocol
>>>>>>> bd21957d
    from smartsim.types import LaunchedJobID

logger = get_logger(__name__)


def _exp_path_map(exp: "Experiment") -> str:
    """Mapping function for use by method contextualizer to place the path of
    the currently-executing experiment into context for log enrichment"""
    return exp.exp_path


_contextualize = method_contextualizer(ctx_exp_path, _exp_path_map)


class ExperimentTelemetryConfiguration(TelemetryConfiguration):
    """Customized telemetry configuration for an `Experiment`. Ensures
    backwards compatible behavior with drivers using environment variables
    to enable experiment telemetry"""

    def __init__(self) -> None:
        super().__init__(enabled=CONFIG.telemetry_enabled)

    def _on_enable(self) -> None:
        """Modify the environment variable to enable telemetry."""
        environ["SMARTSIM_FLAG_TELEMETRY"] = "1"

    def _on_disable(self) -> None:
        """Modify the environment variable to disable telemetry."""
        environ["SMARTSIM_FLAG_TELEMETRY"] = "0"


# pylint: disable=no-self-use
class Experiment:
    """Experiment is a factory class that creates stages of a workflow
    and manages their execution.

    The instances created by an Experiment represent executable code
    that is either user-specified, like the ``Application`` instance created
    by ``Experiment.create_application``, or pre-configured, like the ``FeatureStore``
    instance created by ``Experiment.create_feature_store``.

    Experiment methods that accept a variable list of arguments, such as
    ``Experiment.start`` or ``Experiment.stop``, accept any number of the
    instances created by the Experiment.

    In general, the Experiment class is designed to be initialized once
    and utilized throughout runtime.
    """

    def __init__(self, name: str, exp_path: str | None = None):
        """Initialize an Experiment instance.

        With the default settings, the Experiment will use the
        local launcher, which will start all Experiment created
        instances on the localhost.

        Example of initializing an Experiment

        .. highlight:: python
        .. code-block:: python

            exp = Experiment(name="my_exp", launcher="local")

        SmartSim supports multiple launchers which also can be specified
        based on the type of system you are running on.

        .. highlight:: python
        .. code-block:: python

            exp = Experiment(name="my_exp", launcher="slurm")

        If you want your Experiment driver script to be run across
        multiple system with different schedulers (workload managers)
        you can also use the `auto` argument to have the Experiment detect
        which launcher to use based on system installed binaries and libraries.

        .. highlight:: python
        .. code-block:: python

            exp = Experiment(name="my_exp", launcher="auto")


        The Experiment path will default to the current working directory
        and if the ``Experiment.generate`` method is called, a directory
        with the Experiment name will be created to house the output
        from the Experiment.

        :param name: name for the ``Experiment``
        :param exp_path: path to location of ``Experiment`` directory
        """
        self.name = name
        if exp_path:
            if not isinstance(exp_path, str):
                raise TypeError("exp_path argument was not of type str")
            if not osp.isdir(osp.abspath(exp_path)):
                raise NotADirectoryError("Experiment path provided does not exist")
            exp_path = osp.abspath(exp_path)
        else:
            exp_path = osp.join(getcwd(), name)

        self.exp_path = exp_path
        """The path under which the experiment operate"""

<<<<<<< HEAD
        self.run_ID = (
            "run-"
            + datetime.datetime.now().strftime("%H:%M:%S")
            + "-"
            + datetime.datetime.now().strftime("%Y-%m-%d")
        )
        """Create the run id for the Experiment"""

        # TODO: Remove this! The controller is becoming obsolete
        self._control = Controller(launcher="local")

        self._active_launchers: set[LauncherProtocol[t.Any]] = set()
        """The active launchers created, used, and reused by the experiment"""

        self._fs_identifiers: t.Set[str] = set()
        """Set of feature store identifiers currently in use by this
        experiment"""
        self._telemetry_cfg = ExperimentTelemetryConfiguration()
        """Switch to specify if telemetry data should be produced for this
        experiment"""

    def start_jobs(
        self, job: Job, *jobs: Job, dispatcher: Dispatcher = DEFAULT_DISPATCHER
    ) -> tuple[LaunchedJobID, ...]:
        """Execute a collection of `Job` instances.

        :param job: The job instance to start
        :param jobs: A collection of other job instances to start
        :param dispatcher: The dispatcher that should be used to determine how
            to start a job based on its settings. If not specified it will
            default to a dispatcher pre-configured by SmartSim.
        :returns: A sequence of ids with order corresponding to the sequence of
            jobs that can be used to query or alter the status of that
            particular execution of the job.
        """

        def _start(job: Job) -> LaunchedJobID:
            args = job.launch_settings.launch_args
            env = job.launch_settings.env_vars
            # >>>>>>>>>>>>>>>>>>>>>>>>>>>>>>>>>>>>>>>>>>>>>>>>>>>>>>>>>>>>>>>>>>>>>
            # FIXME: Remove this cast after `SmartSimEntity` conforms to
            #        protocol. For now, live with the "dangerous" type cast
            # ---------------------------------------------------------------------
            exe = t.cast("ExecutableProtocol", job.entity)
            # <<<<<<<<<<<<<<<<<<<<<<<<<<<<<<<<<<<<<<<<<<<<<<<<<<<<<<<<<<<<<<<<<<<<<
            dispatch = dispatcher.get_dispatch(args)

            try:
                launch_config = dispatch.configure_first_compatible_launcher(
                    from_available_launchers=self._active_launchers,
                    with_settings=args,
                )
            except errors.LauncherNotFoundError:
                launch_config = dispatch.create_new_launcher_configuration(
                    for_experiment=self, with_settings=args
                )
            # Save the underlying launcher instance. That way we do not need to
            # spin up a launcher instance for each individual job, and it makes
            # it easier to monitor job statuses
            # pylint: disable-next=protected-access
            self._active_launchers.add(launch_config._adapted_launcher)
            job_execution_path = self._generate(job)

            return launch_config.start(exe, env, job_execution_path)

        return _start(job), *map(_start, jobs)

    @_contextualize
    def start(
        self,
        *args: t.Union[SmartSimEntity, EntitySequence[SmartSimEntity]],
        block: bool = True,
        summary: bool = False,
        kill_on_interrupt: bool = True,
    ) -> None:
        """Start passed instances using Experiment launcher

        Any instance ``Application``, ``Ensemble`` or ``FeatureStore``
        instance created by the Experiment can be passed as
        an argument to the start method.

        .. highlight:: python
        .. code-block:: python

            exp = Experiment(name="my_exp", launcher="slurm")
            settings = exp.create_run_settings(exe="./path/to/binary")
            application = exp.create_application("my_application", settings)
            exp.start(application)

        Multiple entity instances can also be passed to the start method
        at once no matter which type of instance they are. These will
        all be launched together.

        .. highlight:: python
        .. code-block:: python

            exp.start(application_1, application_2, fs, ensemble, block=True)
            # alternatively
            stage_1 = [application_1, application_2, fs, ensemble]
            exp.start(*stage_1, block=True)


        If `block==True` the Experiment will poll the launched instances
        at runtime until all non-feature store jobs have completed. Feature store
        jobs *must* be killed by the user by passing them to
        ``Experiment.stop``. This allows for multiple stages of a workflow
        to produce to and consume from the same FeatureStore feature store.

        If `kill_on_interrupt=True`, then all jobs launched by this
        experiment are guaranteed to be killed when ^C (SIGINT) signal is
        received. If `kill_on_interrupt=False`, then it is not guaranteed
        that all jobs launched by this experiment will be killed, and the
        zombie processes will need to be manually killed.

        :param block: block execution until all non-feature store
                       jobs are finished
        :param summary: print a launch summary prior to launch
        :param kill_on_interrupt: flag for killing jobs when ^C (SIGINT)
                                  signal is received.
=======
        self._active_launchers: set[LauncherProtocol[t.Any]] = set()
        """The active launchers created, used, and reused by the experiment"""

        self._fs_identifiers: t.Set[str] = set()
        """Set of feature store identifiers currently in use by this
        experiment
        """
        self._telemetry_cfg = ExperimentTelemetryConfiguration()
        """Switch to specify if telemetry data should be produced for this
        experiment
>>>>>>> bd21957d
        """

    def start(self, *jobs: Job) -> tuple[LaunchedJobID, ...]:
        """Execute a collection of `Job` instances.

        :param jobs: A collection of other job instances to start
        :returns: A sequence of ids with order corresponding to the sequence of
            jobs that can be used to query or alter the status of that
            particular execution of the job.
        """
        return self._dispatch(dispatch.DEFAULT_DISPATCHER, *jobs)

    def _dispatch(
        self, dispatcher: dispatch.Dispatcher, job: Job, *jobs: Job
    ) -> tuple[LaunchedJobID, ...]:
        """Dispatch a series of jobs with a particular dispatcher

        :param dispatcher: The dispatcher that should be used to determine how
            to start a job based on its launch settings.
        :param job: The first job instance to dispatch
        :param jobs: A collection of other job instances to dispatch
        :returns: A sequence of ids with order corresponding to the sequence of
            jobs that can be used to query or alter the status of that
            particular dispatch of the job.
        """

        def execute_dispatch(job: Job) -> LaunchedJobID:
            args = job.launch_settings.launch_args
            env = job.launch_settings.env_vars
            # >>>>>>>>>>>>>>>>>>>>>>>>>>>>>>>>>>>>>>>>>>>>>>>>>>>>>>>>>>>>>>>>>>>>>
            # FIXME: Remove this cast after `SmartSimEntity` conforms to
            #        protocol. For now, live with the "dangerous" type cast
            # ---------------------------------------------------------------------
            exe = t.cast("ExecutableProtocol", job.entity)
            # <<<<<<<<<<<<<<<<<<<<<<<<<<<<<<<<<<<<<<<<<<<<<<<<<<<<<<<<<<<<<<<<<<<<<
            dispatch = dispatcher.get_dispatch(args)
            try:
                # Check to see if one of the existing launchers can be
                # configured to handle the launch arguments ...
                launch_config = dispatch.configure_first_compatible_launcher(
                    from_available_launchers=self._active_launchers,
                    with_arguments=args,
                )
            except errors.LauncherNotFoundError:
                # ... otherwise create a new launcher that _can_ handle the
                # launch arguments and configure _that_ one
                launch_config = dispatch.create_new_launcher_configuration(
                    for_experiment=self, with_arguments=args
                )
            # Save the underlying launcher instance. That way we do not need to
            # spin up a launcher instance for each individual job, and it makes
            # it easier to monitor job statuses
            # pylint: disable-next=protected-access
            self._active_launchers.add(launch_config._adapted_launcher)
            return launch_config.start(exe, env)

        return execute_dispatch(job), *map(execute_dispatch, jobs)

    @_contextualize
    def _generate(
        self,
        job: Job,
    ) -> str:
        """Generate the file structure for an ``Experiment``

        ``Experiment.generate`` creates directories for each entity
        passed to organize Experiments that launch many entities.

        If files or directories are attached to ``application`` objects
        using ``application.attach_generator_files()``, those files or
        directories will be symlinked, copied, or configured and
        written into the created directory for that instance.

        Instances of ``application``, ``Ensemble`` and ``FeatureStore``
        can all be passed as arguments to the generate method.

        :param tag: tag used in `to_configure` generator files
        :param overwrite: overwrite existing folders and contents
        :param verbose: log parameter settings to std out
        """
        try:
            generator = Generator(self.exp_path, self.run_ID, job)
            job_path = generator.generate_experiment()
            return job_path
        except SmartSimError as e:
            logger.error(e)
            raise

    def preview(
        self,
        *args: t.Any,
        verbosity_level: previewrenderer.Verbosity = previewrenderer.Verbosity.INFO,
        output_format: previewrenderer.Format = previewrenderer.Format.PLAINTEXT,
        output_filename: t.Optional[str] = None,
    ) -> None:
        """Preview entity information prior to launch. This method
        aggregates multiple pieces of information to give users insight
        into what and how entities will be launched.  Any instance of
        ``Model``, ``Ensemble``, or ``Feature Store`` created by the
        Experiment can be passed as an argument to the preview method.

        Verbosity levels:
         - info: Display user-defined fields and entities.
         - debug: Display user-defined field and entities and auto-generated
            fields.
         - developer: Display user-defined field and entities, auto-generated
            fields, and run commands.

        :param verbosity_level: verbosity level specified by user, defaults to info.
        :param output_format: Set output format. The possible accepted
            output formats are ``plain_text``.
            Defaults to ``plain_text``.
        :param output_filename: Specify name of file and extension to write
            preview data to. If no output filename is set, the preview will be
            output to stdout. Defaults to None.
        """

        preview_manifest = Manifest(*args)

        previewrenderer.render(
            self,
            preview_manifest,
            verbosity_level,
            output_format,
            output_filename,
        )

    @_contextualize
    def summary(self, style: str = "github") -> str:
        """Return a summary of the ``Experiment``

        The summary will show each instance that has been
        launched and completed in this ``Experiment``

        :param style: the style in which the summary table is formatted,
                       for a full list of styles see the table-format section of:
                       https://github.com/astanin/python-tabulate
        :return: tabulate string of ``Experiment`` history
        """
        headers = [
            "Name",
            "Entity-Type",
            "JobID",
            "RunID",
            "Time",
            "Status",
            "Returncode",
        ]
        return tabulate(
            [],
            headers,
            showindex=True,
            tablefmt=style,
            missingval="None",
            disable_numparse=True,
        )

    @property
    def telemetry(self) -> TelemetryConfiguration:
        """Return the telemetry configuration for this entity.

        :returns: configuration of telemetry for this entity
        """
        return self._telemetry_cfg

<<<<<<< HEAD
    def _launch_summary(self, manifest: Manifest) -> None:
        """Experiment pre-launch summary of entities that will be launched

        :param manifest: Manifest of deployables.
        """
        launcher_list = "\n".join(str(launcher) for launcher in self._active_launchers)
        summary = textwrap.dedent(f"""\
            === Launch Summary ===
            Experiment: {self.name}
            Experiment Path: {self.exp_path}
            Launcher(s):
            {textwrap.indent("  - ", launcher_list) if launcher_list else "  <None>"}
            """)

        if manifest.applications:
            summary += f"Applications: {len(manifest.applications)}\n"

        if self._control.feature_store_active:
            summary += "Feature Store Status: active\n"
        elif manifest.fss:
            summary += "Feature Store Status: launching\n"
        else:
            summary += "Feature Store Status: inactive\n"

        logger.info(f"\n\n{summary}\n{manifest}")

=======
>>>>>>> bd21957d
    def _create_entity_dir(self, start_manifest: Manifest) -> None:
        def create_entity_dir(
            entity: t.Union[FeatureStore, Application, Ensemble]
        ) -> None:
            if not osp.isdir(entity.path):
                os.makedirs(entity.path)

        for application in start_manifest.applications:
            create_entity_dir(application)

        for feature_store in start_manifest.fss:
            create_entity_dir(feature_store)

        for ensemble in start_manifest.ensembles:
            create_entity_dir(ensemble)

    def __str__(self) -> str:
        return self.name

    def _append_to_fs_identifier_list(self, fs_identifier: str) -> None:
        """Check if fs_identifier already exists when calling create_feature_store"""
        if fs_identifier in self._fs_identifiers:
            logger.warning(
                f"A feature store with the identifier {fs_identifier} has already been made "
                "An error will be raised if multiple Feature Stores are started "
                "with the same identifier"
            )
        # Otherwise, add
        self._fs_identifiers.add(fs_identifier)<|MERGE_RESOLUTION|>--- conflicted
+++ resolved
@@ -28,10 +28,9 @@
 
 from __future__ import annotations
 
-<<<<<<< HEAD
+from __future__ import annotations
+
 import datetime
-=======
->>>>>>> bd21957d
 import os
 import os.path as osp
 import textwrap
@@ -42,11 +41,7 @@
 
 from smartsim._core.config import CONFIG
 from smartsim.error import errors
-<<<<<<< HEAD
-from smartsim.settings.dispatch import DEFAULT_DISPATCHER
-=======
 from smartsim.settings import dispatch
->>>>>>> bd21957d
 from smartsim.status import SmartSimStatus
 
 from ._core import Controller, Generator, Manifest, previewrenderer
@@ -63,15 +58,7 @@
 
 if t.TYPE_CHECKING:
     from smartsim.launchable.job import Job
-<<<<<<< HEAD
-    from smartsim.settings.dispatch import (
-        Dispatcher,
-        ExecutableProtocol,
-        LauncherProtocol,
-    )
-=======
     from smartsim.settings.dispatch import ExecutableProtocol, LauncherProtocol
->>>>>>> bd21957d
     from smartsim.types import LaunchedJobID
 
 logger = get_logger(__name__)
@@ -175,127 +162,6 @@
         self.exp_path = exp_path
         """The path under which the experiment operate"""
 
-<<<<<<< HEAD
-        self.run_ID = (
-            "run-"
-            + datetime.datetime.now().strftime("%H:%M:%S")
-            + "-"
-            + datetime.datetime.now().strftime("%Y-%m-%d")
-        )
-        """Create the run id for the Experiment"""
-
-        # TODO: Remove this! The controller is becoming obsolete
-        self._control = Controller(launcher="local")
-
-        self._active_launchers: set[LauncherProtocol[t.Any]] = set()
-        """The active launchers created, used, and reused by the experiment"""
-
-        self._fs_identifiers: t.Set[str] = set()
-        """Set of feature store identifiers currently in use by this
-        experiment"""
-        self._telemetry_cfg = ExperimentTelemetryConfiguration()
-        """Switch to specify if telemetry data should be produced for this
-        experiment"""
-
-    def start_jobs(
-        self, job: Job, *jobs: Job, dispatcher: Dispatcher = DEFAULT_DISPATCHER
-    ) -> tuple[LaunchedJobID, ...]:
-        """Execute a collection of `Job` instances.
-
-        :param job: The job instance to start
-        :param jobs: A collection of other job instances to start
-        :param dispatcher: The dispatcher that should be used to determine how
-            to start a job based on its settings. If not specified it will
-            default to a dispatcher pre-configured by SmartSim.
-        :returns: A sequence of ids with order corresponding to the sequence of
-            jobs that can be used to query or alter the status of that
-            particular execution of the job.
-        """
-
-        def _start(job: Job) -> LaunchedJobID:
-            args = job.launch_settings.launch_args
-            env = job.launch_settings.env_vars
-            # >>>>>>>>>>>>>>>>>>>>>>>>>>>>>>>>>>>>>>>>>>>>>>>>>>>>>>>>>>>>>>>>>>>>>
-            # FIXME: Remove this cast after `SmartSimEntity` conforms to
-            #        protocol. For now, live with the "dangerous" type cast
-            # ---------------------------------------------------------------------
-            exe = t.cast("ExecutableProtocol", job.entity)
-            # <<<<<<<<<<<<<<<<<<<<<<<<<<<<<<<<<<<<<<<<<<<<<<<<<<<<<<<<<<<<<<<<<<<<<
-            dispatch = dispatcher.get_dispatch(args)
-
-            try:
-                launch_config = dispatch.configure_first_compatible_launcher(
-                    from_available_launchers=self._active_launchers,
-                    with_settings=args,
-                )
-            except errors.LauncherNotFoundError:
-                launch_config = dispatch.create_new_launcher_configuration(
-                    for_experiment=self, with_settings=args
-                )
-            # Save the underlying launcher instance. That way we do not need to
-            # spin up a launcher instance for each individual job, and it makes
-            # it easier to monitor job statuses
-            # pylint: disable-next=protected-access
-            self._active_launchers.add(launch_config._adapted_launcher)
-            job_execution_path = self._generate(job)
-
-            return launch_config.start(exe, env, job_execution_path)
-
-        return _start(job), *map(_start, jobs)
-
-    @_contextualize
-    def start(
-        self,
-        *args: t.Union[SmartSimEntity, EntitySequence[SmartSimEntity]],
-        block: bool = True,
-        summary: bool = False,
-        kill_on_interrupt: bool = True,
-    ) -> None:
-        """Start passed instances using Experiment launcher
-
-        Any instance ``Application``, ``Ensemble`` or ``FeatureStore``
-        instance created by the Experiment can be passed as
-        an argument to the start method.
-
-        .. highlight:: python
-        .. code-block:: python
-
-            exp = Experiment(name="my_exp", launcher="slurm")
-            settings = exp.create_run_settings(exe="./path/to/binary")
-            application = exp.create_application("my_application", settings)
-            exp.start(application)
-
-        Multiple entity instances can also be passed to the start method
-        at once no matter which type of instance they are. These will
-        all be launched together.
-
-        .. highlight:: python
-        .. code-block:: python
-
-            exp.start(application_1, application_2, fs, ensemble, block=True)
-            # alternatively
-            stage_1 = [application_1, application_2, fs, ensemble]
-            exp.start(*stage_1, block=True)
-
-
-        If `block==True` the Experiment will poll the launched instances
-        at runtime until all non-feature store jobs have completed. Feature store
-        jobs *must* be killed by the user by passing them to
-        ``Experiment.stop``. This allows for multiple stages of a workflow
-        to produce to and consume from the same FeatureStore feature store.
-
-        If `kill_on_interrupt=True`, then all jobs launched by this
-        experiment are guaranteed to be killed when ^C (SIGINT) signal is
-        received. If `kill_on_interrupt=False`, then it is not guaranteed
-        that all jobs launched by this experiment will be killed, and the
-        zombie processes will need to be manually killed.
-
-        :param block: block execution until all non-feature store
-                       jobs are finished
-        :param summary: print a launch summary prior to launch
-        :param kill_on_interrupt: flag for killing jobs when ^C (SIGINT)
-                                  signal is received.
-=======
         self._active_launchers: set[LauncherProtocol[t.Any]] = set()
         """The active launchers created, used, and reused by the experiment"""
 
@@ -306,7 +172,6 @@
         self._telemetry_cfg = ExperimentTelemetryConfiguration()
         """Switch to specify if telemetry data should be produced for this
         experiment
->>>>>>> bd21957d
         """
 
     def start(self, *jobs: Job) -> tuple[LaunchedJobID, ...]:
@@ -388,9 +253,10 @@
         :param verbose: log parameter settings to std out
         """
         try:
-            generator = Generator(self.exp_path, self.run_ID, job)
-            job_path = generator.generate_experiment()
-            return job_path
+            generator = Generator(self.exp_path, overwrite=overwrite, verbose=verbose)
+            if tag:
+                generator.set_tag(tag)
+            generator.generate_experiment(*args)
         except SmartSimError as e:
             logger.error(e)
             raise
@@ -472,35 +338,6 @@
         """
         return self._telemetry_cfg
 
-<<<<<<< HEAD
-    def _launch_summary(self, manifest: Manifest) -> None:
-        """Experiment pre-launch summary of entities that will be launched
-
-        :param manifest: Manifest of deployables.
-        """
-        launcher_list = "\n".join(str(launcher) for launcher in self._active_launchers)
-        summary = textwrap.dedent(f"""\
-            === Launch Summary ===
-            Experiment: {self.name}
-            Experiment Path: {self.exp_path}
-            Launcher(s):
-            {textwrap.indent("  - ", launcher_list) if launcher_list else "  <None>"}
-            """)
-
-        if manifest.applications:
-            summary += f"Applications: {len(manifest.applications)}\n"
-
-        if self._control.feature_store_active:
-            summary += "Feature Store Status: active\n"
-        elif manifest.fss:
-            summary += "Feature Store Status: launching\n"
-        else:
-            summary += "Feature Store Status: inactive\n"
-
-        logger.info(f"\n\n{summary}\n{manifest}")
-
-=======
->>>>>>> bd21957d
     def _create_entity_dir(self, start_manifest: Manifest) -> None:
         def create_entity_dir(
             entity: t.Union[FeatureStore, Application, Ensemble]
