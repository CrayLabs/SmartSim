# BSD 2-Clause License
#
# Copyright (c) 2021-2024, Hewlett Packard Enterprise
# All rights reserved.
#
# Redistribution and use in source and binary forms, with or without
# modification, are permitted provided that the following conditions are met:
#
# 1. Redistributions of source code must retain the above copyright notice, this
#    list of conditions and the following disclaimer.
#
# 2. Redistributions in binary form must reproduce the above copyright notice,
#    this list of conditions and the following disclaimer in the documentation
#    and/or other materials provided with the distribution.
#
# THIS SOFTWARE IS PROVIDED BY THE COPYRIGHT HOLDERS AND CONTRIBUTORS "AS IS"
# AND ANY EXPRESS OR IMPLIED WARRANTIES, INCLUDING, BUT NOT LIMITED TO, THE
# IMPLIED WARRANTIES OF MERCHANTABILITY AND FITNESS FOR A PARTICULAR PURPOSE ARE
# DISCLAIMED. IN NO EVENT SHALL THE COPYRIGHT HOLDER OR CONTRIBUTORS BE LIABLE
# FOR ANY DIRECT, INDIRECT, INCIDENTAL, SPECIAL, EXEMPLARY, OR CONSEQUENTIAL
# DAMAGES (INCLUDING, BUT NOT LIMITED TO, PROCUREMENT OF SUBSTITUTE GOODS OR
# SERVICES; LOSS OF USE, DATA, OR PROFITS; OR BUSINESS INTERRUPTION) HOWEVER
# CAUSED AND ON ANY THEORY OF LIABILITY, WHETHER IN CONTRACT, STRICT LIABILITY,
# OR TORT (INCLUDING NEGLIGENCE OR OTHERWISE) ARISING IN ANY WAY OUT OF THE USE
# OF THIS SOFTWARE, EVEN IF ADVISED OF THE POSSIBILITY OF SUCH DAMAGE.

# pylint: disable=too-many-lines

import os
import os.path as osp
import typing as t
from os import environ, getcwd

from tabulate import tabulate

from smartsim._core.config import CONFIG
from smartsim.error.errors import SSUnsupportedError
from smartsim.status import SmartSimStatus

from ._core import Controller, Generator, Manifest, previewrenderer
<<<<<<< HEAD
from .database import FeatureStore
=======
from .database import Orchestrator
>>>>>>> 0c0ab7b2
from .entity import (
    Ensemble,
    EntitySequence,
    Model,
    SmartSimEntity,
    TelemetryConfiguration,
)
from .error import SmartSimError
from .log import ctx_exp_path, get_logger, method_contextualizer
from .settings import Container, base, settings
from .wlm import detect_launcher

logger = get_logger(__name__)


def _exp_path_map(exp: "Experiment") -> str:
    """Mapping function for use by method contextualizer to place the path of
    the currently-executing experiment into context for log enrichment"""
    return exp.exp_path


_contextualize = method_contextualizer(ctx_exp_path, _exp_path_map)


class ExperimentTelemetryConfiguration(TelemetryConfiguration):
    """Customized telemetry configuration for an `Experiment`. Ensures
    backwards compatible behavior with drivers using environment variables
    to enable experiment telemetry"""

    def __init__(self) -> None:
        super().__init__(enabled=CONFIG.telemetry_enabled)

    def _on_enable(self) -> None:
        """Modify the environment variable to enable telemetry."""
        environ["SMARTSIM_FLAG_TELEMETRY"] = "1"

    def _on_disable(self) -> None:
        """Modify the environment variable to disable telemetry."""
        environ["SMARTSIM_FLAG_TELEMETRY"] = "0"


# pylint: disable=no-self-use
class Experiment:
    """Experiment is a factory class that creates stages of a workflow
    and manages their execution.

    The instances created by an Experiment represent executable code
    that is either user-specified, like the ``Model`` instance created
    by ``Experiment.create_model``, or pre-configured, like the ``FeatureStore``
    instance created by ``Experiment.create_feature_store``.

    Experiment methods that accept a variable list of arguments, such as
    ``Experiment.start`` or ``Experiment.stop``, accept any number of the
    instances created by the Experiment.

    In general, the Experiment class is designed to be initialized once
    and utilized throughout runtime.
    """

    def __init__(
        self,
        name: str,
        exp_path: t.Optional[str] = None,
        launcher: str = "local",
    ):
        """Initialize an Experiment instance.

        With the default settings, the Experiment will use the
        local launcher, which will start all Experiment created
        instances on the localhost.

        Example of initializing an Experiment with the local launcher

        .. highlight:: python
        .. code-block:: python

            exp = Experiment(name="my_exp", launcher="local")

        SmartSim supports multiple launchers which also can be specified
        based on the type of system you are running on.

        .. highlight:: python
        .. code-block:: python

            exp = Experiment(name="my_exp", launcher="slurm")

        If you want your Experiment driver script to be run across
        multiple system with different schedulers (workload managers)
        you can also use the `auto` argument to have the Experiment detect
        which launcher to use based on system installed binaries and libraries.

        .. highlight:: python
        .. code-block:: python

            exp = Experiment(name="my_exp", launcher="auto")


        The Experiment path will default to the current working directory
        and if the ``Experiment.generate`` method is called, a directory
        with the Experiment name will be created to house the output
        from the Experiment.

        :param name: name for the ``Experiment``
        :param exp_path: path to location of ``Experiment`` directory
        :param launcher: type of launcher being used, options are "slurm", "pbs",
                         "lsf", or "local". If set to "auto",
                         an attempt will be made to find an available launcher
                         on the system.
        """
        self.name = name
        if exp_path:
            if not isinstance(exp_path, str):
                raise TypeError("exp_path argument was not of type str")
            if not osp.isdir(osp.abspath(exp_path)):
                raise NotADirectoryError("Experiment path provided does not exist")
            exp_path = osp.abspath(exp_path)
        else:
            exp_path = osp.join(getcwd(), name)

        self.exp_path = exp_path

        self._launcher = launcher.lower()

        if self._launcher == "auto":
            self._launcher = detect_launcher()
        if self._launcher == "cobalt":
            raise SSUnsupportedError("Cobalt launcher is no longer supported.")

        if launcher == "dragon":
            self._set_dragon_server_path()

        self._control = Controller(launcher=self._launcher)

<<<<<<< HEAD
        self.fs_identifiers: t.Set[str] = set()
=======
        self.db_identifiers: t.Set[str] = set()
>>>>>>> 0c0ab7b2
        self._telemetry_cfg = ExperimentTelemetryConfiguration()

    def _set_dragon_server_path(self) -> None:
        """Set path for dragon server through environment varialbes"""
        if not "SMARTSIM_DRAGON_SERVER_PATH" in environ:
            environ["SMARTSIM_DRAGON_SERVER_PATH_EXP"] = osp.join(
                self.exp_path, CONFIG.dragon_default_subdir
            )

    @_contextualize
    def start(
        self,
        *args: t.Union[SmartSimEntity, EntitySequence[SmartSimEntity]],
        block: bool = True,
        summary: bool = False,
        kill_on_interrupt: bool = True,
    ) -> None:
        """Start passed instances using Experiment launcher

        Any instance ``Model``, ``Ensemble`` or ``FeatureStore``
        instance created by the Experiment can be passed as
        an argument to the start method.

        .. highlight:: python
        .. code-block:: python

            exp = Experiment(name="my_exp", launcher="slurm")
            settings = exp.create_run_settings(exe="./path/to/binary")
            model = exp.create_model("my_model", settings)
            exp.start(model)

        Multiple entity instances can also be passed to the start method
        at once no matter which type of instance they are. These will
        all be launched together.

        .. highlight:: python
        .. code-block:: python

            exp.start(model_1, model_2, fs, ensemble, block=True)
            # alternatively
            stage_1 = [model_1, model_2, fs, ensemble]
            exp.start(*stage_1, block=True)


        If `block==True` the Experiment will poll the launched instances
        at runtime until all non-feature store jobs have completed. Feature store
        jobs *must* be killed by the user by passing them to
        ``Experiment.stop``. This allows for multiple stages of a workflow
        to produce to and consume from the same FeatureStore feature store.

        If `kill_on_interrupt=True`, then all jobs launched by this
        experiment are guaranteed to be killed when ^C (SIGINT) signal is
        received. If `kill_on_interrupt=False`, then it is not guaranteed
        that all jobs launched by this experiment will be killed, and the
        zombie processes will need to be manually killed.

        :param block: block execution until all non-feature store
                       jobs are finished
        :param summary: print a launch summary prior to launch
        :param kill_on_interrupt: flag for killing jobs when ^C (SIGINT)
                                  signal is received.
        """
        start_manifest = Manifest(*args)
        self._create_entity_dir(start_manifest)
        try:
            if summary:
                self._launch_summary(start_manifest)
            self._control.start(
                exp_name=self.name,
                exp_path=self.exp_path,
                manifest=start_manifest,
                block=block,
                kill_on_interrupt=kill_on_interrupt,
            )
        except SmartSimError as e:
            logger.error(e)
            raise

    @_contextualize
    def stop(
        self, *args: t.Union[SmartSimEntity, EntitySequence[SmartSimEntity]]
    ) -> None:
        """Stop specific instances launched by this ``Experiment``

        Instances of ``Model``, ``Ensemble`` and ``FeatureStore``
        can all be passed as arguments to the stop method.

        Whichever launcher was specified at Experiment initialization
        will be used to stop the instance. For example, which using
        the slurm launcher, this equates to running `scancel` on the
        instance.

        Example

        .. highlight:: python
        .. code-block:: python

            exp.stop(model)
            # multiple
            exp.stop(model_1, model_2, fs, ensemble)

        :param args: One or more SmartSimEntity or EntitySequence objects.
        :raises TypeError: if wrong type
        :raises SmartSimError: if stop request fails
        """
        stop_manifest = Manifest(*args)
        try:
            for entity in stop_manifest.models:
                self._control.stop_entity(entity)
            for entity_list in stop_manifest.ensembles:
                self._control.stop_entity_list(entity_list)
            fss = stop_manifest.fss
            for fs in fss:
                self._control.stop_fs(fs)
        except SmartSimError as e:
            logger.error(e)
            raise

    @_contextualize
    def generate(
        self,
        *args: t.Union[SmartSimEntity, EntitySequence[SmartSimEntity]],
        tag: t.Optional[str] = None,
        overwrite: bool = False,
        verbose: bool = False,
    ) -> None:
        """Generate the file structure for an ``Experiment``

        ``Experiment.generate`` creates directories for each entity
        passed to organize Experiments that launch many entities.

        If files or directories are attached to ``Model`` objects
        using ``Model.attach_generator_files()``, those files or
        directories will be symlinked, copied, or configured and
        written into the created directory for that instance.

        Instances of ``Model``, ``Ensemble`` and ``FeatureStore``
        can all be passed as arguments to the generate method.

        :param tag: tag used in `to_configure` generator files
        :param overwrite: overwrite existing folders and contents
        :param verbose: log parameter settings to std out
        """
        try:
            generator = Generator(self.exp_path, overwrite=overwrite, verbose=verbose)
            if tag:
                generator.set_tag(tag)
            generator.generate_experiment(*args)
        except SmartSimError as e:
            logger.error(e)
            raise

    @_contextualize
    def poll(
        self, interval: int = 10, verbose: bool = True, kill_on_interrupt: bool = True
    ) -> None:
        """Monitor jobs through logging to stdout.

        This method should only be used if jobs were launched
        with ``Experiment.start(block=False)``

        The internal specified will control how often the
        logging is performed, not how often the polling occurs.
        By default, internal polling is set to every second for
        local launcher jobs and every 10 seconds for all other
        launchers.

        If internal polling needs to be slower or faster based on
        system or site standards, set the ``SMARTSIM_JM_INTERNAL``
        environment variable to control the internal polling interval
        for SmartSim.

        For more verbose logging output, the ``SMARTSIM_LOG_LEVEL``
        environment variable can be set to `debug`

        If `kill_on_interrupt=True`, then all jobs launched by this
        experiment are guaranteed to be killed when ^C (SIGINT) signal is
        received. If `kill_on_interrupt=False`, then it is not guaranteed
        that all jobs launched by this experiment will be killed, and the
        zombie processes will need to be manually killed.

        :param interval: frequency (in seconds) of logging to stdout
        :param verbose: set verbosity
        :param kill_on_interrupt: flag for killing jobs when SIGINT is received
        :raises SmartSimError: if poll request fails
        """
        try:
            self._control.poll(interval, verbose, kill_on_interrupt=kill_on_interrupt)
        except SmartSimError as e:
            logger.error(e)
            raise

    @_contextualize
    def finished(self, entity: SmartSimEntity) -> bool:
        """Query if a job has completed.

        An instance of ``Model`` or ``Ensemble`` can be passed
        as an argument.

        Passing ``FeatureStore`` will return an error as a
        feature store deployment is never finished until stopped
        by the user.

        :param entity: object launched by this ``Experiment``
        :returns: True if the job has finished, False otherwise
        :raises SmartSimError: if entity has not been launched
                               by this ``Experiment``
        """
        try:
            return self._control.finished(entity)
        except SmartSimError as e:
            logger.error(e)
            raise

    @_contextualize
    def get_status(
        self, *args: t.Union[SmartSimEntity, EntitySequence[SmartSimEntity]]
    ) -> t.List[SmartSimStatus]:
        """Query the status of launched entity instances

        Return a smartsim.status string representing
        the status of the launched instance.

        .. highlight:: python
        .. code-block:: python

            exp.get_status(model)

        As with an Experiment method, multiple instance of
        varying types can be passed to and all statuses will
        be returned at once.

        .. highlight:: python
        .. code-block:: python

            statuses = exp.get_status(model, ensemble, featurestore)
            complete = [s == smartsim.status.STATUS_COMPLETED for s in statuses]
            assert all(complete)

        :returns: status of the instances passed as arguments
        :raises SmartSimError: if status retrieval fails
        """
        try:
            manifest = Manifest(*args)
            statuses: t.List[SmartSimStatus] = []
            for entity in manifest.models:
                statuses.append(self._control.get_entity_status(entity))
            for entity_list in manifest.all_entity_lists:
                statuses.extend(self._control.get_entity_list_status(entity_list))
            return statuses
        except SmartSimError as e:
            logger.error(e)
            raise

    @_contextualize
    def create_ensemble(
        self,
        name: str,
        exe: t.Optional[str] = None,
        exe_args: t.Optional[t.List[str]] = None,
        params: t.Optional[t.Dict[str, t.Any]] = None,
        batch_settings: t.Optional[base.BatchSettings] = None,
        run_settings: t.Optional[base.RunSettings] = None,
        replicas: t.Optional[int] = None,
        perm_strategy: str = "all_perm",
        path: t.Optional[str] = None,
        **kwargs: t.Any,
    ) -> Ensemble:
        """Create an ``Ensemble`` of ``Model`` instances

        Ensembles can be launched sequentially or as a batch
        if using a non-local launcher. e.g. slurm

        Ensembles require one of the following combinations
        of arguments:

            - ``run_settings`` and ``params``
            - ``run_settings`` and ``replicas``
            - ``batch_settings``
            - ``batch_settings``, ``run_settings``, and ``params``
            - ``batch_settings``, ``run_settings``, and ``replicas``

        If given solely batch settings, an empty ensemble
        will be created that Models can be added to manually
        through ``Ensemble.add_model()``.
        The entire Ensemble will launch as one batch.

        Provided batch and run settings, either ``params``
        or ``replicas`` must be passed and the entire ensemble
        will launch as a single batch.

        Provided solely run settings, either ``params``
        or ``replicas`` must be passed and the Ensemble members
        will each launch sequentially.

        The kwargs argument can be used to pass custom input
        parameters to the permutation strategy.

        :param name: name of the ``Ensemble``
        :param params: parameters to expand into ``Model`` members
        :param exe: executable to run
        :param exe_args: executable arguments
        :param batch_settings: describes settings for ``Ensemble`` as batch workload
        :param run_settings: describes how each ``Model`` should be executed
        :param replicas: number of replicas to create
        :param perm_strategy: strategy for expanding ``params`` into
                              ``Model`` instances from params argument
                              options are "all_perm", "step", "random"
                              or a callable function.
        :raises SmartSimError: if initialization fails
        :return: ``Ensemble`` instance
        """
        if name is None:
            raise AttributeError("Entity has no name. Please set name attribute.")
        check_path = path or osp.join(self.exp_path, name)
        entity_path: str = osp.abspath(check_path)

        try:
            new_ensemble = Ensemble(
                name=name,
                exe=exe,
                exe_args=exe_args,
                params=params or {},
                path=entity_path,
                batch_settings=batch_settings,
                run_settings=run_settings,
                perm_strat=perm_strategy,
                replicas=replicas,
                **kwargs,
            )
            return new_ensemble
        except SmartSimError as e:
            logger.error(e)
            raise

    @_contextualize
    def create_model(
        self,
        name: str,
        exe: str,
        run_settings: base.RunSettings,
        exe_args: t.Optional[t.List[str]] = None,
        params: t.Optional[t.Dict[str, t.Any]] = None,
        path: t.Optional[str] = None,
        enable_key_prefixing: bool = False,
        batch_settings: t.Optional[base.BatchSettings] = None,
    ) -> Model:
        """Create a general purpose ``Model``

        The ``Model`` class is the most general encapsulation of
        executable code in SmartSim. ``Model`` instances are named
        references to pieces of a workflow that can be parameterized,
        and executed.

        ``Model`` instances can be launched sequentially, as a batch job,
        or as a group by adding them into an ``Ensemble``.

        All ``Models`` require a reference to run settings to specify which
        executable to launch as well provide options for how to launch
        the executable with the underlying WLM. Furthermore, batch a
        reference to a batch settings can be added to launch the ``Model``
        as a batch job through ``Experiment.start``. If a ``Model`` with
        a reference to a set of batch settings is added to a larger
        entity with its own set of batch settings (for e.g. an
        ``Ensemble``) the batch settings of the larger entity will take
        precedence and the batch setting of the ``Model`` will be
        strategically ignored.

        Parameters supplied in the `params` argument can be written into
        configuration files supplied at runtime to the ``Model`` through
        ``Model.attach_generator_files``. `params` can also be turned
        into executable arguments by calling ``Model.params_to_args``

        By default, ``Model`` instances will be executed in the
        exp_path/model_name directory if no `path` argument is supplied.
        If a ``Model`` instance is passed to ``Experiment.generate``,
        a directory within the ``Experiment`` directory will be created
        to house the input and output files from the ``Model``.

        Example initialization of a ``Model`` instance

        .. highlight:: python
        .. code-block:: python

            from smartsim import Experiment
            run_settings = exp.create_run_settings("python", "run_pytorch_model.py")
            model = exp.create_model("pytorch_model", run_settings)

            # adding parameters to a model
            run_settings = exp.create_run_settings("python", "run_pytorch_model.py")
            train_params = {
                "batch": 32,
                "epoch": 10,
                "lr": 0.001
            }
            model = exp.create_model("pytorch_model", run_settings, params=train_params)
            model.attach_generator_files(to_configure="./train.cfg")
            exp.generate(model)

        New in 0.4.0, ``Model`` instances can be colocated with an
        FeatureStore feature store shard through ``Model.colocate_fs``. This
        will launch a single ``FeatureStore`` instance on each compute
        host used by the (possibly distributed) application. This is
        useful for performant online inference or processing
        at runtime.

        New in 0.4.2, ``Model`` instances can now be colocated with
        an FeatureStore feature store over either TCP or UDS using the
        ``Model.colocate_fs_tcp`` or ``Model.colocate_fs_uds`` method
        respectively. The original ``Model.colocate_fs`` method is now
        deprecated, but remains as an alias for ``Model.colocate_fs_tcp``
        for backward compatibility.

        :param name: name of the ``Model``
        :param exe: executable to run
        :param exe_args: executable arguments
        :param run_settings: defines how ``Model`` should be run
        :param params: ``Model`` parameters for writing into configuration files
        :param path: path to where the ``Model`` should be executed at runtime
        :param enable_key_prefixing: If True, data sent to the ``FeatureStore``
                                     using SmartRedis from this ``Model`` will
                                     be prefixed with the ``Model`` name.
        :param batch_settings: Settings to run ``Model`` individually as a batch job.
        :raises SmartSimError: if initialization fails
        :return: the created ``Model``
        """
        if name is None:
            raise AttributeError("Entity has no name. Please set name attribute.")
        check_path = path or osp.join(self.exp_path, name)
        entity_path: str = osp.abspath(check_path)
        if params is None:
            params = {}

        try:
            new_model = Model(
                name=name,
                exe=exe,
                exe_args=exe_args,
                params=params,
                path=entity_path,
                run_settings=run_settings,
                batch_settings=batch_settings,
            )
            if enable_key_prefixing:
                new_model.enable_key_prefixing()
            return new_model
        except SmartSimError as e:
            logger.error(e)
            raise

    @_contextualize
    def create_run_settings(
        self,
        run_command: str = "auto",
        run_args: t.Optional[t.Dict[str, t.Union[int, str, float, None]]] = None,
        env_vars: t.Optional[t.Dict[str, t.Optional[str]]] = None,
        container: t.Optional[Container] = None,
        **kwargs: t.Any,
    ) -> settings.RunSettings:
        """Create a ``RunSettings`` instance.

        run_command="auto" will attempt to automatically
        match a run command on the system with a ``RunSettings``
        class in SmartSim. If found, the class corresponding
        to that run_command will be created and returned.

        If the local launcher is being used, auto detection will
        be turned off.

        If a recognized run command is passed, the ``RunSettings``
        instance will be a child class such as ``SrunSettings``

        If not supported by smartsim, the base ``RunSettings`` class
        will be created and returned with the specified run_command and run_args
        will be evaluated literally.

        Run Commands with implemented helper classes:
         - aprun (ALPS)
         - srun (SLURM)
         - mpirun (OpenMPI)
         - jsrun (LSF)

        :param run_command: command to run the executable
        :param exe: executable to run
        :param exe_args: arguments to pass to the executable
        :param run_args: arguments to pass to the ``run_command``
        :param env_vars: environment variables to pass to the executable
        :param container: if execution environment is containerized
        :return: the created ``RunSettings``
        """

        try:
            return settings.create_run_settings(
                self._launcher,
                run_command=run_command,
                run_args=run_args,
                env_vars=env_vars,
                container=container,
                **kwargs,
            )
        except SmartSimError as e:
            logger.error(e)
            raise

    @_contextualize
    def create_batch_settings(
        self,
        nodes: int = 1,
        time: str = "",
        queue: str = "",
        account: str = "",
        batch_args: t.Optional[t.Dict[str, str]] = None,
        **kwargs: t.Any,
    ) -> base.BatchSettings:
        """Create a ``BatchSettings`` instance

        Batch settings parameterize batch workloads. The result of this
        function can be passed to the ``Ensemble`` initialization.

        the `batch_args` parameter can be used to pass in a dictionary
        of additional batch command arguments that aren't supported through
        the smartsim interface


        .. highlight:: python
        .. code-block:: python

            # i.e. for Slurm
            batch_args = {
                "distribution": "block"
                "exclusive": None
            }
            bs = exp.create_batch_settings(nodes=3,
                                           time="10:00:00",
                                           batch_args=batch_args)
            bs.set_account("default")

        :param nodes: number of nodes for batch job
        :param time: length of batch job
        :param queue: queue or partition (if slurm)
        :param account: user account name for batch system
        :param batch_args: additional batch arguments
        :return: a newly created BatchSettings instance
        :raises SmartSimError: if batch creation fails
        """
        try:
            return settings.create_batch_settings(
                self._launcher,
                nodes=nodes,
                time=time,
                queue=queue,
                account=account,
                batch_args=batch_args,
                **kwargs,
            )
        except SmartSimError as e:
            logger.error(e)
            raise

    @_contextualize
    def create_feature_store(
        self,
        port: int = 6379,
        path: t.Optional[str] = None,
        fs_nodes: int = 1,
        batch: bool = False,
        hosts: t.Optional[t.Union[t.List[str], str]] = None,
        run_command: str = "auto",
        interface: t.Union[str, t.List[str]] = "ipogif0",
        account: t.Optional[str] = None,
        time: t.Optional[str] = None,
        queue: t.Optional[str] = None,
        single_cmd: bool = True,
        fs_identifier: str = "featurestore",
        **kwargs: t.Any,
    ) -> FeatureStore:
        """Initialize a ``FeatureStore`` feature store

        The ``FeatureStore`` feature store is a key-value store based
        on Redis that can be launched together with other ``Experiment``
        created instances for online data storage.

        When launched, ``FeatureStore`` can be used to communicate
        data between Fortran, Python, C, and C++ applications.

        Machine Learning models in Pytorch, Tensorflow, and ONNX (i.e. scikit-learn)
        can also be stored within the ``FeatureStore`` feature store where they
        can be called remotely and executed on CPU or GPU where
        the feature store is hosted.

        To enable a SmartSim ``Model`` to communicate with the feature store
        the workload must utilize the SmartRedis clients. For more
        information on the feature store, and SmartRedis clients see the
        documentation at https://www.craylabs.org/docs/smartredis.html

        :param port: TCP/IP port
        :param fs_nodes: number of feature store shards
        :param batch: run as a batch workload
        :param hosts: specify hosts to launch on
        :param run_command: specify launch binary or detect automatically
        :param interface: Network interface
        :param account: account to run batch on
        :param time: walltime for batch 'HH:MM:SS' format
        :param queue: queue to run the batch on
        :param single_cmd: run all shards with one (MPMD) command
        :param fs_identifier: an identifier to distinguish this feature stores in
            multiple-feature store experiments
        :raises SmartSimError: if detection of launcher or of run command fails
        :raises SmartSimError: if user indicated an incompatible run command
            for the launcher
        :return: FeatureStore or derived class
        """

        self._append_to_fs_identifier_list(fs_identifier)
        check_path = path or osp.join(self.exp_path, fs_identifier)
        entity_path: str = osp.abspath(check_path)
        return FeatureStore(
            port=port,
            path=entity_path,
            fs_nodes=fs_nodes,
            batch=batch,
            hosts=hosts,
            run_command=run_command,
            interface=interface,
            account=account,
            time=time,
            queue=queue,
            single_cmd=single_cmd,
            launcher=self._launcher,
            fs_identifier=fs_identifier,
            **kwargs,
        )

    @_contextualize
    def reconnect_feature_store(self, checkpoint: str) -> FeatureStore:
        """Reconnect to a running ``FeatureStore``

        This method can be used to connect to a ``FeatureStore`` deployment
        that was launched by a previous ``Experiment``. This can be
        helpful in the case where separate runs of an ``Experiment``
        wish to use the same ``FeatureStore`` instance currently
        running on a system.

        :param checkpoint: the `smartsim_db.dat` file created
                           when an ``FeatureStore`` is launched
        """
        try:
            feature_store = self._control.reload_saved_fs(checkpoint)
            return feature_store
        except SmartSimError as e:
            logger.error(e)
            raise

    def preview(
        self,
        *args: t.Any,
        verbosity_level: previewrenderer.Verbosity = previewrenderer.Verbosity.INFO,
        output_format: previewrenderer.Format = previewrenderer.Format.PLAINTEXT,
        output_filename: t.Optional[str] = None,
    ) -> None:
        """Preview entity information prior to launch. This method
        aggregates multiple pieces of information to give users insight
        into what and how entities will be launched.  Any instance of
<<<<<<< HEAD
        ``Model``, ``Ensemble``, or ``Feature Store`` created by the
=======
        ``Model``, ``Ensemble``, or ``Orchestrator`` created by the
>>>>>>> 0c0ab7b2
        Experiment can be passed as an argument to the preview method.

        Verbosity levels:
         - info: Display user-defined fields and entities.
         - debug: Display user-defined field and entities and auto-generated
            fields.
         - developer: Display user-defined field and entities, auto-generated
            fields, and run commands.

        :param verbosity_level: verbosity level specified by user, defaults to info.
        :param output_format: Set output format. The possible accepted
            output formats are ``plain_text``.
            Defaults to ``plain_text``.
        :param output_filename: Specify name of file and extension to write
            preview data to. If no output filename is set, the preview will be
            output to stdout. Defaults to None.
        """

<<<<<<< HEAD
        # Retrieve any active feature store jobs
        active_fsjobs = self._control.active_feature_store_jobs
=======
        # Retrieve any active orchestrator jobs
        active_dbjobs = self._control.active_orchestrator_jobs
>>>>>>> 0c0ab7b2

        preview_manifest = Manifest(*args)

        previewrenderer.render(
            self,
            preview_manifest,
            verbosity_level,
            output_format,
            output_filename,
<<<<<<< HEAD
            active_fsjobs,
=======
            active_dbjobs,
>>>>>>> 0c0ab7b2
        )

    @property
    def launcher(self) -> str:
        return self._launcher

    @_contextualize
    def summary(self, style: str = "github") -> str:
        """Return a summary of the ``Experiment``

        The summary will show each instance that has been
        launched and completed in this ``Experiment``

        :param style: the style in which the summary table is formatted,
                       for a full list of styles see the table-format section of:
                       https://github.com/astanin/python-tabulate
        :return: tabulate string of ``Experiment`` history
        """
        values = []
        headers = [
            "Name",
            "Entity-Type",
            "JobID",
            "RunID",
            "Time",
            "Status",
            "Returncode",
        ]
        for job in self._control.get_jobs().values():
            for run in range(job.history.runs + 1):
                values.append(
                    [
                        job.entity.name,
                        job.entity.type,
                        job.history.jids[run],
                        run,
                        f"{job.history.job_times[run]:.4f}",
                        job.history.statuses[run],
                        job.history.returns[run],
                    ]
                )
        return tabulate(
            values,
            headers,
            showindex=True,
            tablefmt=style,
            missingval="None",
            disable_numparse=True,
        )

    @property
    def telemetry(self) -> TelemetryConfiguration:
        """Return the telemetry configuration for this entity.

        :returns: configuration of telemetry for this entity
        """
        return self._telemetry_cfg

    def _launch_summary(self, manifest: Manifest) -> None:
        """Experiment pre-launch summary of entities that will be launched

        :param manifest: Manifest of deployables.
        """

        summary = "\n\n=== Launch Summary ===\n"
        summary += f"Experiment: {self.name}\n"
        summary += f"Experiment Path: {self.exp_path}\n"
        summary += f"Launcher: {self._launcher}\n"
        if manifest.models:
            summary += f"Models: {len(manifest.models)}\n"

        if self._control.feature_store_active:
            summary += "Feature Store Status: active\n"
        elif manifest.fss:
            summary += "Feature Store Status: launching\n"
        else:
            summary += "Feature Store Status: inactive\n"

        summary += f"\n{str(manifest)}"

        logger.info(summary)

    def _create_entity_dir(self, start_manifest: Manifest) -> None:
        def create_entity_dir(entity: t.Union[FeatureStore, Model, Ensemble]) -> None:
            if not os.path.isdir(entity.path):
                os.makedirs(entity.path)

        for model in start_manifest.models:
            create_entity_dir(model)

        for feature_store in start_manifest.fss:
            create_entity_dir(feature_store)

        for ensemble in start_manifest.ensembles:
            create_entity_dir(ensemble)

            for member in ensemble.models:
                create_entity_dir(member)

    def __str__(self) -> str:
        return self.name

    def _append_to_fs_identifier_list(self, fs_identifier: str) -> None:
        """Check if fs_identifier already exists when calling create_feature_store"""
        if fs_identifier in self.fs_identifiers:
            logger.warning(
                f"A feature store with the identifier {fs_identifier} has already been made "
                "An error will be raised if multiple Feature Stores are started "
                "with the same identifier"
            )
        # Otherwise, add
        self.fs_identifiers.add(fs_identifier)<|MERGE_RESOLUTION|>--- conflicted
+++ resolved
@@ -38,11 +38,7 @@
 from smartsim.status import SmartSimStatus
 
 from ._core import Controller, Generator, Manifest, previewrenderer
-<<<<<<< HEAD
 from .database import FeatureStore
-=======
-from .database import Orchestrator
->>>>>>> 0c0ab7b2
 from .entity import (
     Ensemble,
     EntitySequence,
@@ -176,11 +172,7 @@
 
         self._control = Controller(launcher=self._launcher)
 
-<<<<<<< HEAD
         self.fs_identifiers: t.Set[str] = set()
-=======
-        self.db_identifiers: t.Set[str] = set()
->>>>>>> 0c0ab7b2
         self._telemetry_cfg = ExperimentTelemetryConfiguration()
 
     def _set_dragon_server_path(self) -> None:
@@ -844,11 +836,7 @@
         """Preview entity information prior to launch. This method
         aggregates multiple pieces of information to give users insight
         into what and how entities will be launched.  Any instance of
-<<<<<<< HEAD
         ``Model``, ``Ensemble``, or ``Feature Store`` created by the
-=======
-        ``Model``, ``Ensemble``, or ``Orchestrator`` created by the
->>>>>>> 0c0ab7b2
         Experiment can be passed as an argument to the preview method.
 
         Verbosity levels:
@@ -867,13 +855,8 @@
             output to stdout. Defaults to None.
         """
 
-<<<<<<< HEAD
         # Retrieve any active feature store jobs
-        active_fsjobs = self._control.active_feature_store_jobs
-=======
-        # Retrieve any active orchestrator jobs
-        active_dbjobs = self._control.active_orchestrator_jobs
->>>>>>> 0c0ab7b2
+        active_fsjobs = self._control.active_active_feature_store_jobs
 
         preview_manifest = Manifest(*args)
 
@@ -883,11 +866,7 @@
             verbosity_level,
             output_format,
             output_filename,
-<<<<<<< HEAD
             active_fsjobs,
-=======
-            active_dbjobs,
->>>>>>> 0c0ab7b2
         )
 
     @property
