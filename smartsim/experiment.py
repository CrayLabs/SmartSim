--- conflicted
+++ resolved
@@ -798,12 +798,8 @@
 
     def preview(
         self,
-<<<<<<< HEAD
         *args: t.Any,
-        output_format: t.Optional[str] = None,
-=======
         output_format: t.Optional[t.Literal["html"]] = None,
->>>>>>> 0d04640e
         output_filename: t.Optional[str] = None,
         verbosity_level: t.Literal["info", "debug", "developer"] = "info",
     ) -> None:
@@ -829,50 +825,41 @@
         Defaults to info.
         :type verbosity_level: str
         """
-
-<<<<<<< HEAD
-        if output_format:
-            raise NotImplementedError
-        if output_filename:
-            raise NotImplementedError
-        if verbosity_level:
-            raise NotImplementedError
+        # preview_manifest = None
+        # if args:
+        preview_manifest = Manifest(*args)
+
+        rendered_preview = previewrenderer.render(
+            self, preview_manifest, verbosity_level, output_format, output_filename
+        )
+        logger.info(rendered_preview)
 
         # incoming model entitty
         # models themselves cannot be batch steps. If batch settings are
         # attached, wrap them in an anonymous batch job step
 
-    #    # models = *args
-    #     print(models)
-
-    #     # make the list of models like they do in manifest
-
-    #     for model in manifest.models:
-    #         model_telem_dir = manifest_builder.run_telemetry_subdirectory / "model"
-    #         if model.batch_settings:
-    #             anon_entity_list = _AnonymousBatchJob(model)
-    #             batch_step, _ = self._create_batch_job_step(
-    #                 anon_entity_list, model_telem_dir
-    #             )
-    #             manifest_builder.add_model(model, (batch_step.name, batch_step))
-    #             steps.append((batch_step, model))
-    #         else:
-    #             job_step = self._create_job_step(model, model_telem_dir)
-    #             manifest_builder.add_model(model, (job_step.name, job_step))
-    #             steps.append((job_step, model))
-
-    #     # launch steps
-    #     for step, entity in steps:
-    #         self._launch_step(step, entity)
-
-        logger.info(self._preview())
-=======
-        rendered_preview = previewrenderer.render(
-            self, verbosity_level, output_format, output_filename
-        )
->>>>>>> 0d04640e
-
-        logger.info(rendered_preview)
+        #    # models = *args
+        #     print(models)
+
+        #     # make the list of models like they do in manifest
+
+        #     for model in manifest.models:
+        #         model_telem_dir = manifest_builder.run_telemetry_subdirectory / "model"
+        #         if model.batch_settings:
+        #             anon_entity_list = _AnonymousBatchJob(model)
+        #             batch_step, _ = self._create_batch_job_step(
+        #                 anon_entity_list, model_telem_dir
+        #             )
+        #             manifest_builder.add_model(model, (batch_step.name, batch_step))
+        #             steps.append((batch_step, model))
+        #         else:
+        #             job_step = self._create_job_step(model, model_telem_dir)
+        #             manifest_builder.add_model(model, (job_step.name, job_step))
+        #             steps.append((job_step, model))
+
+        #     # launch steps
+        #     for step, entity in steps:
+        #         self._launch_step(step, entity)
 
     @property
     def launcher(self) -> str:
