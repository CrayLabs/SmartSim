--- conflicted
+++ resolved
@@ -111,23 +111,6 @@
         :raises SmartSimError: if stop request fails
         """
         try:
-<<<<<<< HEAD
-            for entity in args:
-                if isinstance(entity, SmartSimEntity):
-                    self._control.stop_entity(entity)
-                elif isinstance(entity, RayCluster):
-                    if entity._launcher == 'local':
-                        execute_cmd(["ray", "stop"])
-                    if entity.worker_model:
-                        self._control.stop_entity(entity.worker_model)
-                    self._control.stop_entity(entity.head_model)
-                elif isinstance(entity, EntityList):
-                    self._control.stop_entity_list(entity)
-                else:
-                    raise TypeError(
-                        f"Argument was of type {type(entity)} not SmartSimEntity or EntityList"
-                    )
-=======
             stop_manifest = Manifest(*args)
             for entity in stop_manifest.models:
                 self._control.stop_entity(entity)
@@ -136,7 +119,6 @@
             orchestrator = stop_manifest.db
             if orchestrator:
                 self._control.stop_entity_list(orchestrator)
->>>>>>> f30a68ce
         except SmartSimError as e:
             logger.error(e)
             raise
@@ -403,13 +385,10 @@
             print(p, flush=True)
 
         sprint("\n")
-<<<<<<< HEAD
-        models, ensembles, orchestrator, ray_clusters = separate_entities(args)
-=======
         models = manifest.models
         ensembles = manifest.ensembles
         orchestrator = manifest.db
->>>>>>> f30a68ce
+        ray_clusters = manifest.ray_clusters
 
         header = colorize("=== LAUNCH SUMMARY ===", color="cyan", bold=True)
         exname = colorize("Experiment: " + self.name, color="green", bold=True)
