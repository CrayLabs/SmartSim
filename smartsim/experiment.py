--- conflicted
+++ resolved
@@ -428,380 +428,6 @@
             raise
 
     @_contextualize
-<<<<<<< HEAD
-=======
-    def create_ensemble(
-        self,
-        name: str,
-        params: t.Optional[t.Dict[str, t.Any]] = None,
-        batch_settings: t.Optional[base.BatchSettings] = None,
-        run_settings: t.Optional[base.RunSettings] = None,
-        replicas: t.Optional[int] = None,
-        perm_strategy: str = "all_perm",
-        path: t.Optional[str] = None,
-        **kwargs: t.Any,
-    ) -> Ensemble:
-        """Create an ``Ensemble`` of ``Model`` instances
-
-        Ensembles can be launched sequentially or as a batch
-        if using a non-local launcher. e.g. slurm
-
-        Ensembles require one of the following combinations
-        of arguments:
-
-            - ``run_settings`` and ``params``
-            - ``run_settings`` and ``replicas``
-            - ``batch_settings``
-            - ``batch_settings``, ``run_settings``, and ``params``
-            - ``batch_settings``, ``run_settings``, and ``replicas``
-
-        If given solely batch settings, an empty ensemble
-        will be created that Models can be added to manually
-        through ``Ensemble.add_model()``.
-        The entire Ensemble will launch as one batch.
-
-        Provided batch and run settings, either ``params``
-        or ``replicas`` must be passed and the entire ensemble
-        will launch as a single batch.
-
-        Provided solely run settings, either ``params``
-        or ``replicas`` must be passed and the Ensemble members
-        will each launch sequentially.
-
-        The kwargs argument can be used to pass custom input
-        parameters to the permutation strategy.
-
-        :param name: name of the ``Ensemble``
-        :param params: parameters to expand into ``Model`` members
-        :param batch_settings: describes settings for ``Ensemble`` as batch workload
-        :param run_settings: describes how each ``Model`` should be executed
-        :param replicas: number of replicas to create
-        :param perm_strategy: strategy for expanding ``params`` into
-                              ``Model`` instances from params argument
-                              options are "all_perm", "step", "random"
-                              or a callable function.
-        :raises SmartSimError: if initialization fails
-        :return: ``Ensemble`` instance
-        """
-        if name is None:
-            raise AttributeError("Entity has no name. Please set name attribute.")
-        check_path = path or osp.join(self.exp_path, name)
-        entity_path: str = osp.abspath(check_path)
-
-        try:
-            new_ensemble = Ensemble(
-                name=name,
-                params=params or {},
-                path=entity_path,
-                batch_settings=batch_settings,
-                run_settings=run_settings,
-                perm_strat=perm_strategy,
-                replicas=replicas,
-                **kwargs,
-            )
-            return new_ensemble
-        except SmartSimError as e:
-            logger.error(e)
-            raise
-
-    @_contextualize
-    def create_model(
-        self,
-        name: str,
-        run_settings: base.RunSettings,
-        params: t.Optional[t.Dict[str, t.Any]] = None,
-        path: t.Optional[str] = None,
-        enable_key_prefixing: bool = False,
-        batch_settings: t.Optional[base.BatchSettings] = None,
-    ) -> Model:
-        """Create a general purpose ``Model``
-
-        The ``Model`` class is the most general encapsulation of
-        executable code in SmartSim. ``Model`` instances are named
-        references to pieces of a workflow that can be parameterized,
-        and executed.
-
-        ``Model`` instances can be launched sequentially, as a batch job,
-        or as a group by adding them into an ``Ensemble``.
-
-        All ``Models`` require a reference to run settings to specify which
-        executable to launch as well provide options for how to launch
-        the executable with the underlying WLM. Furthermore, batch a
-        reference to a batch settings can be added to launch the ``Model``
-        as a batch job through ``Experiment.start``. If a ``Model`` with
-        a reference to a set of batch settings is added to a larger
-        entity with its own set of batch settings (for e.g. an
-        ``Ensemble``) the batch settings of the larger entity will take
-        precedence and the batch setting of the ``Model`` will be
-        strategically ignored.
-
-        Parameters supplied in the `params` argument can be written into
-        configuration files supplied at runtime to the ``Model`` through
-        ``Model.attach_generator_files``. `params` can also be turned
-        into executable arguments by calling ``Model.params_to_args``
-
-        By default, ``Model`` instances will be executed in the
-        exp_path/model_name directory if no `path` argument is supplied.
-        If a ``Model`` instance is passed to ``Experiment.generate``,
-        a directory within the ``Experiment`` directory will be created
-        to house the input and output files from the ``Model``.
-
-        Example initialization of a ``Model`` instance
-
-        .. highlight:: python
-        .. code-block:: python
-
-            from smartsim import Experiment
-            run_settings = exp.create_run_settings("python", "run_pytorch_model.py")
-            model = exp.create_model("pytorch_model", run_settings)
-
-            # adding parameters to a model
-            run_settings = exp.create_run_settings("python", "run_pytorch_model.py")
-            train_params = {
-                "batch": 32,
-                "epoch": 10,
-                "lr": 0.001
-            }
-            model = exp.create_model("pytorch_model", run_settings, params=train_params)
-            model.attach_generator_files(to_configure="./train.cfg")
-            exp.generate(model)
-
-        New in 0.4.0, ``Model`` instances can be colocated with an
-        Orchestrator database shard through ``Model.colocate_db``. This
-        will launch a single ``Orchestrator`` instance on each compute
-        host used by the (possibly distributed) application. This is
-        useful for performant online inference or processing
-        at runtime.
-
-        New in 0.4.2, ``Model`` instances can now be colocated with
-        an Orchestrator database over either TCP or UDS using the
-        ``Model.colocate_db_tcp`` or ``Model.colocate_db_uds`` method
-        respectively. The original ``Model.colocate_db`` method is now
-        deprecated, but remains as an alias for ``Model.colocate_db_tcp``
-        for backward compatibility.
-
-        :param name: name of the ``Model``
-        :param run_settings: defines how ``Model`` should be run
-        :param params: ``Model`` parameters for writing into configuration files
-        :param path: path to where the ``Model`` should be executed at runtime
-        :param enable_key_prefixing: If True, data sent to the ``Orchestrator``
-                                     using SmartRedis from this ``Model`` will
-                                     be prefixed with the ``Model`` name.
-        :param batch_settings: Settings to run ``Model`` individually as a batch job.
-        :raises SmartSimError: if initialization fails
-        :return: the created ``Model``
-        """
-        if name is None:
-            raise AttributeError("Entity has no name. Please set name attribute.")
-        check_path = path or osp.join(self.exp_path, name)
-        entity_path: str = osp.abspath(check_path)
-        if params is None:
-            params = {}
-
-        try:
-            new_model = Model(
-                name=name,
-                params=params,
-                path=entity_path,
-                run_settings=run_settings,
-                batch_settings=batch_settings,
-            )
-            if enable_key_prefixing:
-                new_model.enable_key_prefixing()
-            return new_model
-        except SmartSimError as e:
-            logger.error(e)
-            raise
-
-    @_contextualize
-    def create_run_settings(
-        self,
-        exe: str,
-        exe_args: t.Optional[t.List[str]] = None,
-        run_command: str = "auto",
-        run_args: t.Optional[t.Dict[str, t.Union[int, str, float, None]]] = None,
-        env_vars: t.Optional[t.Dict[str, t.Optional[str]]] = None,
-        container: t.Optional[Container] = None,
-        **kwargs: t.Any,
-    ) -> settings.RunSettings:
-        """Create a ``RunSettings`` instance.
-
-        run_command="auto" will attempt to automatically
-        match a run command on the system with a ``RunSettings``
-        class in SmartSim. If found, the class corresponding
-        to that run_command will be created and returned.
-
-        If the local launcher is being used, auto detection will
-        be turned off.
-
-        If a recognized run command is passed, the ``RunSettings``
-        instance will be a child class such as ``SrunSettings``
-
-        If not supported by smartsim, the base ``RunSettings`` class
-        will be created and returned with the specified run_command and run_args
-        will be evaluated literally.
-
-        Run Commands with implemented helper classes:
-         - aprun (ALPS)
-         - srun (SLURM)
-         - mpirun (OpenMPI)
-         - jsrun (LSF)
-
-        :param run_command: command to run the executable
-        :param exe: executable to run
-        :param exe_args: arguments to pass to the executable
-        :param run_args: arguments to pass to the ``run_command``
-        :param env_vars: environment variables to pass to the executable
-        :param container: if execution environment is containerized
-        :return: the created ``RunSettings``
-        """
-
-        try:
-            return settings.create_run_settings(
-                self._launcher,
-                exe,
-                exe_args=exe_args,
-                run_command=run_command,
-                run_args=run_args,
-                env_vars=env_vars,
-                container=container,
-                **kwargs,
-            )
-        except SmartSimError as e:
-            logger.error(e)
-            raise
-
-    @_contextualize
-    def create_batch_settings(
-        self,
-        nodes: int = 1,
-        time: str = "",
-        queue: str = "",
-        account: str = "",
-        batch_args: t.Optional[t.Dict[str, str]] = None,
-        **kwargs: t.Any,
-    ) -> base.BatchSettings:
-        """Create a ``BatchSettings`` instance
-
-        Batch settings parameterize batch workloads. The result of this
-        function can be passed to the ``Ensemble`` initialization.
-
-        the `batch_args` parameter can be used to pass in a dictionary
-        of additional batch command arguments that aren't supported through
-        the smartsim interface
-
-
-        .. highlight:: python
-        .. code-block:: python
-
-            # i.e. for Slurm
-            batch_args = {
-                "distribution": "block"
-                "exclusive": None
-            }
-            bs = exp.create_batch_settings(nodes=3,
-                                           time="10:00:00",
-                                           batch_args=batch_args)
-            bs.set_account("default")
-
-        :param nodes: number of nodes for batch job
-        :param time: length of batch job
-        :param queue: queue or partition (if slurm)
-        :param account: user account name for batch system
-        :param batch_args: additional batch arguments
-        :return: a newly created BatchSettings instance
-        :raises SmartSimError: if batch creation fails
-        """
-        try:
-            return settings.create_batch_settings(
-                self._launcher,
-                nodes=nodes,
-                time=time,
-                queue=queue,
-                account=account,
-                batch_args=batch_args,
-                **kwargs,
-            )
-        except SmartSimError as e:
-            logger.error(e)
-            raise
-
-    @_contextualize
-    def create_database(
-        self,
-        port: int = 6379,
-        path: t.Optional[str] = None,
-        db_nodes: int = 1,
-        batch: bool = False,
-        hosts: t.Optional[t.Union[t.List[str], str]] = None,
-        run_command: str = "auto",
-        interface: t.Union[str, t.List[str]] = "ipogif0",
-        account: t.Optional[str] = None,
-        time: t.Optional[str] = None,
-        queue: t.Optional[str] = None,
-        single_cmd: bool = True,
-        db_identifier: str = "orchestrator",
-        **kwargs: t.Any,
-    ) -> Orchestrator:
-        """Initialize an ``Orchestrator`` database
-
-        The ``Orchestrator`` database is a key-value store based
-        on Redis that can be launched together with other ``Experiment``
-        created instances for online data storage.
-
-        When launched, ``Orchestrator`` can be used to communicate
-        data between Fortran, Python, C, and C++ applications.
-
-        Machine Learning models in Pytorch, Tensorflow, and ONNX (i.e. scikit-learn)
-        can also be stored within the ``Orchestrator`` database where they
-        can be called remotely and executed on CPU or GPU where
-        the database is hosted.
-
-        To enable a SmartSim ``Model`` to communicate with the database
-        the workload must utilize the SmartRedis clients. For more
-        information on the database, and SmartRedis clients see the
-        documentation at https://www.craylabs.org/docs/smartredis.html
-
-        :param port: TCP/IP port
-        :param db_nodes: number of database shards
-        :param batch: run as a batch workload
-        :param hosts: specify hosts to launch on
-        :param run_command: specify launch binary or detect automatically
-        :param interface: Network interface
-        :param account: account to run batch on
-        :param time: walltime for batch 'HH:MM:SS' format
-        :param queue: queue to run the batch on
-        :param single_cmd: run all shards with one (MPMD) command
-        :param db_identifier: an identifier to distinguish this orchestrator in
-            multiple-database experiments
-        :raises SmartSimError: if detection of launcher or of run command fails
-        :raises SmartSimError: if user indicated an incompatible run command
-            for the launcher
-        :return: Orchestrator or derived class
-        """
-
-        self._append_to_db_identifier_list(db_identifier)
-        check_path = path or osp.join(self.exp_path, db_identifier)
-        entity_path: str = osp.abspath(check_path)
-        return Orchestrator(
-            port=port,
-            path=entity_path,
-            db_nodes=db_nodes,
-            batch=batch,
-            hosts=hosts,
-            run_command=run_command,
-            interface=interface,
-            account=account,
-            time=time,
-            queue=queue,
-            single_cmd=single_cmd,
-            launcher=self._launcher,
-            db_identifier=db_identifier,
-            **kwargs,
-        )
-
-    @_contextualize
->>>>>>> 7d995bb4
     def reconnect_orchestrator(self, checkpoint: str) -> Orchestrator:
         """Reconnect to a running ``Orchestrator``
 
