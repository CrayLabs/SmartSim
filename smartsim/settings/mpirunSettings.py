# BSD 2-Clause License
#
# Copyright (c) 2021-2022, Hewlett Packard Enterprise
# All rights reserved.
#
# Redistribution and use in source and binary forms, with or without
# modification, are permitted provided that the following conditions are met:
#
# 1. Redistributions of source code must retain the above copyright notice, this
#    list of conditions and the following disclaimer.
#
# 2. Redistributions in binary form must reproduce the above copyright notice,
#    this list of conditions and the following disclaimer in the documentation
#    and/or other materials provided with the distribution.
#
# THIS SOFTWARE IS PROVIDED BY THE COPYRIGHT HOLDERS AND CONTRIBUTORS "AS IS"
# AND ANY EXPRESS OR IMPLIED WARRANTIES, INCLUDING, BUT NOT LIMITED TO, THE
# IMPLIED WARRANTIES OF MERCHANTABILITY AND FITNESS FOR A PARTICULAR PURPOSE ARE
# DISCLAIMED. IN NO EVENT SHALL THE COPYRIGHT HOLDER OR CONTRIBUTORS BE LIABLE
# FOR ANY DIRECT, INDIRECT, INCIDENTAL, SPECIAL, EXEMPLARY, OR CONSEQUENTIAL
# DAMAGES (INCLUDING, BUT NOT LIMITED TO, PROCUREMENT OF SUBSTITUTE GOODS OR
# SERVICES; LOSS OF USE, DATA, OR PROFITS; OR BUSINESS INTERRUPTION) HOWEVER
# CAUSED AND ON ANY THEORY OF LIABILITY, WHETHER IN CONTRACT, STRICT LIABILITY,
# OR TORT (INCLUDING NEGLIGENCE OR OTHERWISE) ARISING IN ANY WAY OUT OF THE USE
# OF THIS SOFTWARE, EVEN IF ADVISED OF THE POSSIBILITY OF SUCH DAMAGE.

from .mpiSettings import MpiexecSettings, MpirunSettings, OrterunSettings
from warnings import simplefilter, warn
from ..log import get_logger

logger = get_logger(__name__)

<<<<<<< HEAD

class _OpenMPISettings(RunSettings):
    """Base class for all common arguments of OpenMPI run commands"""

    def __init__(
        self, exe, exe_args=None, run_command="", run_args=None, env_vars=None, **kwargs
    ):
        """Settings to format run job with an OpenMPI binary

        Note that environment variables can be passed with a None
        value to signify that they should be exported from the current
        environment

        Any arguments passed in the ``run_args`` dict will be converted
        command line arguments and prefixed with ``--``. Values of
        None can be provided for arguments that do not have values.

        :param exe: executable
        :type exe: str
        :param exe_args: executable arguments, defaults to None
        :type exe_args: str | list[str], optional
        :param run_args: arguments for run command, defaults to None
        :type run_args: dict[str, str], optional
        :param env_vars: environment vars to launch job with, defaults to None
        :type env_vars: dict[str, str], optional
        """
        super().__init__(
            exe,
            exe_args,
            run_command=run_command,
            run_args=run_args,
            env_vars=env_vars,
            **kwargs,
        )
        self.mpmd = []

    reserved_run_args = {"wd", "wdir"}

    def make_mpmd(self, mpirun_settings):
        """Make a mpmd workload by combining two ``mpirun`` commands

        This connects the two settings to be executed with a single
        Model instance

        :param mpirun_settings: MpirunSettings instance
        :type mpirun_settings: MpirunSettings
        """
        if self.colocated_db_settings:
            raise SSUnsupportedError(
                "Colocated models cannot be run as a mpmd workload"
            )
        self.mpmd.append(mpirun_settings)

    def set_task_map(self, task_mapping):
        """Set ``mpirun`` task mapping

        this sets ``--map-by <mapping>``

        For examples, see the man page for ``mpirun``

        :param task_mapping: task mapping
        :type task_mapping: str
        """
        self.run_args["map-by"] = str(task_mapping)

    def set_cpus_per_task(self, cpus_per_task):
        """Set the number of tasks for this job

        This sets ``--cpus-per-proc`` for mpirun
        end ``--depth`` for mpiexec

        note: this option has been deprecated in openMPI 4.0+
        and will soon be replaced.

        :param cpus_per_task: number of tasks
        :type cpus_per_task: int
        """
        if "mpirun" in self.run_command:
            self.run_args["cpus-per-proc"] = int(cpus_per_task)
        elif "mpiexec" in self.run_command:
            self.run_args["depth"] = int(cpus_per_task)

    def set_cpu_binding_type(self, bind_type):
        """Specifies the cores to which MPI processes are bound

        This sets ``--bind-to`` for mpirun
        and ``--cpu-bind`` for mpiexec

        :param bind_type: binding type 
        :type bind_type: str
        """
        if "mpirun" in self.run_command:
            self.run_args["bind-to"] = str(bind_type)
        elif "mpiexec" in self.run_command:
            self.run_args["cpu-bind"] = str(bind_type)

    def set_tasks_per_node(self, tasks_per_node):
        """Set the number of tasks per node

        :param tasks_per_node: number of tasks to launch per node
        :type tasks_per_node: int
        """
        if "mpirun" in self.run_command:
            self.run_args["npernode"] = int(tasks_per_node)
        elif "mpiexec" in self.run_command:
            self.run_args["ppn"] = int(tasks_per_node)

    def set_tasks(self, tasks):
        """Set the number of tasks for this job

        This sets ``--n`` for mpirun
        and "--np" for mpiexec

        :param tasks: number of tasks
        :type tasks: int
        """
        if "mpirun" in self.run_command:
            self.run_args["n"] = int(tasks)
        elif "mpiexec" in self.run_command:
            self.run_args["np"] = int(tasks)

    def set_hostlist(self, host_list):
        """Set the hostlist for the ``mpirun`` command

        This sets ``--host``

        :param host_list: list of host names
        :type host_list: str | list[str]
        :raises TypeError: if not str or list of str
        """
        if isinstance(host_list, str):
            host_list = [host_list.strip()]
        if not isinstance(host_list, list):
            raise TypeError("host_list argument must be a list of strings")
        if not all([isinstance(host, str) for host in host_list]):
            raise TypeError("host_list argument must be list of strings")
        self.run_args["host"] = ",".join(host_list)

    def set_hostlist_from_file(self, file_path):
        """Use the contents of a file to set the hostlist

        This sets ``--hostfile``

        :param file_path: Path to the hostlist file
        :type file_path: str
        """
        self.run_args["hostfile"] = str(file_path)

    def set_verbose_launch(self, verbose):
        """Set the job to run in verbose mode

        This sets ``--verbose``

        :param verbose: Whether the job should be run verbosely
        :type verbose: bool
        """
        if verbose:
            self.run_args["verbose"] = None
        else:
            self.run_args.pop("verbose", None)

    def set_quiet_launch(self, quiet):
        """Set the job to run in quiet mode

        This sets ``--quiet``

        :param quiet: Whether the job should be run quietly
        :type quiet: bool
        """
        if quiet:
            self.run_args["quiet"] = None
        else:
            self.run_args.pop("quiet", None)

    def set_broadcast(self, dest_path=None):
        """Copy the specified executable(s) to remote machines

        This sets ``--preload-binary``

        :param dest_path: Destination path (Ignored)
        :type dest_path: str | None
        """
        if dest_path is not None and isinstance(dest_path, str):
            logger.warning(
                (
                    f"{type(self)} cannot set a destination path during broadcast. "
                    "Using session directory instead"
                )
            )
        self.run_args["preload-binary"] = None

    def set_walltime(self, walltime):
        """Set the maximum number of seconds that a job will run

        This sets ``--timeout``

        :param walltime: number like string of seconds that a job will run in secs
        :type walltime: str
        """
        self.run_args["timeout"] = str(walltime)

    def format_run_args(self):
        """Return a list of OpenMPI formatted run arguments

        :return: list of OpenMPI arguments for these settings
        :rtype: list[str]
        """
        # args launcher uses
        args = []
        restricted = ["wdir", "wd"]

        for opt, value in self.run_args.items():
            if opt not in restricted:
                prefix = "--"
                if not value:
                    args += [prefix + opt]
                else:
                    args += [prefix + opt, str(value)]
        return args

    def format_env_vars(self):
        """Format the environment variables for mpirun

        :return: list of env vars
        :rtype: list[str]
        """
        formatted = []
        if "mpirun" in self.run_command:
           env_string = "-x"
        elif "mpiexec" in self.run_command:
           env_string = "--env"

        if self.env_vars:
            for name, value in self.env_vars.items():
                if value:
                    formatted += [env_string, "=".join((name, str(value)))]
                else:
                    formatted += [env_string, name]
        return formatted


class MpirunSettings(_OpenMPISettings):
    def __init__(self, exe, exe_args=None, run_args=None, env_vars=None, **kwargs):
        """Settings to run job with ``mpirun`` command (OpenMPI)

        Note that environment variables can be passed with a None
        value to signify that they should be exported from the current
        environment

        Any arguments passed in the ``run_args`` dict will be converted
        into ``mpirun`` arguments and prefixed with ``--``. Values of
        None can be provided for arguments that do not have values.

        :param exe: executable
        :type exe: str
        :param exe_args: executable arguments, defaults to None
        :type exe_args: str | list[str], optional
        :param run_args: arguments for run command, defaults to None
        :type run_args: dict[str, str], optional
        :param env_vars: environment vars to launch job with, defaults to None
        :type env_vars: dict[str, str], optional
        """
        super().__init__(exe, exe_args, "mpirun", run_args, env_vars, **kwargs)

        completed_process = subprocess.run(
            [self.run_command, "-V"], capture_output=True
        )  # type: subprocess.CompletedProcess
        version_statement = completed_process.stdout.decode()

        if not re.match(r"mpirun\s\(Open MPI\)\s4.\d+.\d+", version_statement):
            logger.warning("Non-OpenMPI implementation of `mpirun` detected")


class MpiexecSettings(_OpenMPISettings):
    def __init__(self, exe, exe_args=None, run_args=None, env_vars=None, **kwargs):
        """Settings to run job with ``mpiexec`` command (OpenMPI)

        Note that environment variables can be passed with a None
        value to signify that they should be exported from the current
        environment

        Any arguments passed in the ``run_args`` dict will be converted
        into ``mpiexec`` arguments and prefixed with ``--``. Values of
        None can be provided for arguments that do not have values.

        :param exe: executable
        :type exe: str
        :param exe_args: executable arguments, defaults to None
        :type exe_args: str | list[str], optional
        :param run_args: arguments for run command, defaults to None
        :type run_args: dict[str, str], optional
        :param env_vars: environment vars to launch job with, defaults to None
        :type env_vars: dict[str, str], optional
        """
        super().__init__(exe, exe_args, "mpiexec", run_args, env_vars, **kwargs)

        completed_process = subprocess.run(
            [self.run_command, "-V"], capture_output=True
        )  # type: subprocess.CompletedProcess
        version_statement = completed_process.stdout.decode()

        if not re.match(r"mpiexec\s\(OpenRTE\)\s4.\d+.\d+", version_statement):
            logger.warning("Non-OpenMPI implementation of `mpiexec` detected")


class OrterunSettings(_OpenMPISettings):
    def __init__(self, exe, exe_args=None, run_args=None, env_vars=None, **kwargs):
        """Settings to run job with ``orterun`` command (OpenMPI)

        Note that environment variables can be passed with a None
        value to signify that they should be exported from the current
        environment

        Any arguments passed in the ``run_args`` dict will be converted
        into ``orterun`` arguments and prefixed with ``--``. Values of
        None can be provided for arguments that do not have values.

        :param exe: executable
        :type exe: str
        :param exe_args: executable arguments, defaults to None
        :type exe_args: str | list[str], optional
        :param run_args: arguments for run command, defaults to None
        :type run_args: dict[str, str], optional
        :param env_vars: environment vars to launch job with, defaults to None
        :type env_vars: dict[str, str], optional
        """
        super().__init__(exe, exe_args, "orterun", run_args, env_vars, **kwargs)

        completed_process = subprocess.run(
            [self.run_command, "-V"], capture_output=True
        )  # type: subprocess.CompletedProcess
        version_statement = completed_process.stdout.decode()

        if not re.match(r"orterun\s\(OpenRTE\)\s4.\d+.\d+", version_statement):
            logger.warning("Non-OpenMPI implementation of `orterun` detected")
=======
simplefilter("once", DeprecationWarning)
warn(
    "mpirunSettings will be deprecated; use mpiSettings instead.",
    DeprecationWarning,
    stacklevel=2
)
>>>>>>> ff2cf242
<|MERGE_RESOLUTION|>--- conflicted
+++ resolved
@@ -30,347 +30,9 @@
 
 logger = get_logger(__name__)
 
-<<<<<<< HEAD
-
-class _OpenMPISettings(RunSettings):
-    """Base class for all common arguments of OpenMPI run commands"""
-
-    def __init__(
-        self, exe, exe_args=None, run_command="", run_args=None, env_vars=None, **kwargs
-    ):
-        """Settings to format run job with an OpenMPI binary
-
-        Note that environment variables can be passed with a None
-        value to signify that they should be exported from the current
-        environment
-
-        Any arguments passed in the ``run_args`` dict will be converted
-        command line arguments and prefixed with ``--``. Values of
-        None can be provided for arguments that do not have values.
-
-        :param exe: executable
-        :type exe: str
-        :param exe_args: executable arguments, defaults to None
-        :type exe_args: str | list[str], optional
-        :param run_args: arguments for run command, defaults to None
-        :type run_args: dict[str, str], optional
-        :param env_vars: environment vars to launch job with, defaults to None
-        :type env_vars: dict[str, str], optional
-        """
-        super().__init__(
-            exe,
-            exe_args,
-            run_command=run_command,
-            run_args=run_args,
-            env_vars=env_vars,
-            **kwargs,
-        )
-        self.mpmd = []
-
-    reserved_run_args = {"wd", "wdir"}
-
-    def make_mpmd(self, mpirun_settings):
-        """Make a mpmd workload by combining two ``mpirun`` commands
-
-        This connects the two settings to be executed with a single
-        Model instance
-
-        :param mpirun_settings: MpirunSettings instance
-        :type mpirun_settings: MpirunSettings
-        """
-        if self.colocated_db_settings:
-            raise SSUnsupportedError(
-                "Colocated models cannot be run as a mpmd workload"
-            )
-        self.mpmd.append(mpirun_settings)
-
-    def set_task_map(self, task_mapping):
-        """Set ``mpirun`` task mapping
-
-        this sets ``--map-by <mapping>``
-
-        For examples, see the man page for ``mpirun``
-
-        :param task_mapping: task mapping
-        :type task_mapping: str
-        """
-        self.run_args["map-by"] = str(task_mapping)
-
-    def set_cpus_per_task(self, cpus_per_task):
-        """Set the number of tasks for this job
-
-        This sets ``--cpus-per-proc`` for mpirun
-        end ``--depth`` for mpiexec
-
-        note: this option has been deprecated in openMPI 4.0+
-        and will soon be replaced.
-
-        :param cpus_per_task: number of tasks
-        :type cpus_per_task: int
-        """
-        if "mpirun" in self.run_command:
-            self.run_args["cpus-per-proc"] = int(cpus_per_task)
-        elif "mpiexec" in self.run_command:
-            self.run_args["depth"] = int(cpus_per_task)
-
-    def set_cpu_binding_type(self, bind_type):
-        """Specifies the cores to which MPI processes are bound
-
-        This sets ``--bind-to`` for mpirun
-        and ``--cpu-bind`` for mpiexec
-
-        :param bind_type: binding type 
-        :type bind_type: str
-        """
-        if "mpirun" in self.run_command:
-            self.run_args["bind-to"] = str(bind_type)
-        elif "mpiexec" in self.run_command:
-            self.run_args["cpu-bind"] = str(bind_type)
-
-    def set_tasks_per_node(self, tasks_per_node):
-        """Set the number of tasks per node
-
-        :param tasks_per_node: number of tasks to launch per node
-        :type tasks_per_node: int
-        """
-        if "mpirun" in self.run_command:
-            self.run_args["npernode"] = int(tasks_per_node)
-        elif "mpiexec" in self.run_command:
-            self.run_args["ppn"] = int(tasks_per_node)
-
-    def set_tasks(self, tasks):
-        """Set the number of tasks for this job
-
-        This sets ``--n`` for mpirun
-        and "--np" for mpiexec
-
-        :param tasks: number of tasks
-        :type tasks: int
-        """
-        if "mpirun" in self.run_command:
-            self.run_args["n"] = int(tasks)
-        elif "mpiexec" in self.run_command:
-            self.run_args["np"] = int(tasks)
-
-    def set_hostlist(self, host_list):
-        """Set the hostlist for the ``mpirun`` command
-
-        This sets ``--host``
-
-        :param host_list: list of host names
-        :type host_list: str | list[str]
-        :raises TypeError: if not str or list of str
-        """
-        if isinstance(host_list, str):
-            host_list = [host_list.strip()]
-        if not isinstance(host_list, list):
-            raise TypeError("host_list argument must be a list of strings")
-        if not all([isinstance(host, str) for host in host_list]):
-            raise TypeError("host_list argument must be list of strings")
-        self.run_args["host"] = ",".join(host_list)
-
-    def set_hostlist_from_file(self, file_path):
-        """Use the contents of a file to set the hostlist
-
-        This sets ``--hostfile``
-
-        :param file_path: Path to the hostlist file
-        :type file_path: str
-        """
-        self.run_args["hostfile"] = str(file_path)
-
-    def set_verbose_launch(self, verbose):
-        """Set the job to run in verbose mode
-
-        This sets ``--verbose``
-
-        :param verbose: Whether the job should be run verbosely
-        :type verbose: bool
-        """
-        if verbose:
-            self.run_args["verbose"] = None
-        else:
-            self.run_args.pop("verbose", None)
-
-    def set_quiet_launch(self, quiet):
-        """Set the job to run in quiet mode
-
-        This sets ``--quiet``
-
-        :param quiet: Whether the job should be run quietly
-        :type quiet: bool
-        """
-        if quiet:
-            self.run_args["quiet"] = None
-        else:
-            self.run_args.pop("quiet", None)
-
-    def set_broadcast(self, dest_path=None):
-        """Copy the specified executable(s) to remote machines
-
-        This sets ``--preload-binary``
-
-        :param dest_path: Destination path (Ignored)
-        :type dest_path: str | None
-        """
-        if dest_path is not None and isinstance(dest_path, str):
-            logger.warning(
-                (
-                    f"{type(self)} cannot set a destination path during broadcast. "
-                    "Using session directory instead"
-                )
-            )
-        self.run_args["preload-binary"] = None
-
-    def set_walltime(self, walltime):
-        """Set the maximum number of seconds that a job will run
-
-        This sets ``--timeout``
-
-        :param walltime: number like string of seconds that a job will run in secs
-        :type walltime: str
-        """
-        self.run_args["timeout"] = str(walltime)
-
-    def format_run_args(self):
-        """Return a list of OpenMPI formatted run arguments
-
-        :return: list of OpenMPI arguments for these settings
-        :rtype: list[str]
-        """
-        # args launcher uses
-        args = []
-        restricted = ["wdir", "wd"]
-
-        for opt, value in self.run_args.items():
-            if opt not in restricted:
-                prefix = "--"
-                if not value:
-                    args += [prefix + opt]
-                else:
-                    args += [prefix + opt, str(value)]
-        return args
-
-    def format_env_vars(self):
-        """Format the environment variables for mpirun
-
-        :return: list of env vars
-        :rtype: list[str]
-        """
-        formatted = []
-        if "mpirun" in self.run_command:
-           env_string = "-x"
-        elif "mpiexec" in self.run_command:
-           env_string = "--env"
-
-        if self.env_vars:
-            for name, value in self.env_vars.items():
-                if value:
-                    formatted += [env_string, "=".join((name, str(value)))]
-                else:
-                    formatted += [env_string, name]
-        return formatted
-
-
-class MpirunSettings(_OpenMPISettings):
-    def __init__(self, exe, exe_args=None, run_args=None, env_vars=None, **kwargs):
-        """Settings to run job with ``mpirun`` command (OpenMPI)
-
-        Note that environment variables can be passed with a None
-        value to signify that they should be exported from the current
-        environment
-
-        Any arguments passed in the ``run_args`` dict will be converted
-        into ``mpirun`` arguments and prefixed with ``--``. Values of
-        None can be provided for arguments that do not have values.
-
-        :param exe: executable
-        :type exe: str
-        :param exe_args: executable arguments, defaults to None
-        :type exe_args: str | list[str], optional
-        :param run_args: arguments for run command, defaults to None
-        :type run_args: dict[str, str], optional
-        :param env_vars: environment vars to launch job with, defaults to None
-        :type env_vars: dict[str, str], optional
-        """
-        super().__init__(exe, exe_args, "mpirun", run_args, env_vars, **kwargs)
-
-        completed_process = subprocess.run(
-            [self.run_command, "-V"], capture_output=True
-        )  # type: subprocess.CompletedProcess
-        version_statement = completed_process.stdout.decode()
-
-        if not re.match(r"mpirun\s\(Open MPI\)\s4.\d+.\d+", version_statement):
-            logger.warning("Non-OpenMPI implementation of `mpirun` detected")
-
-
-class MpiexecSettings(_OpenMPISettings):
-    def __init__(self, exe, exe_args=None, run_args=None, env_vars=None, **kwargs):
-        """Settings to run job with ``mpiexec`` command (OpenMPI)
-
-        Note that environment variables can be passed with a None
-        value to signify that they should be exported from the current
-        environment
-
-        Any arguments passed in the ``run_args`` dict will be converted
-        into ``mpiexec`` arguments and prefixed with ``--``. Values of
-        None can be provided for arguments that do not have values.
-
-        :param exe: executable
-        :type exe: str
-        :param exe_args: executable arguments, defaults to None
-        :type exe_args: str | list[str], optional
-        :param run_args: arguments for run command, defaults to None
-        :type run_args: dict[str, str], optional
-        :param env_vars: environment vars to launch job with, defaults to None
-        :type env_vars: dict[str, str], optional
-        """
-        super().__init__(exe, exe_args, "mpiexec", run_args, env_vars, **kwargs)
-
-        completed_process = subprocess.run(
-            [self.run_command, "-V"], capture_output=True
-        )  # type: subprocess.CompletedProcess
-        version_statement = completed_process.stdout.decode()
-
-        if not re.match(r"mpiexec\s\(OpenRTE\)\s4.\d+.\d+", version_statement):
-            logger.warning("Non-OpenMPI implementation of `mpiexec` detected")
-
-
-class OrterunSettings(_OpenMPISettings):
-    def __init__(self, exe, exe_args=None, run_args=None, env_vars=None, **kwargs):
-        """Settings to run job with ``orterun`` command (OpenMPI)
-
-        Note that environment variables can be passed with a None
-        value to signify that they should be exported from the current
-        environment
-
-        Any arguments passed in the ``run_args`` dict will be converted
-        into ``orterun`` arguments and prefixed with ``--``. Values of
-        None can be provided for arguments that do not have values.
-
-        :param exe: executable
-        :type exe: str
-        :param exe_args: executable arguments, defaults to None
-        :type exe_args: str | list[str], optional
-        :param run_args: arguments for run command, defaults to None
-        :type run_args: dict[str, str], optional
-        :param env_vars: environment vars to launch job with, defaults to None
-        :type env_vars: dict[str, str], optional
-        """
-        super().__init__(exe, exe_args, "orterun", run_args, env_vars, **kwargs)
-
-        completed_process = subprocess.run(
-            [self.run_command, "-V"], capture_output=True
-        )  # type: subprocess.CompletedProcess
-        version_statement = completed_process.stdout.decode()
-
-        if not re.match(r"orterun\s\(OpenRTE\)\s4.\d+.\d+", version_statement):
-            logger.warning("Non-OpenMPI implementation of `orterun` detected")
-=======
 simplefilter("once", DeprecationWarning)
 warn(
     "mpirunSettings will be deprecated; use mpiSettings instead.",
     DeprecationWarning,
     stacklevel=2
-)
->>>>>>> ff2cf242
+)