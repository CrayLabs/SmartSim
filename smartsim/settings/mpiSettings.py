# BSD 2-Clause License
#
# Copyright (c) 2021-2023, Hewlett Packard Enterprise
# All rights reserved.
#
# Redistribution and use in source and binary forms, with or without
# modification, are permitted provided that the following conditions are met:
#
# 1. Redistributions of source code must retain the above copyright notice, this
#    list of conditions and the following disclaimer.
#
# 2. Redistributions in binary form must reproduce the above copyright notice,
#    this list of conditions and the following disclaimer in the documentation
#    and/or other materials provided with the distribution.
#
# THIS SOFTWARE IS PROVIDED BY THE COPYRIGHT HOLDERS AND CONTRIBUTORS "AS IS"
# AND ANY EXPRESS OR IMPLIED WARRANTIES, INCLUDING, BUT NOT LIMITED TO, THE
# IMPLIED WARRANTIES OF MERCHANTABILITY AND FITNESS FOR A PARTICULAR PURPOSE ARE
# DISCLAIMED. IN NO EVENT SHALL THE COPYRIGHT HOLDER OR CONTRIBUTORS BE LIABLE
# FOR ANY DIRECT, INDIRECT, INCIDENTAL, SPECIAL, EXEMPLARY, OR CONSEQUENTIAL
# DAMAGES (INCLUDING, BUT NOT LIMITED TO, PROCUREMENT OF SUBSTITUTE GOODS OR
# SERVICES; LOSS OF USE, DATA, OR PROFITS; OR BUSINESS INTERRUPTION) HOWEVER
# CAUSED AND ON ANY THEORY OF LIABILITY, WHETHER IN CONTRACT, STRICT LIABILITY,
# OR TORT (INCLUDING NEGLIGENCE OR OTHERWISE) ARISING IN ANY WAY OUT OF THE USE
# OF THIS SOFTWARE, EVEN IF ADVISED OF THE POSSIBILITY OF SUCH DAMAGE.

from __future__ import annotations

import shutil
import subprocess
import typing as t

from ..error import LauncherError, SSUnsupportedError
from ..log import get_logger
from .base import RunSettings

logger = get_logger(__name__)


class _BaseMPISettings(RunSettings):
    """Base class for all common arguments of MPI-standard run commands"""

    def __init__(
        self,
        exe: str,
        exe_args: t.Optional[t.Union[str, t.List[str]]] = None,
        run_command: str = "mpiexec",
        run_args: t.Optional[t.Dict[str, t.Union[int, str, float, None]]] = None,
        env_vars: t.Optional[t.Dict[str, t.Optional[str]]] = None,
        fail_if_missing_exec: bool = True,
        **kwargs: t.Any,
    ) -> None:
        """Settings to format run job with an MPI-standard binary

        Note that environment variables can be passed with a None
        value to signify that they should be exported from the current
        environment

        Any arguments passed in the ``run_args`` dict will be converted
        command line arguments and prefixed with ``--``. Values of
        None can be provided for arguments that do not have values.

        :param exe: executable
        :type exe: str
        :param exe_args: executable arguments, defaults to None
        :type exe_args: str | list[str], optional
        :param run_args: arguments for run command, defaults to None
        :type run_args: dict[str, str], optional
        :param env_vars: environment vars to launch job with, defaults to None
        :type env_vars: dict[str, str], optional
        :param fail_if_missing_exec: Throw an exception of the MPI command
                                     is missing. Otherwise, throw a warning
        :type fail_if_missing_exec: bool, optional
        """
        super().__init__(
            exe,
            exe_args,
            run_command=run_command,
            run_args=run_args,
            env_vars=env_vars,
            **kwargs,
        )
<<<<<<< HEAD
        self.mpmd = []
        self.affinity_script = None
=======
        self.mpmd: t.List[RunSettings] = []
>>>>>>> b509efdd

        if not shutil.which(self._run_command):
            msg = (
                f"Cannot find {self._run_command}. Try passing the "
                "full path via run_command."
            )
            if fail_if_missing_exec:
                raise LauncherError(msg)
            logger.warning(msg)

    reserved_run_args = {"wd", "wdir"}

    def make_mpmd(self, settings: RunSettings) -> None:
        """Make a mpmd workload by combining two ``mpirun`` commands

        This connects the two settings to be executed with a single
        Model instance

        :param settings: MpirunSettings instance
        :type settings: MpirunSettings
        """
        if self.colocated_db_settings:
            raise SSUnsupportedError(
                "Colocated models cannot be run as a mpmd workload"
            )
        self.mpmd.append(settings)

    def set_task_map(self, task_mapping: str) -> None:
        """Set ``mpirun`` task mapping

        this sets ``--map-by <mapping>``

        For examples, see the man page for ``mpirun``

        :param task_mapping: task mapping
        :type task_mapping: str
        """
        self.run_args["map-by"] = task_mapping

    def set_cpus_per_task(self, cpus_per_task: int) -> None:
        """Set the number of tasks for this job

        This sets ``--cpus-per-proc`` for MPI compliant implementations

        note: this option has been deprecated in openMPI 4.0+
        and will soon be replaced.

        :param cpus_per_task: number of tasks
        :type cpus_per_task: int
        """
        self.run_args["cpus-per-proc"] = int(cpus_per_task)

    def set_cpu_binding_type(self, bind_type: str) -> None:
        """Specifies the cores to which MPI processes are bound

        This sets ``--bind-to`` for MPI compliant implementations

        :param bind_type: binding type
        :type bind_type: str
        """
        self.run_args["bind-to"] = bind_type

    def set_tasks_per_node(self, tasks_per_node: int) -> None:
        """Set the number of tasks per node

        :param tasks_per_node: number of tasks to launch per node
        :type tasks_per_node: int
        """
        self.run_args["npernode"] = int(tasks_per_node)

    def set_tasks(self, tasks: int) -> None:
        """Set the number of tasks for this job

        This sets ``-n`` for MPI compliant implementations

        :param tasks: number of tasks
        :type tasks: int
        """
        self.run_args["n"] = int(tasks)

    def set_hostlist(self, host_list: t.Union[str, t.List[str]]) -> None:
        """Set the hostlist for the ``mpirun`` command

        This sets ``--host``

        :param host_list: list of host names
        :type host_list: str | list[str]
        :raises TypeError: if not str or list of str
        """
        if isinstance(host_list, str):
            host_list = [host_list.strip()]
        if not isinstance(host_list, list):
            raise TypeError("host_list argument must be a list of strings")
        if not all(isinstance(host, str) for host in host_list):
            raise TypeError("host_list argument must be list of strings")
        self.run_args["host"] = ",".join(host_list)

    def set_hostlist_from_file(self, file_path: str) -> None:
        """Use the contents of a file to set the hostlist

        This sets ``--hostfile``

        :param file_path: Path to the hostlist file
        :type file_path: str
        """
        self.run_args["hostfile"] = file_path

    def set_verbose_launch(self, verbose: bool) -> None:
        """Set the job to run in verbose mode

        This sets ``--verbose``

        :param verbose: Whether the job should be run verbosely
        :type verbose: bool
        """
        if verbose:
            self.run_args["verbose"] = None
        else:
            self.run_args.pop("verbose", None)

    def set_quiet_launch(self, quiet: bool) -> None:
        """Set the job to run in quiet mode

        This sets ``--quiet``

        :param quiet: Whether the job should be run quietly
        :type quiet: bool
        """
        if quiet:
            self.run_args["quiet"] = None
        else:
            self.run_args.pop("quiet", None)

    def set_broadcast(self, dest_path: t.Optional[str] = None) -> None:
        """Copy the specified executable(s) to remote machines

        This sets ``--preload-binary``

        :param dest_path: Destination path (Ignored)
        :type dest_path: str | None
        """
        if dest_path is not None and isinstance(dest_path, str):
            logger.warning(
                (
                    f"{type(self)} cannot set a destination path during broadcast. "
                    "Using session directory instead"
                )
            )
        self.run_args["preload-binary"] = None

    def set_walltime(self, walltime: str) -> None:
        """Set the maximum number of seconds that a job will run

        This sets ``--timeout``

        :param walltime: number like string of seconds that a job will run in secs
        :type walltime: str
        """
        self.run_args["timeout"] = walltime

    def format_run_args(self) -> t.List[str]:
        """Return a list of MPI-standard formatted run arguments

        :return: list of MPI-standard arguments for these settings
        :rtype: list[str]
        """
        # args launcher uses
        args = []
        restricted = ["wdir", "wd"]

        for opt, value in self.run_args.items():
            if opt not in restricted:
                prefix = "--"
                if not value:
                    args += [prefix + opt]
                else:
                    args += [prefix + opt, str(value)]
        return args

    def format_env_vars(self) -> t.List[str]:
        """Format the environment variables for mpirun

        :return: list of env vars
        :rtype: list[str]
        """
        formatted = []
        env_string = "-x"

        if self.env_vars:
            for name, value in self.env_vars.items():
                if value:
                    formatted += [env_string, "=".join((name, str(value)))]
                else:
                    formatted += [env_string, name]
        return formatted


class MpirunSettings(_BaseMPISettings):
    def __init__(
        self,
        exe: str,
        exe_args: t.Optional[t.Union[str, t.List[str]]] = None,
        run_args: t.Optional[t.Dict[str, t.Union[int, str, float, None]]] = None,
        env_vars: t.Optional[t.Dict[str, t.Optional[str]]] = None,
        **kwargs: t.Any,
    ) -> None:
        """Settings to run job with ``mpirun`` command (MPI-standard)

        Note that environment variables can be passed with a None
        value to signify that they should be exported from the current
        environment

        Any arguments passed in the ``run_args`` dict will be converted
        into ``mpirun`` arguments and prefixed with ``--``. Values of
        None can be provided for arguments that do not have values.

        :param exe: executable
        :type exe: str
        :param exe_args: executable arguments, defaults to None
        :type exe_args: str | list[str], optional
        :param run_args: arguments for run command, defaults to None
        :type run_args: dict[str, t.Union[int, str, float, None]], optional
        :param env_vars: environment vars to launch job with, defaults to None
        :type env_vars: dict[str, str], optional
        """
        super().__init__(exe, exe_args, "mpirun", run_args, env_vars, **kwargs)


class MpiexecSettings(_BaseMPISettings):
    def __init__(
        self,
        exe: str,
        exe_args: t.Optional[t.Union[str, t.List[str]]] = None,
        run_args: t.Optional[t.Dict[str, t.Union[int, str, float, None]]] = None,
        env_vars: t.Optional[t.Dict[str, t.Optional[str]]] = None,
        **kwargs: t.Any,
    ) -> None:
        """Settings to run job with ``mpiexec`` command (MPI-standard)

        Note that environment variables can be passed with a None
        value to signify that they should be exported from the current
        environment

        Any arguments passed in the ``run_args`` dict will be converted
        into ``mpiexec`` arguments and prefixed with ``--``. Values of
        None can be provided for arguments that do not have values.

        :param exe: executable
        :type exe: str
        :param exe_args: executable arguments, defaults to None
        :type exe_args: str | list[str], optional
        :param run_args: arguments for run command, defaults to None
        :type run_args: dict[str, t.Union[int, str, float, None]], optional
        :param env_vars: environment vars to launch job with, defaults to None
        :type env_vars: dict[str, str], optional
        """
        super().__init__(exe, exe_args, "mpiexec", run_args, env_vars, **kwargs)

        completed_process = subprocess.run(
            [self._run_command, "--help"], capture_output=True, check=False
        )
        help_statement = completed_process.stdout.decode()
        if "mpiexec.slurm" in help_statement:
            raise SSUnsupportedError(
                "Slurm's wrapper for mpiexec is unsupported. Use slurmSettings instead"
            )


class OrterunSettings(_BaseMPISettings):
    def __init__(
        self,
        exe: str,
        exe_args: t.Optional[t.Union[str, t.List[str]]] = None,
        run_args: t.Optional[t.Dict[str, t.Union[int, str, float, None]]] = None,
        env_vars: t.Optional[t.Dict[str, t.Optional[str]]] = None,
        **kwargs: t.Any,
    ) -> None:
        """Settings to run job with ``orterun`` command (MPI-standard)

        Note that environment variables can be passed with a None
        value to signify that they should be exported from the current
        environment

        Any arguments passed in the ``run_args`` dict will be converted
        into ``orterun`` arguments and prefixed with ``--``. Values of
        None can be provided for arguments that do not have values.

        :param exe: executable
        :type exe: str
        :param exe_args: executable arguments, defaults to None
        :type exe_args: str | list[str], optional
        :param run_args: arguments for run command, defaults to None
        :type run_args: dict[str, t.Union[int, str, float, None]], optional
        :param env_vars: environment vars to launch job with, defaults to None
        :type env_vars: dict[str, str], optional
        """
        super().__init__(exe, exe_args, "orterun", run_args, env_vars, **kwargs)<|MERGE_RESOLUTION|>--- conflicted
+++ resolved
@@ -80,12 +80,8 @@
             env_vars=env_vars,
             **kwargs,
         )
-<<<<<<< HEAD
-        self.mpmd = []
+        self.mpmd: t.List[RunSettings] = []
         self.affinity_script = None
-=======
-        self.mpmd: t.List[RunSettings] = []
->>>>>>> b509efdd
 
         if not shutil.which(self._run_command):
             msg = (
