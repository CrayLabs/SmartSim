# BSD 2-Clause License
#
# Copyright (c) 2021-2024, Hewlett Packard Enterprise
# All rights reserved.
#
# Redistribution and use in source and binary forms, with or without
# modification, are permitted provided that the following conditions are met:
#
# 1. Redistributions of source code must retain the above copyright notice, this
#    list of conditions and the following disclaimer.
#
# 2. Redistributions in binary form must reproduce the above copyright notice,
#    this list of conditions and the following disclaimer in the documentation
#    and/or other materials provided with the distribution.
#
# THIS SOFTWARE IS PROVIDED BY THE COPYRIGHT HOLDERS AND CONTRIBUTORS "AS IS"
# AND ANY EXPRESS OR IMPLIED WARRANTIES, INCLUDING, BUT NOT LIMITED TO, THE
# IMPLIED WARRANTIES OF MERCHANTABILITY AND FITNESS FOR A PARTICULAR PURPOSE ARE
# DISCLAIMED. IN NO EVENT SHALL THE COPYRIGHT HOLDER OR CONTRIBUTORS BE LIABLE
# FOR ANY DIRECT, INDIRECT, INCIDENTAL, SPECIAL, EXEMPLARY, OR CONSEQUENTIAL
# DAMAGES (INCLUDING, BUT NOT LIMITED TO, PROCUREMENT OF SUBSTITUTE GOODS OR
# SERVICES; LOSS OF USE, DATA, OR PROFITS; OR BUSINESS INTERRUPTION) HOWEVER
# CAUSED AND ON ANY THEORY OF LIABILITY, WHETHER IN CONTRACT, STRICT LIABILITY,
# OR TORT (INCLUDING NEGLIGENCE OR OTHERWISE) ARISING IN ANY WAY OUT OF THE USE
# OF THIS SOFTWARE, EVEN IF ADVISED OF THE POSSIBILITY OF SUCH DAMAGE.

from __future__ import annotations

import dataclasses
import os
import subprocess as sp
import typing as t
import uuid
import os

from typing_extensions import Self, TypeAlias, TypeVarTuple, Unpack

from smartsim._core.utils import helpers
from smartsim.error import errors
from smartsim.types import LaunchedJobID

if t.TYPE_CHECKING:
    from smartsim.experiment import Experiment
    from smartsim.settings.arguments import LaunchArguments

_Ts = TypeVarTuple("_Ts")
_T_contra = t.TypeVar("_T_contra", contravariant=True)

_WorkingDirectory: TypeAlias = t.Union[str, os.PathLike[str]]
"""A type alias for a Jobs working directory. Paths may be strings or
PathLike objects.
"""

_DispatchableT = t.TypeVar("_DispatchableT", bound="LaunchArguments")
"""Any type of luanch arguments, typically used when the type bound by the type
argument is a key a `Dispatcher` dispatch registry
"""
_LaunchableT = t.TypeVar("_LaunchableT")
"""Any type, typically used to bind to a type accepted as the input parameter
to the to the `LauncherProtocol.start` method
"""

_EnvironMappingType: TypeAlias = t.Mapping[str, "str | None"]
"""A mapping of user provided mapping of environment variables in which to run
a job
"""
_FormatterType: TypeAlias = t.Callable[
    [_DispatchableT, "ExecutableProtocol", _WorkingDirectory, _EnvironMappingType],
    _LaunchableT,
]
"""A callable that is capable of formatting the components of a job into a type
capable of being launched by a launcher.
"""
_LaunchConfigType: TypeAlias = (
    "_LauncherAdapter[ExecutableProtocol, _WorkingDirectory, _EnvironMappingType]"
)
"""A launcher adapater that has configured a launcher to launch the components
of a job with some pre-determined launch settings
"""
_UnkownType: TypeAlias = t.NoReturn
"""A type alias for a bottom type. Use this to inform a user that the parameter
a parameter should never be set or a callable will never return
"""


@t.final
class Dispatcher:
    """A class capable of deciding which launcher type should be used to launch
    a given settings type.

    The `Dispatcher` class maintains a type safe API for adding and retrieving
    a settings type into the underlying mapping. It does this through two main
    methods: `Dispatcher.dispatch` and `Dispatcher.get_dispatch`.

    `Dispatcher.dispatch` takes in a dispatchable type, a launcher type that is
    capable of launching a launchable type and formatting function that maps an
    instance of the dispatchable type to an instance of the launchable type.
    The dispatcher will then take these components and then enter them into its
    dispatch registry. `Dispatcher.dispatch` can also be used as a decorator,
    to automatically add a dispatchable type dispatch to a dispatcher at type
    creation time.

    `Dispatcher.get_dispatch` takes a dispatchable type or instance as a
    parameter, and will attempt to look up, in its dispatch registry, how to
    dispatch that type. It will then return an object that can configure a
    launcher of the expected launcher type. If the dispatchable type was never
    registered a `TypeError` will be raised.
    """

    def __init__(
        self,
        *,
        dispatch_registry: (
            t.Mapping[type[LaunchArguments], _DispatchRegistration[t.Any, t.Any]] | None
        ) = None,
    ) -> None:
        """Initialize a new `Dispatcher`

        :param dispatch_registry: A pre-configured dispatch registry that the
            dispatcher should use. This registry is not type checked and is
            used blindly. This registry is shallow copied, meaning that adding
            into the original registry after construction will not mutate the
            state of the registry.
        """
        self._dispatch_registry = (
            dict(dispatch_registry) if dispatch_registry is not None else {}
        )

    def copy(self) -> Self:
        """Create a shallow copy of the Dispatcher"""
        return type(self)(dispatch_registry=self._dispatch_registry)

    @t.overload
    def dispatch(  # Signature when used as a decorator
        self,
        args: None = ...,
        *,
        with_format: _FormatterType[_DispatchableT, _LaunchableT],
        to_launcher: type[LauncherProtocol[_LaunchableT]],
        allow_overwrite: bool = ...,
    ) -> t.Callable[[type[_DispatchableT]], type[_DispatchableT]]: ...
    @t.overload
    def dispatch(  # Signature when used as a method
        self,
        args: type[_DispatchableT],
        *,
        with_format: _FormatterType[_DispatchableT, _LaunchableT],
        to_launcher: type[LauncherProtocol[_LaunchableT]],
        allow_overwrite: bool = ...,
    ) -> None: ...
    def dispatch(  # Actual implementation
        self,
        args: type[_DispatchableT] | None = None,
        *,
        with_format: _FormatterType[_DispatchableT, _LaunchableT],
        to_launcher: type[LauncherProtocol[_LaunchableT]],
        allow_overwrite: bool = False,
    ) -> t.Callable[[type[_DispatchableT]], type[_DispatchableT]] | None:
        """A type safe way to add a mapping of settings type to launcher type
        to handle a settings instance at launch time.
        """
        err_msg: str | None = None
        if getattr(to_launcher, "_is_protocol", False):
            err_msg = f"Cannot dispatch to protocol class `{to_launcher.__name__}`"
        elif getattr(to_launcher, "__abstractmethods__", frozenset()):
            err_msg = f"Cannot dispatch to abstract class `{to_launcher.__name__}`"
        if err_msg is not None:
            raise TypeError(err_msg)

        def register(args_: type[_DispatchableT], /) -> type[_DispatchableT]:
            if args_ in self._dispatch_registry and not allow_overwrite:
                launcher_type = self._dispatch_registry[args_].launcher_type
                raise TypeError(
                    f"{args_.__name__} has already been registered to be "
                    f"launched with {launcher_type}"
                )
            self._dispatch_registry[args_] = _DispatchRegistration(
                with_format, to_launcher
            )
            return args_

        if args is not None:
            register(args)
            return None
        return register

    def get_dispatch(
        self, args: _DispatchableT | type[_DispatchableT]
    ) -> _DispatchRegistration[_DispatchableT, _UnkownType]:
        """Find a type of launcher that is registered as being able to launch a
        settings instance of the provided type
        """
        if not isinstance(args, type):
            args = type(args)
        dispatch_ = self._dispatch_registry.get(args, None)
        if dispatch_ is None:
            raise TypeError(
                f"No dispatch for `{args.__name__}` has been registered "
                f"has been registered with {type(self).__name__} `{self}`"
            )
        # Note the sleight-of-hand here: we are secretly casting a type of
        # `_DispatchRegistration[Any, Any]` ->
        #     `_DispatchRegistration[_DispatchableT, _LaunchableT]`.
        #  where `_LaunchableT` is unbound!
        #
        # This is safe to do if all entries in the mapping were added using a
        # type safe method (e.g. `Dispatcher.dispatch`), but if a user were to
        # supply a custom dispatch registry or otherwise modify the registry
        # this is not necessarily 100% type safe!!
        return dispatch_


@t.final
@dataclasses.dataclass(frozen=True)
class _DispatchRegistration(t.Generic[_DispatchableT, _LaunchableT]):
    """An entry into the `Dispatcher`'s dispatch registry. This class is simply
    a wrapper around a launcher and how to format a `_DispatchableT` instance
    to be launched by the afore mentioned launcher.
    """

    formatter: _FormatterType[_DispatchableT, _LaunchableT]
    launcher_type: type[LauncherProtocol[_LaunchableT]]

    def _is_compatible_launcher(self, launcher: LauncherProtocol[t.Any]) -> bool:
        # Disabling because we want to match the type of the dispatch
        # *exactly* as specified by the user
        # pylint: disable-next=unidiomatic-typecheck
        return type(launcher) is self.launcher_type

    def create_new_launcher_configuration(
        self, for_experiment: Experiment, with_arguments: _DispatchableT
    ) -> _LaunchConfigType:
        """Create a new instance of a launcher for an experiment that the
        provided settings where set to dispatch to, and configure it with the
        provided launch settings.

        :param for_experiment: The experiment responsible creating the launcher
        :param with_settings: The settings with which to configure the newly
            created launcher
        :returns: A configured launcher
        """
        launcher = self.launcher_type.create(for_experiment)
        return self.create_adapter_from_launcher(launcher, with_arguments)

    def create_adapter_from_launcher(
        self, launcher: LauncherProtocol[_LaunchableT], arguments: _DispatchableT
    ) -> _LaunchConfigType:
        """Creates configured launcher from an existing launcher using the
        provided settings.

        :param launcher: A launcher that the type of `settings` has been
            configured to dispatch to.
        :param settings: A settings with which to configure the launcher.
        :returns: A configured launcher.
        """
        if not self._is_compatible_launcher(launcher):
            raise TypeError(
                f"Cannot create launcher adapter from launcher `{launcher}` "
                f"of type `{type(launcher)}`; expected launcher of type "
                f"exactly `{self.launcher_type}`"
            )

        def format_(
            exe: ExecutableProtocol,
            path: str | os.PathLike[str],
            env: _EnvironMappingType,
        ) -> _LaunchableT:
            return self.formatter(arguments, exe, path, env)

        return _LauncherAdapter(launcher, format_)

    def configure_first_compatible_launcher(
        self,
        with_arguments: _DispatchableT,
        from_available_launchers: t.Iterable[LauncherProtocol[t.Any]],
    ) -> _LaunchConfigType:
        """Configure the first compatible adapter launch to launch with the
        provided settings. Launchers are iterated and discarded from the
        iterator until the iterator is exhausted.

        :param with_settings: The settings with which to configure the launcher
        :param from_available_launchers: An iterable that yields launcher instances
        :raises errors.LauncherNotFoundError: No compatible launcher was
            yielded from the provided iterator.
        :returns: A launcher configured with the provided settings.
        """
        launcher = helpers.first(self._is_compatible_launcher, from_available_launchers)
        if launcher is None:
            raise errors.LauncherNotFoundError(
                f"No launcher of exactly type `{self.launcher_type.__name__}` "
                "could be found from provided launchers"
            )
        return self.create_adapter_from_launcher(launcher, with_arguments)


@t.final
class _LauncherAdapter(t.Generic[Unpack[_Ts]]):
    """The launcher adapter is an adapter class takes a launcher that is
    capable of launching some type `LaunchableT` and a function with a generic
    argument list that returns a `LaunchableT`. The launcher adapter will then
    provide `start` method that will have the same argument list as the
    provided function and launch the output through the provided launcher.

    For example, the launcher adapter could be used like so:

    .. highlight:: python
    .. code-block:: python

        class SayHelloLauncher(LauncherProtocol[str]):
            ...
            def start(self, title: str):
                ...
                print(f"Hello, {title}")
                ...
            ...

        @dataclasses.dataclass
        class Person:
            name: str
            honorific: str

            def full_title(self) -> str:
                return f"{honorific}. {self.name}"

        mark = Person("Jim", "Mr")
        sally = Person("Sally", "Ms")
        matt = Person("Matt", "Dr")
        hello_person_launcher = _LauncherAdapter(SayHelloLauncher,
                                                 Person.full_title)

        hello_person_launcher.start(mark)   # prints: "Hello, Mr. Mark"
        hello_person_launcher.start(sally)  # prints: "Hello, Ms. Sally"
        hello_person_launcher.start(matt)   # prints: "Hello, Dr. Matt"
    """

    def __init__(
        self,
        launcher: LauncherProtocol[_LaunchableT],
        map_: t.Callable[[Unpack[_Ts]], _LaunchableT],
    ) -> None:
        """Initialize a launcher adapter

        :param launcher: The launcher instance this class should wrap
        :param map_: A callable with arguments for the new `start` method that
            can translate them into the expected launching type for the wrapped
            launcher.
        """
        # NOTE: We need to cast off the `_LaunchableT` -> `Any` in the
        #       `__init__` method signature to hide the transform from users of
        #       this class. If possible, this type should not be exposed to
        #       users of this class!
        self._adapt: t.Callable[[Unpack[_Ts]], t.Any] = map_
        self._adapted_launcher: LauncherProtocol[t.Any] = launcher

    def start(self, *args: Unpack[_Ts]) -> LaunchedJobID:
        """Start a new job through the wrapped launcher using the custom
        `start` signature

        :param args: The custom start arguments
        :returns: The launched job id provided by the wrapped launcher
        """
        payload = self._adapt(*args)
        return self._adapted_launcher.start(payload)


DEFAULT_DISPATCHER: t.Final = Dispatcher()
"""A global `Dispatcher` instance that SmartSim automatically configures to
launch its built in launchables
"""

# Disabling because we want this to look and feel like a top level function,
# but don't want to have a second copy of the nasty overloads
# pylint: disable-next=invalid-name
dispatch: t.Final = DEFAULT_DISPATCHER.dispatch
"""Function that can be used as a decorator to add a dispatch registration into
`DEFAULT_DISPATCHER`.
"""


# >>>>>>>>>>>>>>>>>>>>>>>>>>>>>>>>>>>>>>>>>>>>>>>>>>>>>>>>>>>>>>>>>>>>>>>>>>>>>
# TODO: move these to a common module under `smartsim._core.launcher`
# -----------------------------------------------------------------------------


def create_job_id() -> LaunchedJobID:
    return LaunchedJobID(str(uuid.uuid4()))


class ExecutableProtocol(t.Protocol):
    def as_program_arguments(self) -> t.Sequence[str]: ...


class LauncherProtocol(t.Protocol[_T_contra]):
    def start(self, launchable: _T_contra, /) -> LaunchedJobID: ...
    @classmethod
    def create(cls, exp: Experiment, /) -> Self: ...


def make_shell_format_fn(
    run_command: str | None,
) -> _FormatterType[LaunchArguments, tuple[str | os.PathLike[str], t.Sequence[str]]]:
    """A function that builds a function that formats a `LaunchArguments` as a
    shell executable sequence of strings for a given launching utility.

    Example usage:

    .. highlight:: python
    .. code-block:: python

        echo_hello_world: ExecutableProtocol = ...
        env = {}
        slurm_args: SlurmLaunchArguments = ...
        slurm_args.set_nodes(3)

        as_srun_command = make_shell_format_fn("srun")
        fmt_cmd = as_srun_command(slurm_args, echo_hello_world, env)
        print(list(fmt_cmd))
        # prints: "['srun', '--nodes=3', '--', 'echo', 'Hello World!']"

    .. note::
        This function was/is a kind of slap-dash implementation, and is likely
        to change or be removed entierely as more functionality is added to the
        shell launcher. Use with caution and at your own risk!

    :param run_command: Name or path of the launching utility to invoke with
        the arguments.
    :returns: A function to format an arguments, an executable, and an
        environment as a shell launchable sequence for strings.
    """

    def impl(
        args: LaunchArguments,
        exe: ExecutableProtocol,
        path: str | os.PathLike[str],
        _env: _EnvironMappingType,
<<<<<<< HEAD
    ) -> t.Tuple[t.Sequence[str], str]:
        print(exe)
        return (
=======
    ) -> t.Tuple[str | os.PathLike[str], t.Sequence[str]]:
        return path, (
>>>>>>> f9c9d56a
            (
                run_command,
                *(args.format_launch_args() or ()),
                "--",
                *exe.as_program_arguments(),
            )
            if run_command is not None
            else exe.as_program_arguments()
        )

    return impl


class ShellLauncher:
    """Mock launcher for launching/tracking simple shell commands"""

    def __init__(self) -> None:
        self._launched: dict[LaunchedJobID, sp.Popen[bytes]] = {}

    # TODO inject path here
<<<<<<< HEAD
    def start(self, command: tuple[t.Sequence[str], str]) -> LaunchedJobID:
        print(command)
        id_ = create_job_id()
        args, path = command
        print(f"is dir: {os.path.isdir(path)}")
        print(f"located: {os.getcwd()}")
        exe, *rest = args # break out popen as much as possible for debugging
=======
    def start(
        self, command: tuple[str | os.PathLike[str], t.Sequence[str]]
    ) -> LaunchedJobID:
        id_ = create_job_id()
        path, args = command
        exe, *rest = args
>>>>>>> f9c9d56a
        # pylint: disable-next=consider-using-with
        self._launched[id_] = sp.Popen((helpers.expand_exe_path(exe), *rest), cwd=path, env={}, stdin=None, stdout=None)
        # Popen starts a new process and gives you back a handle to process, getting back the pid - process id
        return id_

    @classmethod
    def create(cls, _: Experiment) -> Self:
        return cls()


# <<<<<<<<<<<<<<<<<<<<<<<<<<<<<<<<<<<<<<<<<<<<<<<<<<<<<<<<<<<<<<<<<<<<<<<<<<<<<<|MERGE_RESOLUTION|>--- conflicted
+++ resolved
@@ -433,14 +433,8 @@
         exe: ExecutableProtocol,
         path: str | os.PathLike[str],
         _env: _EnvironMappingType,
-<<<<<<< HEAD
-    ) -> t.Tuple[t.Sequence[str], str]:
-        print(exe)
-        return (
-=======
     ) -> t.Tuple[str | os.PathLike[str], t.Sequence[str]]:
         return path, (
->>>>>>> f9c9d56a
             (
                 run_command,
                 *(args.format_launch_args() or ()),
@@ -461,22 +455,12 @@
         self._launched: dict[LaunchedJobID, sp.Popen[bytes]] = {}
 
     # TODO inject path here
-<<<<<<< HEAD
-    def start(self, command: tuple[t.Sequence[str], str]) -> LaunchedJobID:
-        print(command)
-        id_ = create_job_id()
-        args, path = command
-        print(f"is dir: {os.path.isdir(path)}")
-        print(f"located: {os.getcwd()}")
-        exe, *rest = args # break out popen as much as possible for debugging
-=======
     def start(
         self, command: tuple[str | os.PathLike[str], t.Sequence[str]]
     ) -> LaunchedJobID:
         id_ = create_job_id()
         path, args = command
         exe, *rest = args
->>>>>>> f9c9d56a
         # pylint: disable-next=consider-using-with
         self._launched[id_] = sp.Popen((helpers.expand_exe_path(exe), *rest), cwd=path, env={}, stdin=None, stdout=None)
         # Popen starts a new process and gives you back a handle to process, getting back the pid - process id
