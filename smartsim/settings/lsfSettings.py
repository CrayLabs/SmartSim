--- conflicted
+++ resolved
@@ -28,10 +28,7 @@
 
 from ..error import SSUnsupportedError
 from ..log import get_logger
-<<<<<<< HEAD
-=======
 from .base import BatchSettings, RunSettings
->>>>>>> e7d5a936
 
 logger = get_logger(__name__)
 
