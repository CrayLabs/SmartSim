--- conflicted
+++ resolved
@@ -30,18 +30,13 @@
 import subprocess
 import typing as t
 
-<<<<<<< HEAD
 from smartsim._core.dispatch import (
     _EnvironMappingType,
     dispatch,
 )
 from smartsim._core.shell.shellLauncher import ShellLauncher, ShellLauncherCommand
 from smartsim._core.utils.launcher import ExecutableProtocol
-=======
 from smartsim._core.arguments.shell import ShellLaunchArguments
-from smartsim._core.dispatch import dispatch
-from smartsim._core.shell.shellLauncher import ShellLauncher, make_shell_format_fn
->>>>>>> f6928e5f
 from smartsim.log import get_logger
 
 from ...common import set_check_input
