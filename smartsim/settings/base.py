--- conflicted
+++ resolved
@@ -367,19 +367,12 @@
         :type env_vars: dict[str, Union[str, int, float, bool]]
         :raises TypeError: if env_vars values cannot be coerced to strings
         """
-        val_types = (str, int, float, bool)
+        val_types_union = (str, int, float, bool)
         # Coerce env_vars values to str as a convenience to user
-<<<<<<< HEAD
         for (env, val) in env_vars.items():
-            if type(val) not in val_types:
+            if type(val) not in val_types_union:
                 raise TypeError(
                     f"env_vars[{env}] was of type {type(val)}, not {val_types_union}"
-=======
-        for env, val in env_vars.items():
-            if not isinstance(val, val_types):
-                raise TypeError(
-                    f"env_vars[{env}] was of type {type(val)}, not {val_types}"
->>>>>>> ea44a1ec
                 )
             else:
                 self.env_vars[env] = val
