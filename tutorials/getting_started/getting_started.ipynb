{
 "cells": [
  {
   "cell_type": "markdown",
   "metadata": {},
   "source": [
    "# Getting Started\n",
    "\n",
    "In this notebook, we will walk through the most basic functionalities of SmartSim.\n",
    "\n",
    " - Experiment and Models\n",
    " - Ensembles\n",
    " - Running and Communicating with the Orchestrator\n",
    " - Ensembles using SmartRedis\n",
    "\n",
    "## Experiments and Models \n",
    "\n",
    "`Experiment`s are how users define workflows in SmartSim. The `Experiment` is used to create `Model` instances which represent applications, scripts, or generally a program. An experiment can start and stop a `Model` and monitor execution.\n"
   ]
  },
  {
   "cell_type": "code",
   "execution_count": 1,
   "metadata": {},
   "outputs": [],
   "source": [
    "from smartsim import Experiment"
   ]
  },
  {
   "cell_type": "markdown",
   "metadata": {},
   "source": [
    "The next step is to initialize an `Experiment` instance. The `Experiment` must be provided a name which can be any string, but it is best practice to give it a meaningful name as a broad title for what types of models the experiment will be supervising. For our purposes, our `Experiment` will be named `\"getting-started\"`.\n",
    "\n",
    "The `Experiment` also needs to have a `launcher` specified. Launchers provide SmartSim the ability to construct and execute complex workloads on HPC systems with schedulers (workload managers) like Slurm, or PBS. SmartSim currently supports\n",
    " * `slurm`\n",
    " * `pbs`\n",
    " * `cobalt`\n",
    " * `lsf`\n",
    " * `local` (single node/laptops)\n",
    " * `auto`\n",
    "\n",
    "If `launcher=\"auto\"` is used, the experiment will attempt to find a launcher on the system, and use the first one it encounters. If a launcher cannot be found or no launcher parameter is provided, the default value of `launcher=\"local\"` will be used. \n",
    "\n",
    "For simplicity, we will start on a single host and only launch single-host jobs, and as such will set the launcher argument to `\"local\"`"
   ]
  },
  {
   "cell_type": "code",
   "execution_count": 2,
   "metadata": {},
   "outputs": [],
   "source": [
    "# Init Experiment and specify to launch locally\n",
    "exp = Experiment(name=\"getting-started\", launcher=\"local\")"
   ]
  },
  {
   "cell_type": "markdown",
   "metadata": {},
   "source": [
    "To run a workload through SmartSim, a `Model` instance must be created, and started.\n",
    "\n",
<<<<<<< HEAD
    "Our first `Model` will simply print `hello!`, using the shell command `echo`.\n",
=======
    "Our first `Model` will simply print `hello` using the shell command `echo`.\n",
>>>>>>> 9845fb38
    "\n",
    "`Experiment.create_run_settings` is used to create a `RunSettings` instance for our `Model`. `RunSettings` describe *how* a `Model` should be executed provided the system and available computational resources.\n",
    "\n",
    "`create_run_settings` is a factory method that will instantiate a `RunSettings` object of the appropriate type based on the `run_command` argument (i.e. `mpirun`, `aprun`, `srun`, etc). The default argument of `auto` will attempt to choose a `run_command` based on the available system software and the launcher specified in the experiment. If `run_command=None` is provided, the command will be launched without one."
   ]
  },
  {
   "cell_type": "code",
   "execution_count": 3,
   "metadata": {},
   "outputs": [],
   "source": [
    "# settings to execute the command \"echo hello!\"\n",
    "settings = exp.create_run_settings(exe=\"echo\", exe_args=\"hello!\", run_command=None)\n",
    "\n",
    "# create the simple model instance so we can run it.\n",
    "M1 = exp.create_model(name=\"tutorial-model\", run_settings=settings)"
   ]
  },
  {
   "cell_type": "markdown",
   "metadata": {},
   "source": [
    "Once the `Model` has been created by the `Experiment`, it can be started.\n",
    "\n",
    "By setting `summary=True`, we can see a summary of the experiment printed before it is launched. The summary will stay for 10 seconds, and it is useful as a last check. If we set `summary=False`, then the experiment would be launched immediately.\n",
    "\n",
    "We also explicitly set `block=True` (even though it is the default), so that  `Experiment.start` waits until the last `Model` has finished before returning: it will act like a job monitor, letting us know if processes run, complete, or fail."
   ]
  },
  {
   "cell_type": "code",
   "execution_count": 4,
   "metadata": {},
   "outputs": [
    {
     "name": "stdout",
     "output_type": "stream",
     "text": [
      "00:18:27 e3fbeabfdb3e SmartSim[1408] INFO \n",
      "\n",
      "=== Launch Summary ===\n",
      "Experiment: getting-started\n",
      "Experiment Path: /home/craylabs/tutorials/getting_started/getting-started\n",
      "Launcher: local\n",
      "Models: 1\n",
      "Database Status: inactive\n",
      "\n",
      "=== Models ===\n",
      "tutorial-model\n",
      "Executable: /usr/bin/echo\n",
      "Executable Arguments: hello!\n",
      "\n",
      "\n",
      "\n"
     ]
    },
    {
     "name": "stderr",
     "output_type": "stream",
     "text": [
      "                                                                                \r"
     ]
    },
    {
     "name": "stdout",
     "output_type": "stream",
     "text": [
      "00:18:39 e3fbeabfdb3e SmartSim[1408] INFO tutorial-model(1428): Completed\n"
     ]
    }
   ],
   "source": [
    "exp.start(M1, block=True, summary=True)"
   ]
  },
  {
   "cell_type": "markdown",
   "metadata": {},
   "source": [
    "The model has completed. Let's look at the content of the current working directory. We can see that two files, `tutorial-model.out` and `tutorial-model.err` have been created."
   ]
  },
  {
   "cell_type": "code",
   "execution_count": 5,
   "metadata": {},
   "outputs": [
    {
     "name": "stdout",
     "output_type": "stream",
     "text": [
      "Content of tutorial-model.out:\n",
      "hello!\n",
      "\n",
      "Content of tutorial-model.err:\n",
      "\n"
     ]
    }
   ],
   "source": [
    "outputfile = './tutorial-model.out'\n",
    "errorfile = './tutorial-model.err'\n",
    "\n",
    "print(\"Content of tutorial-model.out:\")\n",
    "with open(outputfile, 'r') as fin:\n",
    "    print(fin.read())\n",
    "print(\"Content of tutorial-model.err:\")\n",
    "with open(errorfile, 'r') as fin:\n",
    "    print(fin.read())"
   ]
  },
  {
   "cell_type": "markdown",
   "metadata": {},
   "source": [
    "The `.out` file contains the output generated by `tutorial-model`, and the `.err` file would contain the error messages generated by it. Since there were no errors, the `.err` file is empty.\n",
    "\n",
    "Now let's run two different `Model` instances at the same time. This is just as easy as running one `Model`, and takes the same steps. This time, we will skip the summary. "
   ]
  },
  {
   "cell_type": "code",
   "execution_count": 6,
   "metadata": {},
   "outputs": [
    {
     "name": "stdout",
     "output_type": "stream",
     "text": [
      "00:18:45 e3fbeabfdb3e SmartSim[1408] INFO tutorial-model-1(1431): Completed\n",
      "00:18:48 e3fbeabfdb3e SmartSim[1408] INFO tutorial-model-2(1432): Running\n",
      "00:18:49 e3fbeabfdb3e SmartSim[1408] INFO tutorial-model-2(1432): Completed\n"
     ]
    }
   ],
   "source": [
    "run_settings_1 = exp.create_run_settings(exe=\"echo\", exe_args=\"hello!\", run_command=None)\n",
    "run_settings_2 = exp.create_run_settings(exe=\"sleep\", exe_args=\"5\", run_command=None)\n",
    "model_1 = exp.create_model(\"tutorial-model-1\", run_settings_1)\n",
    "model_2 = exp.create_model(\"tutorial-model-2\", run_settings_2)\n",
    "exp.start(model_1, model_2)"
   ]
  },
  {
   "cell_type": "markdown",
   "metadata": {},
   "source": [
    "For users of parallel applications, launch binaries (run commands) can also be specified in `RunSettings`. For example, if `mpirun` is installed on the system, we can run a model through it, by specifying it as `run_command` in `create_run_settings`.\n",
    "\n",
    "Please note that to run this you need to have OpenMPI installed. "
   ]
  },
  {
   "cell_type": "code",
   "execution_count": 7,
   "metadata": {},
   "outputs": [
    {
     "name": "stdout",
     "output_type": "stream",
     "text": [
      "00:18:53 e3fbeabfdb3e SmartSim[1408] INFO \n",
      "\n",
      "=== Launch Summary ===\n",
      "Experiment: getting-started\n",
      "Experiment Path: /home/craylabs/tutorials/getting_started/getting-started\n",
      "Launcher: local\n",
      "Models: 1\n",
      "Database Status: inactive\n",
      "\n",
      "=== Models ===\n",
      "tutorial-model-mpirun\n",
      "Executable: /usr/bin/echo\n",
      "Executable Arguments: hello world!\n",
      "Run Command: mpirun\n",
      "Run Arguments:\n",
      "\tn = 2\n",
      "\n",
      "\n",
      "\n"
     ]
    },
    {
     "name": "stderr",
     "output_type": "stream",
     "text": [
      "                                                                                \r"
     ]
    },
    {
     "name": "stdout",
     "output_type": "stream",
     "text": [
      "00:19:05 e3fbeabfdb3e SmartSim[1408] INFO tutorial-model-mpirun(1435): Completed\n"
     ]
    }
   ],
   "source": [
    "# settings to execute the command \"mpirun -np 2 echo hello world!\"\n",
    "openmpi_settings = exp.create_run_settings(exe=\"echo\",\n",
    "                                           exe_args=\"hello world!\",\n",
    "                                           run_command=\"mpirun\")\n",
    "openmpi_settings.set_tasks(2)\n",
    "\n",
    "# create and start the MPI model\n",
    "ompi_model = exp.create_model(\"tutorial-model-mpirun\", openmpi_settings)\n",
    "exp.start(ompi_model, summary=True)"
   ]
  },
  {
   "cell_type": "markdown",
   "metadata": {},
   "source": [
    "This time, since we asked `mpirun` to run two tasks by calling `openmpi_settings.set_tasks(2)`, in the output file we should find the line `hello world!` twice."
   ]
  },
  {
   "cell_type": "code",
   "execution_count": 8,
   "metadata": {},
   "outputs": [
    {
     "name": "stdout",
     "output_type": "stream",
     "text": [
      "Content of tutorial-model-mpirun.out:\n",
      "hello world!\n",
      "hello world!\n",
      "\n"
     ]
    }
   ],
   "source": [
    "outputfile = './tutorial-model-mpirun.out'\n",
    "\n",
    "print(\"Content of tutorial-model-mpirun.out:\")\n",
    "with open(outputfile, 'r') as fin:\n",
    "    print(fin.read())\n"
   ]
  },
  {
   "cell_type": "markdown",
   "metadata": {},
   "source": [
    "## Ensembles\n",
    "\n",
    "In the previous example, the two `Model` instances were created separately. The `Ensemble` SmartSim object is a more convenient way of setting up multiple models, potentially with different configurations. `Ensemble`s are groups of `Model` instances that can be treated as a single reference. We start by specifying `RunSettings` similar to how we did with our `Model`s."
   ]
  },
  {
   "cell_type": "code",
   "execution_count": 9,
   "metadata": {},
   "outputs": [],
   "source": [
    "# define how we want each ensemble member to execute\n",
    "# in this case we create settings to execute \"sleep 3\"\n",
    "ens_settings = exp.create_run_settings(exe=\"sleep\", exe_args=\"3\")"
   ]
  },
  {
   "cell_type": "markdown",
   "metadata": {},
   "source": [
    "Then, instead of creating a single model like we did in previously, we will call the `Experiment.create_ensemble` method to create an `Ensemble`. Let's assume we want to run the same experiment four times in parallel. We will then pass the method the same arguemnts that we might pass `Experiment.create_model` in addition to the `replicas=4` argument. Finally, we simply start the `Ensemble` the same way we wold start a `Model`."
   ]
  },
  {
   "cell_type": "code",
   "execution_count": 10,
   "metadata": {},
   "outputs": [
    {
     "name": "stdout",
     "output_type": "stream",
     "text": [
      "00:19:08 e3fbeabfdb3e SmartSim[1408] INFO \n",
      "\n",
      "=== Launch Summary ===\n",
      "Experiment: getting-started\n",
      "Experiment Path: /home/craylabs/tutorials/getting_started/getting-started\n",
      "Launcher: local\n",
      "Ensembles: 1\n",
      "Database Status: inactive\n",
      "\n",
      "=== Ensembles ===\n",
      "ensemble-replica\n",
      "Members: 4\n",
      "Batch Launch: False\n",
      "\n",
      "\n",
      "\n"
     ]
    },
    {
     "name": "stderr",
     "output_type": "stream",
     "text": [
      "                                                                                \r"
     ]
    },
    {
     "name": "stdout",
     "output_type": "stream",
     "text": [
      "00:19:24 e3fbeabfdb3e SmartSim[1408] INFO ensemble-replica_0(1443): Completed\n",
      "00:19:24 e3fbeabfdb3e SmartSim[1408] INFO ensemble-replica_2(1445): Completed\n",
      "00:19:24 e3fbeabfdb3e SmartSim[1408] INFO ensemble-replica_1(1444): Completed\n",
      "00:19:25 e3fbeabfdb3e SmartSim[1408] INFO ensemble-replica_3(1446): Completed\n",
      "00:19:26 e3fbeabfdb3e SmartSim[1408] INFO ensemble-replica_1(1444): Completed\n",
      "00:19:26 e3fbeabfdb3e SmartSim[1408] INFO ensemble-replica_3(1446): Completed\n"
     ]
    }
   ],
   "source": [
    "ensemble = exp.create_ensemble(\"ensemble-replica\",\n",
    "                               replicas=4,\n",
    "                               run_settings=ens_settings)\n",
    "\n",
    "exp.start(ensemble, summary=True)"
   ]
  },
  {
   "cell_type": "markdown",
   "metadata": {},
   "source": [
    "From the output, we see that four copies of our `Model`, named *ensemble-replica_0*, *ensemble-replica_1*, ... were run. In each output file, we will see that the same output was generated.\n",
    "\n",
    "Now let's imagine that we don't want to run the *same* model four times, but we want to run variations of it. One way of doing this would be to define four models, and starting them through the `Experiment`.\n",
    "\n",
    "For a few, simple `Model`s, this would be OK, but what if we needed to run a large number of models, which only differ for some parameter? Defining and adding each one separately would be tedious. For such cases, we will rely on a parameterized `Ensemble` of models.\n",
    "\n",
    "Say we had a python file `output_my_parameter.py` with this contents:\n",
    "```py\n",
    "# contents of output_my_parameter.py\n",
    "import time\n",
    "\n",
    "time.sleep(2)\n",
    "print(\"Hello, my name is ;tutorial_name; \" + \n",
    "      \"and my parameter is ;tutorial_parameter;\")\n",
    "```\n",
    "\n",
    "Our goal is to run \n",
    "\n",
    "```python output_my_parameter.py```\n",
    "\n",
    "with multiple parameter values substituted where the text contains `;tutorial_name;` and `;tutorial_parameter;`. Clearly, we could pass the parameters as arguments, but in some cases, this could not be possible (e.g. if the parameters were stored in a file or the executable would not accept them from the command line).\n",
    "\n",
    "First thing first, is that we must again create our run settings:"
   ]
  },
  {
   "cell_type": "code",
   "execution_count": 11,
   "metadata": {},
   "outputs": [],
   "source": [
    "rs = exp.create_run_settings(exe=\"python\", exe_args=\"output_my_parameter.py\")"
   ]
  },
  {
   "cell_type": "markdown",
   "metadata": {},
   "source": [
    "Then, we define the parameters we are going to set and values for those parameters in a dictionary. In this example, we are setting:\n",
    "\n",
    " 1. `tutorial_name` with values `\"Ellie\"` and `\"John\"`\n",
    " 2. `tutorial_parameter` with values `2` and `11`\n",
    " \n",
    "In the original file `output_my_parameter.py`, which acts as a template, they occur as `;tutorial_name;` and `;tutorial_parameter;`. The semi-colons are used to perform a regexp substitution with the desired values. The semi-colon in this case, is called a *tag* and can be changed.\n",
    "\n",
    "We pass the parameter ditionary to `Experiment.create_ensemble`, along with the argument `perm_strategy=\"all_perm\"`. This argument means that we want all possible permutations of the given parameters, which are stored in the argument `params`. We have two options for both parameters, thus our ensemble will run 4 instances of the same `Experiment`, just using a different copy of `output_my_parameter.py` created by calling `Experiment.generate()`. We attach the template file to the `Ensemble` instance, generate the augmented python files, and run the experiment."
   ]
  },
  {
   "cell_type": "code",
   "execution_count": 12,
   "metadata": {},
   "outputs": [
    {
     "name": "stdout",
     "output_type": "stream",
     "text": [
      "00:19:30 e3fbeabfdb3e SmartSim[1408] INFO Working in previously created experiment\n",
      "00:19:34 e3fbeabfdb3e SmartSim[1408] INFO ensemble_0(1449): Completed\n",
      "00:19:34 e3fbeabfdb3e SmartSim[1408] INFO ensemble_1(1450): Completed\n",
      "00:19:34 e3fbeabfdb3e SmartSim[1408] INFO ensemble_2(1451): Completed\n",
      "00:19:35 e3fbeabfdb3e SmartSim[1408] INFO ensemble_3(1452): Completed\n",
      "00:19:36 e3fbeabfdb3e SmartSim[1408] INFO ensemble_3(1452): Completed\n"
     ]
    }
   ],
   "source": [
    "params = {\n",
    "    \"tutorial_name\": [\"Ellie\", \"John\"],\n",
    "    \"tutorial_parameter\": [2, 11]\n",
    "}\n",
    "ensemble = exp.create_ensemble(\"ensemble\", params=params, run_settings=rs, perm_strategy=\"all_perm\")\n",
    "\n",
    "# to_configure specifies that the files attached should be read and tags should be looked for\n",
    "config_file = \"./output_my_parameter.py\"\n",
    "ensemble.attach_generator_files(to_configure=config_file)\n",
    "\n",
    "exp.generate(ensemble, overwrite=True)\n",
    "exp.start(ensemble)"
   ]
  },
  {
   "cell_type": "markdown",
   "metadata": {},
   "source": [
    "We can see from the output that four instances of our experiment were run, each one named like the `Experiment`, with a numeric suffix at the end: `ensemble_0`, `ensemble_1`, etc. The call to ``Experiment.generate()`` created isolated output directories for each created `Model` in the ensemble and each ensemble member generated its own output files, which was stored in its respective directory."
   ]
  },
  {
   "cell_type": "code",
   "execution_count": 13,
   "metadata": {},
   "outputs": [
    {
     "name": "stdout",
     "output_type": "stream",
     "text": [
      "Content of getting-started/ensemble/ensemble_0/ensemble_0.out:\n",
      "Hello, my name is Ellie and my parameter is 2\n",
      "\n",
      "Content of getting-started/ensemble/ensemble_1/ensemble_1.out:\n",
      "Hello, my name is Ellie and my parameter is 11\n",
      "\n",
      "Content of getting-started/ensemble/ensemble_2/ensemble_2.out:\n",
      "Hello, my name is John and my parameter is 2\n",
      "\n",
      "Content of getting-started/ensemble/ensemble_3/ensemble_3.out:\n",
      "Hello, my name is John and my parameter is 11\n",
      "\n"
     ]
    }
   ],
   "source": [
    "for id in range(4):\n",
    "    outputfile = f\"getting-started/ensemble/ensemble_{id}/ensemble_{id}.out\"\n",
    "\n",
    "    print(f\"Content of {outputfile}:\")\n",
    "    with open(outputfile, 'r') as fin:\n",
    "        print(fin.read())\n"
   ]
  },
  {
   "cell_type": "markdown",
   "metadata": {},
   "source": [
    "That's it! All possible permutations of the input parameters were used to execute the experiment! Sometimes, the parameter space can be too large to be explored exhaustively. In that case, we can use a different permutation strategy, i.e. `random`. For example, if we want to only use two possible random combinations of our parameter space, we can run the following code, where we specify `n_models=2` and `perm_strategy=\"random\"`."
   ]
  },
  {
   "cell_type": "code",
   "execution_count": 14,
   "metadata": {},
   "outputs": [
    {
     "name": "stdout",
     "output_type": "stream",
     "text": [
      "00:19:40 e3fbeabfdb3e SmartSim[1408] INFO Working in previously created experiment\n",
      "00:19:45 e3fbeabfdb3e SmartSim[1408] INFO ensemble_0(1455): Completed\n",
      "00:19:45 e3fbeabfdb3e SmartSim[1408] INFO ensemble_1(1456): Completed\n"
     ]
    }
   ],
   "source": [
    "params = {\n",
    "    \"tutorial_name\": [\"Ellie\", \"John\"],\n",
    "    \"tutorial_parameter\": [2, 11]\n",
    "}\n",
    "ensemble = exp.create_ensemble(\"ensemble\", params=params, run_settings=rs, perm_strategy=\"random\", n_models=2)\n",
    "config_file = \"./output_my_parameter.py\"\n",
    "ensemble.attach_generator_files(to_configure=config_file)\n",
    "\n",
    "exp.generate(ensemble, overwrite=True)\n",
    "exp.start(ensemble)"
   ]
  },
  {
   "cell_type": "markdown",
   "metadata": {},
   "source": [
    "Another possible permutation strategy is `stepped`, but it is also possible to pass a function, which will need to generate combinations of parameters starting from the dictionary. Please refer to the documentation to learn more about this.\n",
    "\n",
    "\n",
    "It is also possible to use different delimiters for the parameter regexp. For example, if we had simmlarly parameterized file named `output_my_parameter_new_tag.py`, with contents:\n",
    "```py\n",
    "# Contents of output_my_parameter_new_tag.py\n",
    "import time\n",
    "\n",
    "time.sleep(2)\n",
    "print(\"Hello, my name is @tutorial_name@ \" + \n",
    "      \"and my parameter is @tutorial_parameter@\")\n",
    "```\n",
    "\n",
    "We would want to use `@`, instead of `;`, as our *tag*. We can trivially make this adaptation by passing a `tag` argument to our `Experiment.generate` call."
   ]
  },
  {
   "cell_type": "code",
   "execution_count": 15,
   "metadata": {},
   "outputs": [
    {
     "name": "stdout",
     "output_type": "stream",
     "text": [
      "00:19:46 e3fbeabfdb3e SmartSim[1408] INFO Working in previously created experiment\n",
      "00:19:51 e3fbeabfdb3e SmartSim[1408] INFO ensemble_new_tag_0(1459): Completed\n",
      "00:19:51 e3fbeabfdb3e SmartSim[1408] INFO ensemble_new_tag_1(1460): Completed\n",
      "00:19:51 e3fbeabfdb3e SmartSim[1408] INFO ensemble_new_tag_2(1461): Completed\n",
      "00:19:52 e3fbeabfdb3e SmartSim[1408] INFO ensemble_new_tag_3(1462): Completed\n",
      "00:19:53 e3fbeabfdb3e SmartSim[1408] INFO ensemble_new_tag_3(1462): Completed\n"
     ]
    }
   ],
   "source": [
    "rs = exp.create_run_settings(exe=\"python\", exe_args=\"output_my_parameter_new_tag.py\")\n",
    "params = {\n",
    "    \"tutorial_name\": [\"Ellie\", \"John\"],\n",
    "    \"tutorial_parameter\": [2, 11]\n",
    "}\n",
    "ensemble = exp.create_ensemble(\"ensemble_new_tag\",\n",
    "                               params=params,\n",
    "                               run_settings=rs,\n",
    "                               perm_strategy=\"all_perm\")\n",
    "\n",
    "config_file = \"./output_my_parameter_new_tag.py\"\n",
    "ensemble.attach_generator_files(to_configure=config_file)\n",
    "\n",
    "exp.generate(ensemble, overwrite=True, tag='@')\n",
    "exp.start(ensemble)"
   ]
  },
  {
   "cell_type": "markdown",
   "metadata": {},
   "source": [
    "Last, we can see all the kernels we have executed by calling `Experiment.summary()`"
   ]
  },
  {
   "cell_type": "code",
   "execution_count": 16,
   "metadata": {},
   "outputs": [
    {
     "name": "stdout",
     "output_type": "stream",
     "text": [
      "|    | Name                  | Entity-Type   |   JobID |   RunID |    Time | Status    |   Returncode |\n",
      "|----|-----------------------|---------------|---------|---------|---------|-----------|--------------|\n",
      "|  0 | tutorial-model        | Model         |    1428 |       0 | 2.00734 | Completed |            0 |\n",
      "|  1 | tutorial-model-1      | Model         |    1431 |       0 | 2.22411 | Completed |            0 |\n",
      "|  2 | tutorial-model-2      | Model         |    1432 |       0 | 5.98942 | Completed |            0 |\n",
      "|  3 | tutorial-model-mpirun | Model         |    1435 |       0 | 2.00939 | Completed |            0 |\n",
      "|  4 | ensemble-replica_0    | Model         |    1443 |       0 | 4.64557 | Completed |            0 |\n",
      "|  5 | ensemble-replica_2    | Model         |    1445 |       0 | 4.2261  | Completed |            0 |\n",
      "|  6 | ensemble-replica_1    | Model         |    1444 |       0 | 6.44562 | Completed |            0 |\n",
      "|  7 | ensemble-replica_3    | Model         |    1446 |       0 | 6.02451 | Completed |            0 |\n",
      "|  8 | ensemble_2            | Model         |    1451 |       0 | 4.22712 | Completed |            0 |\n",
      "|  9 | ensemble_3            | Model         |    1452 |       0 | 6.02064 | Completed |            0 |\n",
      "| 10 | ensemble_0            | Model         |    1449 |       0 | 4.64088 | Completed |            0 |\n",
      "| 11 | ensemble_0            | Model         |    1455 |       1 | 4.21892 | Completed |            0 |\n",
      "| 12 | ensemble_1            | Model         |    1450 |       0 | 4.43377 | Completed |            0 |\n",
      "| 13 | ensemble_1            | Model         |    1456 |       1 | 4.00995 | Completed |            0 |\n",
      "| 14 | ensemble_new_tag_0    | Model         |    1459 |       0 | 4.60659 | Completed |            0 |\n",
      "| 15 | ensemble_new_tag_1    | Model         |    1460 |       0 | 4.39902 | Completed |            0 |\n",
      "| 16 | ensemble_new_tag_2    | Model         |    1461 |       0 | 4.19067 | Completed |            0 |\n",
      "| 17 | ensemble_new_tag_3    | Model         |    1462 |       0 | 5.9866  | Completed |            0 |\n"
     ]
    }
   ],
   "source": [
    "print(exp.summary())"
   ]
  },
  {
   "cell_type": "markdown",
   "metadata": {},
   "source": [
    "## Orchestrator\n",
    "\n",
    "The Orchestrator is an in-memory database (Redis/KeyDB) that is launched prior to all other entities within an Experiment.\n",
    "The Orchestrator can be used to store and retrieve data across languages (Fortran, C, C++, Python) during the course\n",
    "of an experiment and across multiple workloads. In order to stream data into or receive data from the Orchestrator,\n",
    "one of the SmartSim clients (SmartRedis) has to be used within your workload. \n",
    "\n",
    "<img src=\"https://www.craylabs.org/docs/_images/Orchestrator.png\" alt=\"orchestrator-overview\" width=\"600\"/>\n",
    "\n",
    "The Orchestrator is capable of hosting and executing AI models written in Python on CPU or GPU.\n",
    "The Orchestrator supports models written with TensorFlow, Pytorch, or models saved in an ONNX format (e.g. scikit-learn).\n",
    "See the inference tutorial for more information on how to use the machine learning runtimes built into\n",
    "the Orchestrator database.\n",
    "\n",
    "Orchestrators can either be deployed on a single host, or many hosts as shown in the diagram below. \n",
    "\n",
    "<img src=\"https://www.craylabs.org/docs/_images/clustered-orc-diagram.png\" alt=\"orchestrator-cluster\" width=\"600\"/>\n",
    "\n",
    "In this tutorial, a single-host host Orchestrator is deployed locally (as we specified `local` for the Experiment launcher)\n",
    "and used to demonstrate how to use the SmartRedis Python client within a workload."
   ]
  },
  {
   "cell_type": "code",
   "execution_count": 17,
   "metadata": {},
   "outputs": [],
   "source": [
    "from smartredis import Client\n",
    "import numpy as np\n",
    "\n",
    "REDIS_PORT=6899"
   ]
  },
  {
   "cell_type": "code",
   "execution_count": 18,
   "metadata": {},
   "outputs": [
    {
     "name": "stdout",
     "output_type": "stream",
     "text": [
      "00:19:57 e3fbeabfdb3e SmartSim[1408] INFO Working in previously created experiment\n"
     ]
    }
   ],
   "source": [
    "# start a new Experiment for this section\n",
    "exp = Experiment(\"tutorial-smartredis\", launcher=\"local\")\n",
    "\n",
    "# create and start an instance of the Orchestrator database\n",
    "db = exp.create_database(db_nodes=1,\n",
    "                         port=REDIS_PORT,\n",
    "                         interface=\"lo\")\n",
    "# create an output directory for the database log files\n",
    "exp.generate(db)\n",
    "\n",
    "# start the database\n",
    "exp.start(db)"
   ]
  },
  {
   "cell_type": "markdown",
   "metadata": {},
   "source": [
    "Now that the `Orchestrator` is running, a SmartRedis client can be used to store and retrieve data from the database."
   ]
  },
  {
   "cell_type": "code",
   "execution_count": 19,
   "metadata": {},
   "outputs": [],
   "source": [
    "# connect a SmartRedis client at the address supplied by the launched\n",
    "# Orchestrator instance.\n",
    "# Cluster=False as the Orchestrator was deployed on a single compute host (local)\n",
    "client = Client(address=db.get_address()[0], cluster=False)"
   ]
  },
  {
   "cell_type": "markdown",
   "metadata": {},
   "source": [
    "Then, we can use the client to put and retrieve Tensors. Tensors are the native array format of the client language being used. For example, in Python, NumPy arrays are the Tensor format for SmartRedis. Each stored tensors needs a unique key at which to be stored."
   ]
  },
  {
   "cell_type": "code",
   "execution_count": 20,
   "metadata": {},
   "outputs": [
    {
     "name": "stdout",
     "output_type": "stream",
     "text": [
      "Receive tensor:\n",
      "\n",
      " [[[1. 1. 1.]\n",
      "  [1. 1. 1.]\n",
      "  [1. 1. 1.]]\n",
      "\n",
      " [[1. 1. 1.]\n",
      "  [1. 1. 1.]\n",
      "  [1. 1. 1.]]\n",
      "\n",
      " [[1. 1. 1.]\n",
      "  [1. 1. 1.]\n",
      "  [1. 1. 1.]]\n",
      "\n",
      " [[1. 1. 1.]\n",
      "  [1. 1. 1.]\n",
      "  [1. 1. 1.]]]\n"
     ]
    }
   ],
   "source": [
    "send_tensor = np.ones((4,3,3))\n",
    "\n",
    "client.put_tensor(\"tutorial_tensor_1\", send_tensor)\n",
    "\n",
    "receive_tensor = client.get_tensor(\"tutorial_tensor_1\")\n",
    "\n",
    "print('Receive tensor:\\n\\n', receive_tensor)"
   ]
  },
  {
   "cell_type": "markdown",
   "metadata": {},
   "source": [
    "With the SmartRedis `Client` and its possible to store and run a PyTorch, TensorFlow, or ONNX model in the database. The example below shows a PyTorch model being created, set in the database, and called from a SmartRedis client.\n",
    "\n",
    "For more information on ML inference in SmartSim, see the inference tutorial."
   ]
  },
  {
   "cell_type": "code",
   "execution_count": 21,
   "metadata": {},
   "outputs": [],
   "source": [
    "import torch\n",
    "import torch.nn as nn\n",
    "\n",
    "# taken from https://pytorch.org/docs/master/generated/torch.jit.trace.html\n",
    "class Net(nn.Module):\n",
    "    def __init__(self):\n",
    "        super().__init__()\n",
    "        self.conv = nn.Conv2d(1, 1, 3)\n",
    "\n",
    "    def forward(self, x):\n",
    "        return self.conv(x)\n",
    "\n",
    "\n",
    "net = Net()\n",
    "example_forward_input = torch.rand(1, 1, 3, 3)\n",
    "module = torch.jit.trace(net, example_forward_input)\n",
    "\n",
    "# Save the traced model to a file\n",
    "torch.jit.save(module, \"./torch_cnn.pt\")   "
   ]
  },
  {
   "cell_type": "markdown",
   "metadata": {},
   "source": [
    "Now we send the model to the database, again, we assign it a unique key, `tutorial-cnn`. This key is provided to run the model in the `Client.run_model` method."
   ]
  },
  {
   "cell_type": "code",
   "execution_count": 22,
   "metadata": {},
   "outputs": [],
   "source": [
    "# Set the model in the Redis database from the file\n",
    "client.set_model_from_file(\"tutorial-cnn\", \"./torch_cnn.pt\", \"TORCH\", \"CPU\")"
   ]
  },
  {
   "cell_type": "code",
   "execution_count": 23,
   "metadata": {},
   "outputs": [],
   "source": [
    "# Put a tensor in the database as a test input\n",
    "data = torch.rand(1, 1, 3, 3).numpy()\n",
    "client.put_tensor(\"torch_cnn_input\", data)\n",
    "\n",
    "# Run model and retrieve the output\n",
    "client.run_model(\"tutorial-cnn\", inputs=[\"torch_cnn_input\"], outputs=[\"torch_cnn_output\"])\n",
    "out_data = client.get_tensor(\"torch_cnn_output\")"
   ]
  },
  {
   "cell_type": "markdown",
   "metadata": {},
   "source": [
    "Notice that we could have defined the model as an object (without storing it on disk) and send it to the DB using `set_model` instead of `set_model_from_file`. We can do the same thing for any Python function. For example, let's define a simple function takes a NumPy tensor as input."
   ]
  },
  {
   "cell_type": "code",
   "execution_count": 24,
   "metadata": {},
   "outputs": [
    {
     "name": "stdout",
     "output_type": "stream",
     "text": [
      "[[0. 1. 2. 3. 4. 5. 6. 7. 8.]]\n",
      "Max:\n",
      "8.0\n"
     ]
    }
   ],
   "source": [
    "def max_of_tensor(array):\n",
    "    \"\"\"Sample torchscript script that returns the\n",
    "    highest element in an array.\n",
    "\n",
    "    \"\"\"\n",
    "    # return the highest element\n",
    "    return array.max(1)[0]\n",
    "\n",
    "sample_array_1 = np.array([np.arange(9.)])\n",
    "print(sample_array_1)\n",
    "print(\"Max:\")\n",
    "print(max_of_tensor(sample_array_1))"
   ]
  },
  {
   "cell_type": "markdown",
   "metadata": {},
   "source": [
    "Now let's store this function so it can be called, assigning it the key `max-of-tensor`: "
   ]
  },
  {
   "cell_type": "code",
   "execution_count": 25,
   "metadata": {},
   "outputs": [],
   "source": [
    "client.set_function(\"max-of-tensor\", max_of_tensor)"
   ]
  },
  {
   "cell_type": "markdown",
   "metadata": {},
   "source": [
    "A Client can now be used to call this function where it will run wherever the database is deployed (on CPU or GPU)"
   ]
  },
  {
   "cell_type": "code",
   "execution_count": 26,
   "metadata": {},
   "outputs": [
    {
     "name": "stdout",
     "output_type": "stream",
     "text": [
      "[8.]\n"
     ]
    }
   ],
   "source": [
    "client.put_tensor(\"script-data-1\", sample_array_1)\n",
    "client.run_script(\n",
    "    \"max-of-tensor\",  # key of our script\n",
    "    \"max_of_tensor\",  # function to be called\n",
    "    [\"script-data-1\"],\n",
    "    [\"script-output\"],\n",
    ")\n",
    "\n",
    "out = client.get_tensor(\"script-output\")\n",
    "\n",
    "print(out)"
   ]
  },
  {
   "cell_type": "markdown",
   "metadata": {},
   "source": [
    "And, as expected, we obtain the same result we obtained when we ran the function locally. To clean up, we need to tear down the DB. We do this by stopping the `Orchestrator`."
   ]
  },
  {
   "cell_type": "code",
   "execution_count": null,
   "metadata": {},
   "outputs": [],
   "source": [
    "exp.stop(db)"
   ]
  },
  {
   "cell_type": "markdown",
   "metadata": {},
   "source": [
    "## Ensembles using SmartRedis\n",
    "\n",
    "In Section 1.2 we used `Ensemble`s. What would happen if `Model`s which are part of an `Ensemble` tried to put their tensors on the DB using SmartRedis? Unless we used unique keys across the running programs, several tensors (or objects) would have the same key, and this key collision would result in unexpected behavior. In other words, if in the source code of one program, a tensor with key `tensor1` was put on the DB, then each replica of the program would put a tensor with the key `tensor1`. SmartSim and SmartRedis can avoid key collision by prepending program-unique prefixes to `Model` workloads launched through SmartSim. \n",
    "\n",
    "Instead of creating a new Experiment for this section, we will use the previous Experiment and relaunch the Orchestrator using the `db` reference that is already defined."
   ]
  },
  {
   "cell_type": "code",
   "execution_count": 28,
   "metadata": {},
   "outputs": [],
   "source": [
    "exp.start(db)"
   ]
  },
  {
   "cell_type": "markdown",
   "metadata": {},
   "source": [
    "Now let's add two replicas of the same `Model`. Basically, it is a simple producer, which puts a tensor on the DB. The code for it is in `producer.py`."
   ]
  },
  {
   "cell_type": "code",
   "execution_count": 29,
   "metadata": {},
   "outputs": [],
   "source": [
    "rs_prod = exp.create_run_settings(\"python\", f\"producer.py --redis-port {REDIS_PORT}\")\n",
    "ensemble = exp.create_ensemble(name=\"producer\",\n",
    "                               replicas=2, \n",
    "                               run_settings=rs_prod)"
   ]
  },
  {
   "cell_type": "markdown",
   "metadata": {},
   "source": [
    "We add a consumer, which will just retrieve the tensors put by the two producers and check that they are what it expects."
   ]
  },
  {
   "cell_type": "code",
   "execution_count": 30,
   "metadata": {},
   "outputs": [],
   "source": [
    "rs_consumer = exp.create_run_settings(\"python\", f\"consumer.py --redis-port {REDIS_PORT}\")\n",
    "consumer = exp.create_model(\"consumer\", run_settings=rs_consumer)"
   ]
  },
  {
   "cell_type": "markdown",
   "metadata": {},
   "source": [
    "We need to register incoming entities, i.e. entities for which the prefix will have to be known by other entities. When we will start the `Experiment`, environment variables will be set to let all entities know which incoming entities are present."
   ]
  },
  {
   "cell_type": "code",
   "execution_count": 31,
   "metadata": {},
   "outputs": [],
   "source": [
    "consumer.register_incoming_entity(ensemble.models[0])\n",
    "consumer.register_incoming_entity(ensemble.models[1])"
   ]
  },
  {
   "cell_type": "markdown",
   "metadata": {},
   "source": [
    "Finally, we attach the files to the experiments, generate them, and run!"
   ]
  },
  {
   "cell_type": "code",
   "execution_count": 32,
   "metadata": {},
   "outputs": [
    {
     "name": "stdout",
     "output_type": "stream",
     "text": [
      "00:20:48 e3fbeabfdb3e SmartSim[1408] INFO Working in previously created experiment\n",
      "00:20:48 e3fbeabfdb3e SmartSim[1408] INFO Working in previously created experiment\n",
      "00:20:48 e3fbeabfdb3e SmartSim[1408] INFO \n",
      "\n",
      "=== Launch Summary ===\n",
      "Experiment: tutorial-smartredis\n",
      "Experiment Path: /home/craylabs/tutorials/getting_started/tutorial-smartredis\n",
      "Launcher: local\n",
      "Ensembles: 1\n",
      "Models: 1\n",
      "Database Status: active\n",
      "\n",
      "=== Ensembles ===\n",
      "producer\n",
      "Members: 2\n",
      "Batch Launch: False\n",
      "\n",
      "=== Models ===\n",
      "consumer\n",
      "Executable: /usr/bin/python\n",
      "Executable Arguments: consumer.py --redis-port 6899\n",
      "\n",
      "\n",
      "\n"
     ]
    },
    {
     "name": "stderr",
     "output_type": "stream",
     "text": [
      "                                                                                \r"
     ]
    },
    {
     "name": "stdout",
     "output_type": "stream",
     "text": [
      "00:21:02 e3fbeabfdb3e SmartSim[1408] INFO producer_0(1500): Completed\n",
      "00:21:02 e3fbeabfdb3e SmartSim[1408] INFO producer_1(1505): Completed\n",
      "00:21:02 e3fbeabfdb3e SmartSim[1408] INFO consumer(1510): Completed\n"
     ]
    }
   ],
   "source": [
    "ensemble.attach_generator_files(to_copy=['producer.py'])\n",
    "consumer.attach_generator_files(to_copy=['consumer.py'])\n",
    "exp.generate(ensemble, overwrite=True)\n",
    "exp.generate(consumer, overwrite=True)\n",
    "\n",
    "# start the models\n",
    "exp.start(ensemble, consumer, summary=True)"
   ]
  },
  {
   "cell_type": "markdown",
   "metadata": {},
   "source": [
    "The producers produced random NumPy tensors, and we can see that the consumer was able to retrieve both of them from the DB, by looking at its output."
   ]
  },
  {
   "cell_type": "code",
   "execution_count": 33,
   "metadata": {},
   "outputs": [
    {
     "name": "stdout",
     "output_type": "stream",
     "text": [
      "Tensor for producer_0 is: [[[[0.16503988 0.12075829 0.3565984 ]\n",
      "   [0.72577718 0.09396099 0.1618377 ]\n",
      "   [0.33099621 0.55506376 0.69916534]]]]\n",
      "Tensor for producer_1 is: [[[[0.68450198 0.27678731 0.65711464]\n",
      "   [0.74589422 0.45886442 0.52484735]\n",
      "   [0.5394516  0.20950066 0.96127311]]]]\n",
      "\n"
     ]
    }
   ],
   "source": [
    "outputfile = './tutorial-smartredis/consumer/consumer.out'\n",
    "\n",
    "with open(outputfile, 'r') as fin:\n",
    "    print(fin.read())"
   ]
  },
  {
   "cell_type": "markdown",
   "metadata": {},
   "source": [
    "As usual, let's shutdown the DB, by stopping the `Orchestrator`."
   ]
  },
  {
   "cell_type": "code",
   "execution_count": null,
   "metadata": {},
   "outputs": [],
   "source": [
    "exp.stop(db)"
   ]
  }
 ],
 "metadata": {
  "kernelspec": {
   "display_name": "Python 3 (ipykernel)",
   "language": "python",
   "name": "python3"
  },
  "language_info": {
   "codemirror_mode": {
    "name": "ipython",
    "version": 3
   },
   "file_extension": ".py",
   "mimetype": "text/x-python",
   "name": "python",
   "nbconvert_exporter": "python",
   "pygments_lexer": "ipython3",
   "version": "3.8.5"
  }
 },
 "nbformat": 4,
 "nbformat_minor": 4
}<|MERGE_RESOLUTION|>--- conflicted
+++ resolved
@@ -62,11 +62,7 @@
    "source": [
     "To run a workload through SmartSim, a `Model` instance must be created, and started.\n",
     "\n",
-<<<<<<< HEAD
-    "Our first `Model` will simply print `hello!`, using the shell command `echo`.\n",
-=======
     "Our first `Model` will simply print `hello` using the shell command `echo`.\n",
->>>>>>> 9845fb38
     "\n",
     "`Experiment.create_run_settings` is used to create a `RunSettings` instance for our `Model`. `RunSettings` describe *how* a `Model` should be executed provided the system and available computational resources.\n",
     "\n",
