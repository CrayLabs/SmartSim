--- conflicted
+++ resolved
@@ -1,42 +1,7 @@
-<<<<<<< HEAD
-    
-
+   
 {%- if verbosity_level == Verbosity.INFO %}
 {%- include "preview/ensemble_plain_text_info.template" -%}
 {% endif %}
 {%- if verbosity_level == Verbosity.DEBUG or verbosity_level == Verbosity.DEVELOPER %}
 {%- include "preview/ensemble_plain_text_debug.template" -%}
-{% endif %}
-=======
-       
-    {%- for ensemble in manifest.ensembles %}
-    = Ensemble Name: {{ ensemble.name }} =
-        Members: {{ ensemble|length }}
-      {%- if ensemble.params %}
-        Ensemble Parameters:  
-        {%- for key, value in ensemble.params.items() %}
-          {{ key }}: {{ '{:^9}'.format(value|string)|truncate(81,true,'...')}}
-        {%- endfor %}   
-        {%- endif %}  
-        {%- if ensemble.batch_settings %}
-        Batch Launch: True
-        Batch Commands: {{ ensemble.batch_settings.batch_cmd }}
-        {%- endif %}
-        {%- if ensemble.batch_settings.batch_args %}
-        Batch Arguments: 
-        {%- for key, value in ensemble.batch_settings.batch_args.items() %}
-          {{ key }}: {{ value }}
-        {%- endfor %}
-        {%- endif %}
-    {% for model in ensemble %}
-    - Model Name: {{ model.name }} -
-    {%- include 'preview/model_plain_text.template' %}
-              {%- if model.run_settings.colocated_db_settings %}
-                {% include "preview/clientconfigcolo_plain_text.template" %}
-            {%- endif %}
-            {%- if manifest.dbs %}
-            {% include "preview/clientconfig_plain_text.template" %}
-        {%- endif %}
-        {% endfor %}
-        {% endfor %}
->>>>>>> 71730289
+{% endif %}