--- conflicted
+++ resolved
@@ -12,7 +12,6 @@
     {% include "preview/clientconfig_plain_text.template" %}
     {%- endif %}
     =
-<<<<<<< HEAD
 {% endfor %}
 {%- endif -%}
 {%- if manifest.ensembles %}
@@ -21,9 +20,5 @@
         {% include "preview/ensemble_plain_text.template" %}
     {%- endfor %}
 {%- endif -%}
-=======
-{%- endfor %}
-{%- endif -%}
 
->>>>>>> f17d68f0
 {%- endif -%}