# BSD 2-Clause License
#
# Copyright (c) 2021-2024, Hewlett Packard Enterprise
# All rights reserved.
#
# Redistribution and use in source and binary forms, with or without
# modification, are permitted provided that the following conditions are met:
#
# 1. Redistributions of source code must retain the above copyright notice, this
#    list of conditions and the following disclaimer.
#
# 2. Redistributions in binary form must reproduce the above copyright notice,
#    this list of conditions and the following disclaimer in the documentation
#    and/or other materials provided with the distribution.
#
# THIS SOFTWARE IS PROVIDED BY THE COPYRIGHT HOLDERS AND CONTRIBUTORS "AS IS"
# AND ANY EXPRESS OR IMPLIED WARRANTIES, INCLUDING, BUT NOT LIMITED TO, THE
# IMPLIED WARRANTIES OF MERCHANTABILITY AND FITNESS FOR A PARTICULAR PURPOSE ARE
# DISCLAIMED. IN NO EVENT SHALL THE COPYRIGHT HOLDER OR CONTRIBUTORS BE LIABLE
# FOR ANY DIRECT, INDIRECT, INCIDENTAL, SPECIAL, EXEMPLARY, OR CONSEQUENTIAL
# DAMAGES (INCLUDING, BUT NOT LIMITED TO, PROCUREMENT OF SUBSTITUTE GOODS OR
# SERVICES; LOSS OF USE, DATA, OR PROFITS; OR BUSINESS INTERRUPTION) HOWEVER
# CAUSED AND ON ANY THEORY OF LIABILITY, WHETHER IN CONTRACT, STRICT LIABILITY,
# OR TORT (INCLUDING NEGLIGENCE OR OTHERWISE) ARISING IN ANY WAY OUT OF THE USE
# OF THIS SOFTWARE, EVEN IF ADVISED OF THE POSSIBILITY OF SUCH DAMAGE.

# Welcome to the SmartSim setup.py
#
# The following environment variables represent build time
# options for SmartSim. These are only relevant to when a user
# or CI is invoking the setup.py script.
#
#
# NO_CHECKS
#   If set to 1, the build process will not check for
#   build dependencies like make, gcc, etc
#
# SMARTSIM_REDIS
#   The version of redis to retrive and build with
#
# SMARTSIM_REDIS_URL
#   The URL from which to retrieve redis source code
#
# SMARTREDIS_VERSION
#   The version of SmartRedis to install.
#
# CC
#   The C compiler to use
#
# CXX
#   the CPP compiler to use
#
# MALLOC
#   The memory allocator to use for Redis (options: libc, jemalloc)
#
# BUILD_JOBS
#   Number of jobs to use in the build (defaults to max on node)
#
# SMARTSIM_SUFFIX
#  if set, the version number is set to a developer build
#  with the current version, git-sha, and suffix. This version
#  is then written into SmartSim/smartsim/version.py
#
#
# This future is needed to print Python2 EOL message
from __future__ import print_function

import sys

if sys.version_info < (3,):
    print("Python 2 has reached end-of-life and is not supported by SmartSim")
    sys.exit(-1)


import importlib.util
import os
from pathlib import Path

from setuptools import setup

# Some necessary evils we have to do to be able to use
# the _install tools in smartsim/smartsim/_core/_install
# in both the setup.py and in the smart cli

# import the installer classes
setup_path = Path(os.path.abspath(os.path.dirname(__file__)))
_install_dir = setup_path.joinpath("smartsim/_core/_install")

# import buildenv module
buildenv_path = _install_dir.joinpath("buildenv.py")
buildenv_spec = importlib.util.spec_from_file_location("buildenv", str(buildenv_path))
buildenv = importlib.util.module_from_spec(buildenv_spec)
buildenv_spec.loader.exec_module(buildenv)

# helper classes for building dependencies that are
# also utilized by the Smart CLI
build_env = buildenv.BuildEnv(checks=False)
versions = buildenv.Versioner()

# check for compatible python versions
if not build_env.is_compatible_python(versions.PYTHON_MIN):
    print(
        "You are using Python {}. Python >={} is required.".format(
            build_env.python_version, ".".join((versions.PYTHON_MIN))
        )
    )
    sys.exit(-1)

if build_env.is_windows():
    print("Windows is not supported by SmartSim")
    sys.exit(-1)

# write the SmartSim version into
# smartsim/version.py and to be set as
# __version__ in smartsim/__init__.py
smartsim_version = versions.write_version(setup_path)


class BuildError(Exception):
    pass

# Define needed dependencies for the installation

extras_require = {
    "dev": [
        "black==24.1a1",
        "isort>=5.6.4",
        "pylint>=2.10.0,<3",
        "pytest>=6.0.0",
        "pytest-cov>=2.10.1",
        "click==8.0.2",
        "pytest-asyncio>=0.23.3",
    ],
    "mypy": [
        "mypy>=1.3.0",
        "types-psutil",
        "types-redis",
        "types-tabulate",
        "types-tqdm",
        "types-tensorflow==2.12.0.9",
        "types-setuptools",
        "typing_extensions>=4.1.0",
    ],
    "docs": [
        "Sphinx==6.2.1",
        "breathe==4.35.0",
        "sphinx-fortran==1.1.1",
        "sphinx-book-theme==1.0.1",
        "sphinx-copybutton==0.5.2",
        "sphinx-tabs==3.4.4",
        "nbsphinx==0.9.3",
        "docutils==0.18.1",
        "torch==2.0.1",
        "tensorflow==2.13.1",
        "ipython",
        "jinja2==3.1.2",
        "sphinx-design",
        "pypandoc",
        "sphinx-autodoc-typehints",
        "myst_parser",
    ],
}


# rest in setup.cfg
setup(
    version=smartsim_version,
    install_requires=[
        "packaging>=24.0",
        "psutil>=5.7.2",
        "coloredlogs>=10.0",
        "tabulate>=0.8.9",
        "redis>=4.5",
        "tqdm>=4.50.2",
        "filelock>=3.4.2",
        "GitPython<=3.1.43",
        "protobuf<=3.20.3",
        "jinja2>=3.1.2",
<<<<<<< HEAD
        "watchdog>=4.0.0",
        "pydantic",
=======
        "watchdog>4,<5",
        "pydantic==1.10.14",
>>>>>>> c2ab99b7
        "pyzmq>=25.1.2",
        "pygithub>=2.3.0",
        "numpy<2",
        "smartredis>=0.5,<0.6",
    ],
    zip_safe=False,
    extras_require=extras_require,
    entry_points={
        "console_scripts": [
            "smart = smartsim._core._cli.__main__:main",
        ]
    },
)<|MERGE_RESOLUTION|>--- conflicted
+++ resolved
@@ -176,13 +176,8 @@
         "GitPython<=3.1.43",
         "protobuf<=3.20.3",
         "jinja2>=3.1.2",
-<<<<<<< HEAD
-        "watchdog>=4.0.0",
-        "pydantic",
-=======
         "watchdog>4,<5",
         "pydantic==1.10.14",
->>>>>>> c2ab99b7
         "pyzmq>=25.1.2",
         "pygithub>=2.3.0",
         "numpy<2",
