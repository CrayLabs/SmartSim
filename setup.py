--- conflicted
+++ resolved
@@ -174,13 +174,9 @@
     "tqdm>=4.50.2",
     "filelock>=3.4.2",
     "protobuf~=3.20",
-<<<<<<< HEAD
-    "watchdog>=3.0.0,<4.0.0",
+    "watchdog>=4.0.0",
     "pydantic==1.10.14",
     "pyzmq>=25.1.2",
-=======
-    "watchdog>=4.0.0",
->>>>>>> 1267a9a8
 ]
 
 # Add SmartRedis at specific version
