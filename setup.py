# BSD 2-Clause License
#
# Copyright (c) 2021-2024, Hewlett Packard Enterprise
# All rights reserved.
#
# Redistribution and use in source and binary forms, with or without
# modification, are permitted provided that the following conditions are met:
#
# 1. Redistributions of source code must retain the above copyright notice, this
#    list of conditions and the following disclaimer.
#
# 2. Redistributions in binary form must reproduce the above copyright notice,
#    this list of conditions and the following disclaimer in the documentation
#    and/or other materials provided with the distribution.
#
# THIS SOFTWARE IS PROVIDED BY THE COPYRIGHT HOLDERS AND CONTRIBUTORS "AS IS"
# AND ANY EXPRESS OR IMPLIED WARRANTIES, INCLUDING, BUT NOT LIMITED TO, THE
# IMPLIED WARRANTIES OF MERCHANTABILITY AND FITNESS FOR A PARTICULAR PURPOSE ARE
# DISCLAIMED. IN NO EVENT SHALL THE COPYRIGHT HOLDER OR CONTRIBUTORS BE LIABLE
# FOR ANY DIRECT, INDIRECT, INCIDENTAL, SPECIAL, EXEMPLARY, OR CONSEQUENTIAL
# DAMAGES (INCLUDING, BUT NOT LIMITED TO, PROCUREMENT OF SUBSTITUTE GOODS OR
# SERVICES; LOSS OF USE, DATA, OR PROFITS; OR BUSINESS INTERRUPTION) HOWEVER
# CAUSED AND ON ANY THEORY OF LIABILITY, WHETHER IN CONTRACT, STRICT LIABILITY,
# OR TORT (INCLUDING NEGLIGENCE OR OTHERWISE) ARISING IN ANY WAY OUT OF THE USE
# OF THIS SOFTWARE, EVEN IF ADVISED OF THE POSSIBILITY OF SUCH DAMAGE.

# Welcome to the SmartSim setup.py
#
# The following environment variables represent build time
# options for SmartSim. These are only relevant to when a user
# or CI is invoking the setup.py script.
#
#
# NO_CHECKS
#   If set to 1, the build process will not check for
#   build dependencies like make, gcc, etc
#
# SMARTSIM_REDIS
#   The version of redis to retrive and build with
#
# SMARTSIM_REDIS_URL
#   The URL from which to retrieve redis source code
#
# SMARTREDIS_VERSION
#   The version of SmartRedis to install.
#
# CC
#   The C compiler to use
#
# CXX
#   the CPP compiler to use
#
# MALLOC
#   The memory allocator to use for Redis (options: libc, jemalloc)
#
# BUILD_JOBS
#   Number of jobs to use in the build (defaults to max on node)
#
# SMARTSIM_SUFFIX
#  if set, the version number is set to a developer build
#  with the current version, git-sha, and suffix. This version
#  is then written into SmartSim/smartsim/version.py
#
#
# This future is needed to print Python2 EOL message
from __future__ import print_function

import sys

if sys.version_info < (3,):
    print("Python 2 has reached end-of-life and is not supported by SmartSim")
    sys.exit(-1)


import importlib.util
import os
from pathlib import Path

from setuptools import setup

# Some necessary evils we have to do to be able to use
# the _install tools in smartsim/smartsim/_core/_install
# in both the setup.py and in the smart cli

# import the installer classes
setup_path = Path(os.path.abspath(os.path.dirname(__file__)))
_install_dir = setup_path.joinpath("smartsim/_core/_install")

# import buildenv module
buildenv_path = _install_dir.joinpath("buildenv.py")
buildenv_spec = importlib.util.spec_from_file_location("buildenv", str(buildenv_path))
buildenv = importlib.util.module_from_spec(buildenv_spec)
buildenv_spec.loader.exec_module(buildenv)

# helper classes for building dependencies that are
# also utilized by the Smart CLI
build_env = buildenv.BuildEnv(checks=False)
versions = buildenv.Versioner()

# check for compatible python versions
if not build_env.is_compatible_python(versions.PYTHON_MIN):
    print(
        "You are using Python {}. Python >={} is required.".format(
            build_env.python_version, ".".join((versions.PYTHON_MIN))
        )
    )
    sys.exit(-1)

if build_env.is_windows():
    print("Windows is not supported by SmartSim")
    sys.exit(-1)

# write the SmartSim version into
# smartsim/version.py and to be set as
# __version__ in smartsim/__init__.py
smartsim_version = versions.write_version(setup_path)


class BuildError(Exception):
    pass


# Hacky workaround for solving CI build "purelib" issue
# see https://github.com/google/or-tools/issues/616
class InstallPlatlib(install):
    def finalize_options(self):
        super().finalize_options()
        if self.distribution.has_ext_modules():
            self.install_lib = self.install_platlib


class SmartSimBuild(build_py):
    def run(self):
        feature_store_builder = builder.FeatureStoreBuilder(
            build_env(), build_env.MALLOC, build_env.JOBS
        )
        if not feature_store_builder.is_built:
            feature_store_builder.build_from_git(versions.REDIS_URL, versions.REDIS)

            feature_store_builder.cleanup()

        # run original build_py command
        super().run()


# Tested with wheel v0.29.0
class BinaryDistribution(Distribution):
    """Distribution which always forces a binary package with platform name

    We use this because we want to pre-package Redis for certain
    platforms to use.
    """

    def has_ext_modules(_placeholder):
        return True

<<<<<<< HEAD
=======
# Define needed dependencies for the installation
>>>>>>> 347458f0

extras_require = {
    "dev": [
        "black==24.1a1",
        "isort>=5.6.4",
        "pylint>=2.10.0,<3",
        "pytest>=6.0.0",
        "pytest-cov>=2.10.1",
        "click==8.0.2",
        "pytest-asyncio>=0.23.3",
    ],
    "mypy": [
        "mypy>=1.3.0",
        "types-psutil",
        "types-redis",
        "types-tabulate",
        "types-tqdm",
        "types-tensorflow==2.12.0.9",
        "types-setuptools",
    ],
    "docs": [
        "Sphinx==6.2.1",
        "breathe==4.35.0",
        "sphinx-fortran==1.1.1",
        "sphinx-book-theme==1.0.1",
        "sphinx-copybutton==0.5.2",
        "sphinx-tabs==3.4.4",
        "nbsphinx==0.9.3",
        "docutils==0.18.1",
        "torch==2.0.1",
        "tensorflow==2.13.1",
        "ipython",
        "jinja2==3.1.2",
        "sphinx-design",
        "pypandoc",
        "sphinx-autodoc-typehints",
        "myst_parser",
    ],
    # see smartsim/_core/_install/buildenv.py for more details
    **versions.ml_extras_required(),
}


# rest in setup.cfg
setup(
    version=smartsim_version,
    install_requires=[
        "packaging>=24.0",
        "psutil>=5.7.2",
        "coloredlogs>=10.0",
        "tabulate>=0.8.9",
        "redis>=4.5",
        "tqdm>=4.50.2",
        "filelock>=3.4.2",
        "protobuf~=3.20",
        "jinja2>=3.1.2",
        "watchdog>=4.0.0",
        "pydantic==1.10.14",
        "pyzmq>=25.1.2",
        "pygithub>=2.3.0",
        "numpy<2",
        "smartredis>=0.5,<0.6",
        "typing_extensions>=4.1.0,<4.6",
    ],
    zip_safe=False,
    extras_require=extras_require,
    entry_points={
        "console_scripts": [
            "smart = smartsim._core._cli.__main__:main",
        ]
    },
)<|MERGE_RESOLUTION|>--- conflicted
+++ resolved
@@ -154,10 +154,7 @@
     def has_ext_modules(_placeholder):
         return True
 
-<<<<<<< HEAD
-=======
 # Define needed dependencies for the installation
->>>>>>> 347458f0
 
 extras_require = {
     "dev": [
