#
# BSD 2-Clause License
#
# Copyright (c) 2021-2023, Hewlett Packard Enterprise
# All rights reserved.
#
# Redistribution and use in source and binary forms, with or without
# modification, are permitted provided that the following conditions are met:
#
# 1. Redistributions of source code must retain the above copyright notice, this
#    list of conditions and the following disclaimer.
#
# 2. Redistributions in binary form must reproduce the above copyright notice,
#    this list of conditions and the following disclaimer in the documentation
#    and/or other materials provided with the distribution.
#
# THIS SOFTWARE IS PROVIDED BY THE COPYRIGHT HOLDERS AND CONTRIBUTORS "AS IS"
# AND ANY EXPRESS OR IMPLIED WARRANTIES, INCLUDING, BUT NOT LIMITED TO, THE
# IMPLIED WARRANTIES OF MERCHANTABILITY AND FITNESS FOR A PARTICULAR PURPOSE ARE
# DISCLAIMED. IN NO EVENT SHALL THE COPYRIGHT HOLDER OR CONTRIBUTORS BE LIABLE
# FOR ANY DIRECT, INDIRECT, INCIDENTAL, SPECIAL, EXEMPLARY, OR CONSEQUENTIAL
# DAMAGES (INCLUDING, BUT NOT LIMITED TO, PROCUREMENT OF SUBSTITUTE GOODS OR
# SERVICES; LOSS OF USE, DATA, OR PROFITS; OR BUSINESS INTERRUPTION) HOWEVER
# CAUSED AND ON ANY THEORY OF LIABILITY, WHETHER IN CONTRACT, STRICT LIABILITY,
# OR TORT (INCLUDING NEGLIGENCE OR OTHERWISE) ARISING IN ANY WAY OUT OF THE USE
# OF THIS SOFTWARE, EVEN IF ADVISED OF THE POSSIBILITY OF SUCH DAMAGE.
#

name: run-tests

on:
  pull_request:
  push:
    branches:
      - develop

concurrency:
  group: ${{ github.workflow }}-${{ github.ref }}
  cancel-in-progress: true

env:
  HOMEBREW_NO_ANALYTICS: "ON" # Make Homebrew installation a little quicker
  HOMEBREW_NO_AUTO_UPDATE: "ON"
  HOMEBREW_NO_BOTTLE_SOURCE_FALLBACK: "ON"
  HOMEBREW_NO_GITHUB_API: "ON"
  HOMEBREW_NO_INSTALL_CLEANUP: "ON"
  DEBIAN_FRONTEND: "noninteractive" # Disable interactive apt install sessions

jobs:
  run_tests:
    name: Run tests ${{ matrix.subset }} with ${{ matrix.os }}, Python ${{ matrix.py_v}}, RedisAI ${{ matrix.rai }}
    runs-on: ${{ matrix.os }}
    strategy:
      fail-fast: false
      matrix:
        subset: [backends, slow_tests, group_a, group_b]
        os: [macos-12, ubuntu-20.04] # Operating systems
        compiler: [8] # GNU compiler version
        rai: [1.2.7] # Redis AI versions
<<<<<<< HEAD
        py_v: [3.8, 3.9, '3.10'] # Python versions
=======
        py_v: ['3.8', '3.9', '3.10', '3.11'] # Python versions
>>>>>>> e4d1646a

    env:
      SMARTSIM_REDISAI: ${{ matrix.rai }}

    steps:
      - uses: actions/checkout@v4
      - uses: actions/setup-python@v5
        with:
          python-version: ${{ matrix.py_v }}

      - name: Install build-essentials for Ubuntu
        if: contains( matrix.os, 'ubuntu' )
        run: |
          sudo add-apt-repository ppa:ubuntu-toolchain-r/test
          sudo apt-get update
          sudo apt-get install -y build-essential
          sudo apt-get install -y wget

      - name: Install GNU make for MacOS and set GITHUB_PATH
        if: contains( matrix.os, 'macos' )
        run: |
          brew install make || true
          echo "$(brew --prefix)/opt/make/libexec/gnubin" >> $GITHUB_PATH

      - name: Build Singularity from source
        if: contains( matrix.os, 'ubuntu' ) && matrix.py_v == 3.9
        run: |
          sudo apt-get install -y libseccomp-dev pkg-config squashfs-tools cryptsetup curl git # wget build-essential
          echo 'export PATH=/usr/local/go/bin:$PATH' >> ~/.bashrc
          source ~/.bashrc
          export VERSION=1.0.0 # Apptainer (singularity) version
          wget https://github.com/apptainer/apptainer/releases/download/v${VERSION}/apptainer-${VERSION}.tar.gz
          tar -xzf apptainer-${VERSION}.tar.gz
          cd apptainer-${VERSION}
          ./mconfig
          make -C builddir
          sudo make -C builddir install

      - name: singularity pull test container # This lets us time how long the pull takes
        if: contains( matrix.os, 'ubuntu' ) && matrix.py_v == 3.9
        run: singularity pull docker://alrigazzi/smartsim-testing

      # Note: The develop branch of smartredis is installed first to ensure that any tests that depend
      # on developments of the client are brought in.
      - name: Install SmartSim (with ML backends)
        run: |
          python -m pip install git+https://github.com/CrayLabs/SmartRedis.git@develop#egg=smartredis
          python -m pip install .[dev,ml]

      - name: Install ML Runtimes with Smart (with pt, tf, and onnx support)
        run: smart build --device cpu --onnx -v

      - name: Run mypy
        run: |
          python -m pip install .[mypy]
          make check-mypy

      - name: Run Pylint
        run: make check-lint

      # Run pytest (backends subdirectory)
      - name: Run Pytest
        if: (matrix.subset == 'backends')
        run: |
          echo "SMARTSIM_LOG_LEVEL=debug" >> $GITHUB_ENV
          py.test -s --import-mode=importlib -o log_cli=true --cov=$(smart site) --cov-report=xml --cov-config=./tests/test_configs/cov/local_cov.cfg --ignore=tests/full_wlm/ ./tests/backends

      # Run pytest (test subsets)
      - name: Run Pytest
        if: "!contains(matrix.subset, 'backends')" # if not running backend tests
        run: |
          echo "SMARTSIM_LOG_LEVEL=debug" >> $GITHUB_ENV
          py.test -s --import-mode=importlib -o log_cli=true --cov=$(smart site) --cov-report=xml --cov-config=./tests/test_configs/cov/local_cov.cfg --ignore=tests/full_wlm/ -m ${{ matrix.subset }} ./tests

      # Upload artifacts on failure, ignoring binary files
      - name: Upload Artifact
        if: failure()
        uses: actions/upload-artifact@v3
        with:
          name: test_artifact
          path: |
            tests/test_output
            !**/*.so
            !**/*.pb
            !**/*.pt
            !**/core
          retention-days: 5

      - name: Upload Pytest coverage to Codecov
        uses: codecov/codecov-action@v3.1.4
        with:
          fail_ci_if_error: false
          files: ./coverage.xml<|MERGE_RESOLUTION|>--- conflicted
+++ resolved
@@ -57,11 +57,7 @@
         os: [macos-12, ubuntu-20.04] # Operating systems
         compiler: [8] # GNU compiler version
         rai: [1.2.7] # Redis AI versions
-<<<<<<< HEAD
-        py_v: [3.8, 3.9, '3.10'] # Python versions
-=======
         py_v: ['3.8', '3.9', '3.10', '3.11'] # Python versions
->>>>>>> e4d1646a
 
     env:
       SMARTSIM_REDISAI: ${{ matrix.rai }}
