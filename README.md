--- conflicted
+++ resolved
@@ -39,31 +39,19 @@
 called Redis.
 
 Applications integrated with the SmartRedis clients, written in Fortran, C, C++ and Python,
-<<<<<<< HEAD
 can stream tensors and datasets to and from the Orchestrator. The distributed Client-Server
-=======
-can stream tensors and datasets to and from the Orchestrator This Client-Server
->>>>>>> 5bc97943
 paradigm allows for data to be seemlessly exchanged between applications at runtime.
 
 In addition to exchanging data between langauges, any of the SmartRedis clients can
 remotely execute Machine Learning models and TorchScript code on data stored in
-<<<<<<< HEAD
 the Orchestrator despite which language the data originated from.
-=======
-the Orchestrator dispite which langauge the data originated from.
->>>>>>> 5bc97943
 
 SmartSim supports the following ML libraries.
 
 |       Library     | Supported Version |
 |-------------------|:-----------------:|
 | PyTorch           |       1.7.1       |
-<<<<<<< HEAD
 | TensorFlow\Keras  |       2.4.2       |
-=======
-| TensorFlow\Keras  |       2.4.0       |
->>>>>>> 5bc97943
 | ONNX              |       1.7.0       |
 
 A [number of other libraries](https://github.com/onnx/onnxmltools) are
@@ -93,12 +81,9 @@
     - [Local Launch](#local-launch)
     - [Interactive Launch](#interactive-launch)
     - [Batch Launch](#batch-launch)
-<<<<<<< HEAD
-=======
   - [Ray](#ray)
     - [Ray on Slurm](#ray-on-slurm)
     - [Ray on PBS](#ray-on-pbs)
->>>>>>> 5bc97943
 - [SmartRedis](#smartredis)
   - [Tensors](#tensors)
   - [Datasets](#datasets)
@@ -112,15 +97,7 @@
   - [Online Processing](#online-processing)
     - [Singular Value Decomposition](#singular-value-decomposition)
   - [Online Inference](#online-inference)
-<<<<<<< HEAD
     - [PyTorch CNN Example](#pytorch)
-=======
-    - [PyTorch](#pytorch)
-    - [TensorFlow and Keras](#tensorflow-and-keras)
-    - [ONNX](#onnx)
-      - [KMeans](#kmeans)
-      - [Random Forest](#random-forest)
->>>>>>> 5bc97943
 - [Publications](#publications)
 - [Cite](#cite)
   - [bibtex](#bibtex)
@@ -129,11 +106,7 @@
 # SmartSim Infrastructure Library
 
 The Infrastructure Library (IL), the ``smartsim`` python package,
-<<<<<<< HEAD
 facilitates the launch of Machine Learning and simulation
-=======
-facilitates the launch of ML and Simulation
->>>>>>> 5bc97943
 workflows. The Python interface of the IL creates, configures, launches and monitors
 applications.
 
@@ -318,10 +291,7 @@
 
 # Infrastructure Library Applications
  - Orchestrator - In-memory data store and Machine Learning Inference (Redis + RedisAI)
-<<<<<<< HEAD
-=======
  - Ray - Distributed Reinforcement Learning (RL), Hyperparameter Optimization (HPO)
->>>>>>> 5bc97943
 
 ## Redis + RedisAI
 
@@ -335,7 +305,6 @@
 
 
 ### Local Launch
-<<<<<<< HEAD
 
 The following script launches a single database using the local launcher.
 
@@ -381,53 +350,6 @@
 exp = Experiment("db-on-slurm", launcher="slurm")
 db_cluster = SlurmOrchestrator(db_nodes=3, db_port=6780, batch=False)
 
-=======
-
-The following script launches a single database using the local launcher.
-
-```python
-# run_db_local.py
-from smartsim import Experiment
-from smartsim.database import Orchestrator
-
-exp = Experiment("local-db", launcher="local")
-db = Orchestrator(port=6780)
-
-# by default, SmartSim never blocks execution after the database is launched.
-exp.start(db)
-
-# launch models, anaylsis, training, inference sessions, etc
-# that communicate with the database using the SmartRedis clients
-
-# stop the database
-exp.stop(db)
-```
-
-### Interactive Launch
-
-The ``Orchestrator``, like ``Ensemble`` instances, can be launched locally, in interactive
-allocations, or in a batch.
-
-The Orchestrator is broken into several classes to ease submission on
-HPC systems.
-
-The following example launches a distributed (3 node) database cluster on
-a Slurm system from an interactive allocation terminal.
-
-
-```bash
-# get interactive allocation
-salloc -N 3 --ntasks-per-node=1 --exclusive -t 00:10:00
-```
-```python
-# run_db_slurm.py
-from smartsim import Experiment
-from smartsim.database import SlurmOrchestrator
-
-exp = Experiment("db-on-slurm", launcher="slurm")
-db_cluster = SlurmOrchestrator(db_nodes=3, db_port=6780, batch=False)
-
->>>>>>> 5bc97943
 exp.start(db_cluster)
 
 print(f"Orchestrator launched on nodes: {db_cluster.hosts}")
@@ -497,8 +419,6 @@
 python run_db_pbs_batch.py
 ```
 
-<<<<<<< HEAD
-=======
 -----
 ## Ray
 
@@ -573,7 +493,6 @@
 ```
 
 
->>>>>>> 5bc97943
 ------
 # SmartRedis
 
@@ -630,7 +549,6 @@
 
 Notably the **GPU** argument is used to ensure that exection of the model
 takes place on a GPU if one is available to the database.
-<<<<<<< HEAD
 
 ```Python
 import torch
@@ -696,73 +614,6 @@
 
 ```
 
-=======
-
-```Python
-import torch
-from smartredis import Client
-
-net = create_mnist_cnn() # returns trained PyTorch nn.Module
-
-client = Client(address="127.0.0.1:6780", cluster=False)
-
-client.put_tensor("input", torch.rand(20, 1, 28, 28).numpy())
-
-# put the PyTorch CNN in the database in GPU memory
-client.set_model("cnn", net, "TORCH", device="GPU")
-
-# execute the model, supports a variable number of inputs and outputs
-client.run_model("cnn", inputs=["input"], outputs=["output"])
-
-# get the output
-output = client.get_tensor("output")
-print(f"Prediction: {output}")
-```
-
-### C++
-
-One common pattern is to use SmartSim to spin up the Orchestrator database
-and then use the Python client to set the model in
-the database. Once set, an application that uses
-the C, C++, or Fortran clients will call the model that was set.
-
-This example shows the necessary code an application would need to include
-to execute a model (with any ML backend) that had been stored prior to application
-launch by the Python client.
-
-```C++
-#include "client.h"
-
-// dummy tensor for brevity
-// Initialize a vector that will hold input image tensor
-size_t n_values = 1*1*28*28;
-std::vector<float> img(n_values, 0)
-
-// Declare keys that we will use in forthcoming client commands
-std::string model_name = "cnn"; // from previous example
-std::string in_key = "mnist_input";
-std::string out_key = "mnist_output";
-
-// Initialize a Client object
-SmartRedis::Client client(false);
-
-// Put the image tensor on the database
-client.put_tensor(in_key, img.data(), {1,1,28,28},
-                    SmartRedis::TensorType::flt,
-                    SmartRedis::MemoryLayout::contiguous);
-
-// Run model already in the database
-client.run_model(model_name, {in_key}, {out_key});
-
-// Get the result of the model
-std::vector<float> result(1*10);
-client.unpack_tensor(out_key, result.data(), {10},
-                        SmartRedis::TensorType::flt,
-                        SmartRedis::MemoryLayout::contiguous);
-
-```
-
->>>>>>> 5bc97943
 ### Fortran
 
 You can also load a model from file and put it in the database before you execute it.
@@ -991,7 +842,6 @@
 
 ## Online Inference
 
-<<<<<<< HEAD
 SmartSim supports the following frameworks for quering Machine Learning models
 from C, C++, Fortran and Python with the SmartRedis Clients:
 
@@ -1059,153 +909,6 @@
 For more examples of how to use SmartSim and SmartRedis together to perform
 online inference, please see the tutorials section of the
 [SmartSim documentation](https://www.craylabs.org).
-=======
-Compiling TensorFlow or PyTorch runtimes into each existing simulation is
-difficult. Maintaining that type of integration with the rapidly growing and changing
-APIs of libaries like TensorFlow and PyTorch is even more difficult.
-
-Instead of forcing dependencies on the simulation code, SmartSim itself maintains those dependencies
-and provides them in the ``Orchestrator`` database through RedisAI.
-
-Because of this, Simulations in Fortran, C, C++ and Python can call into PyTorch, TensorFlow,
-and any library that supports the ONNX format without having to compile in those libraries.
-
-Below are a few examples of different Machine Learning Libraries you can use with SmartSim.
-
-
-### PyTorch
-
-The Orchestrator supports both PyTorch models and TorchScript functions and scripts
-in PyTorch 1.7.1. Prior examples are shown for how to use PyTorch models in
-the SmartRedis examples in [Python](#Python), [C++](#c), and [Fortran](#fortran).
-
-
-### TensorFlow and Keras
-
-The Orchestrator, in addition to PyTorch, is built with TensorFlow support by default.
-Currently TensorFlow 2.4.0 is supported, but the graph of the model must be frozen
-before it is placed in the database.
-
-SmartSim include a utility to freeze the graph of a TensorFlow or Keras model in
-``smartsim.tf``
-
-The example below shows how to use the utility to freeze an mnist model created in
-Keras. For the sake of brevity, we will use the Python client for further examples,
-however, the API is the same for the other clients.
-
-```Python
-# create a simple Fully connected network in Keras
-model = keras.Sequential(
-    layers=[
-        keras.layers.InputLayer(input_shape=(28, 28), name="input"),
-        keras.layers.Flatten(input_shape=(28, 28), name="flatten"),
-        keras.layers.Dense(128, activation="relu", name="dense"),
-        keras.layers.Dense(10, activation="softmax", name="output"),
-    ],
-    name="FCN",
-)
-
-# Compile model with optimizer
-model.compile(optimizer="adam",
-             loss="sparse_categorical_crossentropy",
-             metrics=["accuracy"])
-
-# training code ommited
-
-# SmartSim utility for Freezing the model
-model_path, inputs, outputs = freeze_model(model, os.getcwd(), "fcn.pb")
-
-client = Client(cluster=False)
-
-# TensorFlow backed requires named inputs and outputs on graph
-# this differs from PyTorch and ONNX.
-client.set_model_from_file(
-    "keras_fcn", model_path, "TF", device=device, inputs=inputs, outputs=outputs
-)
-
-input_data = np.random.rand(1, 28, 28).astype(np.float32)
-client.put_tensor("input", input_data)
-client.run_model("keras_fcn", "input", "output")
-
-pred = client.get_tensor("output")
-print(pred)
-```
-------
-### ONNX
-
-ONNX is a standard format for representing models. A number of different Machine Learning
-Libraries are supported by ONNX and can be readily used with SmartSim.
-
-Some popular ones are:
- - [Scikit-learn](https://scikit-learn.org)
- - [XGBoost](https://xgboost.readthedocs.io)
- - [CatBoost](https://catboost.ai)
- - [TensorFlow](https://www.tensorflow.org)
- - [Keras](https://keras.io)
- - [PyTorch](https://pytorch.org)
- - [LightGBM](https://lightgbm.readthedocs.io/en/latest/)
- - [libsvm](https://www.csie.ntu.edu.tw/~cjlin/libsvm/)
-
-As well as some that are not listed. There are also many tools to help convert
-models to ONNX.
-
- - [onnxmltools](https://github.com/onnx/onnxmltools)
- - [skl2onnx](https://github.com/onnx/sklearn-onnx/)
- - [tensorflow-onnx](https://github.com/onnx/tensorflow-onnx/)
-
-And PyTorch has it's own converter.
-
-Below are some examples of a few models in Sci-kit Learn that are converted
-into onnx format for use with SmartSim.
-#### KMeans
-
-K-means clustering is an unsupervised ML algorithm. It is used to categorize data points
-into f groups ("clusters"). Sci-kit Learn has a built in implementation of K-means clustering
-and it is easily converted to ONNX for use with SmartSim through ``skl2onnx.to_onnx()``.
-
-```python
-
-X = np.arange(20, dtype=np.float32).reshape(10, 2)
-tr = KMeans(n_clusters=2)
-tr.fit(X)
-
-kmeans = to_onnx(tr, X, target_opset=11)
-model = kmeans.SerializeToString()
-
-sample = np.arange(20, dtype=np.float32).reshape(10, 2) # dummy data
-client.put_tensor("input", sample)
-
-client.set_model("kmeans", model, "ONNX", device="CPU")
-client.run_model("kmeans", inputs="input", outputs=["labels", "transform"])
-
-print(client.get_tensor("labels"))
-```
-
-#### Random Forest
-
-The Random Forest example uses the Iris datset from Sci-kit Learn to train a
-RandomForestRegressor. As with the other examples, the skl2onnx function
-``to_onnx`` is used to convert the model to ONNX.
-
-```python
-iris = load_iris()
-X, y = iris.data, iris.target
-X_train, X_test, y_train, _ = train_test_split(X, y, random_state=13)
-clr = RandomForestRegressor(n_jobs=1, n_estimators=100)
-clr.fit(X_train, y_train)
-
-rf_model = to_onnx(clr, X_test.astype(np.float32))
-
-sample = np.array([[6.4, 2.8, 5.6, 2.2]]).astype(np.float32)
-model = rf_model.SerializeToString()
-
-client.put_tensor("input", sample)
-client.set_model("rf_regressor", model, "ONNX", device="CPU")
-client.run_model("rf_regressor", inputs="input", outputs="output")
-print(client.get_tensor("output"))
-
-```
->>>>>>> 5bc97943
 
 --------
 
