# Changelog

Listed here are the changes between each release of SmartSim,
SmartRedis and SmartDashboard.

Jump to:
- {ref}`SmartRedis changelog<smartredis-changelog>`
- {ref}`SmartDashboard changelog<smartdashboard-changelog>`

## SmartSim

<<<<<<< HEAD
### MLI branch

Description

- Implement asynchronous notifications for shared data
- Quick bug fix in _validate
- Add helper methods to MLI classes
- Update error handling for consistency
- Parameterize installation of dragon package with `smart build`
- Update docstrings
- Filenames conform to snake case
- Update SmartSim environment variables using new naming convention
- Refactor `exception_handler`
- Add RequestDispatcher and the possibility of batching inference requests
- Enable hostname selection for dragon tasks
- Remove pydantic dependency from MLI code
- Update MLI environment variables using new naming convention
- Reduce a copy by using torch.from_numpy instead of torch.tensor
- Enable dynamic feature store selection
- Fix dragon package installation bug
- Adjust schemas for better performance
- Add TorchWorker first implementation and mock inference app example
- Add error handling in Worker Manager pipeline
- Add EnvironmentConfigLoader for ML Worker Manager
- Add Model schema with model metadata included
- Removed device from schemas, MessageHandler and tests
- Add ML worker manager, sample worker, and feature store
- Add schemas and MessageHandler class for de/serialization of
  inference requests and response messages


### Develop

=======
>>>>>>> 9f403221
To be released at some point in the future

Description

- Implement workaround for Tensorflow that allows RedisAI to build with GCC-14
- Add instructions for installing SmartSim on PML's Scylla

Detailed Notes

- In libtensorflow, the input argument to TF_SessionRun seems to be mistyped to
  TF_Output instead of TF_Input. These two types differ only in name. GCC-14
  catches this and throws an error, even though earlier versions allow this. To
  solve this problem, patches are applied to the Tensorflow backend in RedisAI.
  Future versions of Tensorflow may fix this problem, but for now this seems to be
  the best workaround.
  ([SmartSim-PR738](https://github.com/CrayLabs/SmartSim/pull/738))
- PML's Scylla is still under development. The usual SmartSim
  build instructions do not apply because the GPU dependencies
  have yet to be installed at a system-wide level. Scylla has
  its own entry in the documentation.
  ([SmartSim-PR733](https://github.com/CrayLabs/SmartSim/pull/733))


### 0.8.0

Released on 27 September, 2024

Description

- Add instructions for Frontier to set the MIOPEN cache
- Refine Frontier documentation for proper use of miniforge3
- Refactor to the RedisAI build to allow more flexibility in versions
  and sources of ML backends
- Add Dockerfiles with GPU support
- Fine grain build support for GPUs
- Update Torch to 2.1.0, Tensorflow to 2.15.0
- Better error messages in build process
- Allow specifying Model and Ensemble parameters with
  number-like types (e.g. numpy types)
- Pin watchdog to 4.x
- Update codecov to 4.5.0
- Remove build of Redis from setup.py
- Mitigate dependency installation issues
- Fix internal host name representation for Dragon backend
- Make dependencies more discoverable in setup.py
- Add hardware pinning capability when using dragon
- Pin NumPy version to 1.x
- New launcher support for SGE (and similar derivatives)
- Fix test outputs being created in incorrect directory
- Improve support for building SmartSim without ML backends
- Update packaging dependency
- Remove broken oss.redis.com URI blocking documentation generation

Detailed Notes

- On Frontier, the MIOPEN cache may need to be set prior to using
  RedisAI in the ``smart validate``. The instructions for Frontier
  have been updated accordingly.
  ([SmartSim-PR727](https://github.com/CrayLabs/SmartSim/pull/727))
- On Frontier, the recommended way to activate conda environments is
  to go through source activate. This also means that ``conda init``
  is not needed. The instructions for Frontier have been updated to
  reflect this.
  ([SmartSim-PR719](https://github.com/CrayLabs/SmartSim/pull/719))
- The RedisAIBuilder class was completely overhauled to allow users to
  express a wider range of support for hardware/software stacks. This
  will be extended to support ROCm, CUDA-11, and CUDA-12.
  ([SmartSim-PR669](https://github.com/CrayLabs/SmartSim/pull/669))
- Versions for each of these packages are no longer specified in an
  internal class. Instead a default set of JSON files specifies the
  sources and versions. Users can specify their own custom specifications
  at smart build time.
  ([SmartSim-PR669](https://github.com/CrayLabs/SmartSim/pull/669))
- Because all build configuration has been moved to static files and all
  backends are compiled during `smart build`, SmartSim can now be shipped as a
  pure python wheel.
  ([SmartSim-PR728](https://github.com/CrayLabs/SmartSim/pull/728))
- Two new Dockerfiles are now provided (one each for 11.8 and 12.1) that
  can be used to build a container to run the tutorials. No HPC support
  should be expected at this time
  ([SmartSim-PR669](https://github.com/CrayLabs/SmartSim/pull/669))
- As a result of the previous change, SmartSim now requires C++17 and a
  minimum Cuda version of 11.8 in order to build Torch 2.1.0.
  ([SmartSim-PR669](https://github.com/CrayLabs/SmartSim/pull/669))
- Error messages were not being interpolated correctly. This has been
  addressed to provide more context when exposing error messages to users.
  ([SmartSim-PR669](https://github.com/CrayLabs/SmartSim/pull/669))
- The serializer would fail if a parameter for a Model or Ensemble
  was specified as a numpy dtype. The constructors for these
  methods now validate that the input is number-like and convert
  them to strings
  ([SmartSim-PR676](https://github.com/CrayLabs/SmartSim/pull/676))
- Pin watchdog to 4.x because v5 introduces new types and requires
  updates to the type-checking
  ([SmartSim-PR690](https://github.com/CrayLabs/SmartSim/pull/690))
- Update codecov to 4.5.0 to mitigate GitHub action failure
  ([SmartSim-PR657](https://github.com/CrayLabs/SmartSim/pull/657))
- The builder module was included in setup.py to allow us to ship the
  main Redis binaries (not RedisAI) with installs from PyPI. To
  allow easier maintenance of this file and enable future complexity
  this has been removed. The Redis binaries will thus be built
  by users during the `smart build` step
- Installation of mypy or dragon in separate build actions caused
  some dependencies (typing_extensions, numpy) to be upgraded and
  caused runtime failures. The build actions were tweaked to include
  all optional dependencies to be considered by pip during resolution.
  Additionally, the numpy version was capped on dragon installations.
  ([SmartSim-PR653](https://github.com/CrayLabs/SmartSim/pull/653))
- setup.py used to define dependencies in a way that was not amenable
  to code scanning tools. Direct dependencies now appear directly
  in the setup call and the definition of the SmartRedis version
  has been removed
  ([SmartSim-PR635](https://github.com/CrayLabs/SmartSim/pull/635))
- The separate definition of dependencies for the docs in
  requirements-doc.txt is now defined as an extra.
  ([SmartSim-PR635](https://github.com/CrayLabs/SmartSim/pull/635))
- The new major version release of Numpy is incompatible with modules
  compiled against Numpy 1.x. For both SmartSim and SmartRedis we
  request a 1.x version of numpy. This is needed in SmartSim because
  some of the downstream dependencies request NumPy
  ([SmartSim-PR623](https://github.com/CrayLabs/SmartSim/pull/623))
- SGE is now a supported launcher for SmartSim. Users can now define
  BatchSettings which will be monitored by the TaskManager. Additionally,
  if the MPI implementation was built with SGE support, Orchestrators can
  use `mpirun` without needing to specify the hosts
  ([SmartSim-PR610](https://github.com/CrayLabs/SmartSim/pull/610))
- Ensure outputs from tests are written to temporary `tests/test_output` directory
- Fix an error that would prevent ``smart build`` from moving a successfully
  compiled RedisAI shared object to the install location expected by SmartSim
  if no ML backend installations were found. Previously, this would effectively
  require users to build and install an ML backend to use the SmartSim
  orchestrator even if it was not necessary for their workflow. Users can
  install SmartSim without ML backends by running
  ``smart build --no_tf --no_pt`` and the RedisAI shared object will now be
  placed in the expected location.
  ([SmartSim-PR601](https://github.com/CrayLabs/SmartSim/pull/601))
- Fix packaging failures due to deprecated `pkg_resources`. ([SmartSim-PR598](https://github.com/CrayLabs/SmartSim/pull/598))

### 0.7.0

Released on 14 May, 2024

Description

-   Update tutorials and tutorial containers
-   Improve Dragon server shutdown
-   Add dragon runtime installer
-   Add launcher based on Dragon
-   Reuse Orchestrators within the testing suite to improve performance.
-   Fix building of documentation
-   Preview entities on experiment before start
-   Update authentication in release workflow
-   Auto-generate type-hints into documentation
-   Auto-post release PR to develop
-   Bump manifest.json to version 0.0.4
-   Fix symlinking batch ensemble and model bug
-   Fix noisy failing WLM test
-   Remove defensive regexp in .gitignore
-   Upgrade ubuntu to 22.04
-   Remove helper function `init_default`
-   Fix telemetry monitor logging errors for task history
-   Change default path for entities
-   Drop Python 3.8 support
-   Update watchdog dependency
-   Historical output files stored under .smartsim directory
-   Fixes unfalsifiable test that tests SmartSim's custom SIGINT signal
    handler
-   Add option to build Torch backend without the Intel Math Kernel
    Library
-   Fix ReadTheDocs build issue
-   Disallow uninitialized variable use
-   Promote device options to an Enum
-   Update telemetry monitor, add telemetry collectors
-   Add method to specify node features for a Slurm job
-   Colo Orchestrator setup now blocks application start until setup
    finished
-   Refactor areas of the code where mypy potential errors
-   Minor enhancements to test suite
-   ExecArgs handling correction
-   ReadTheDocs config file added and enabled on PRs
-   Enforce changelog updates
-   Fix Jupyter notebook math expressions
-   Remove deprecated SmartSim modules
-   SmartSim Documentation refactor
-   Promote SmartSim statuses to a dedicated type
-   Update the version of Redis from [7.0.4]{.title-ref} to
    [7.2.4]{.title-ref}
-   Increase disk space in doc builder container
-   Update Experiment API typing
-   Prevent duplicate entity names
-   Fix publishing of development docs

Detailed Notes

-   The tutorials are up-to date with SmartSim and SmartRedis APIs. Additionally,
    the tutorial containers' Docker files are updated. ([SmartSim-PR589](https://github.com/CrayLabs/SmartSim/pull/589))
-   The Dragon server will now terminate any process which is still running
    when a request of an immediate shutdown is sent. ([SmartSim-PR582](https://github.com/CrayLabs/SmartSim/pull/582))
-   Add `--dragon` option to `smart build`. Install appropriate Dragon
    runtime from Dragon GitHub release assets.
    ([SmartSim-PR580](https://github.com/CrayLabs/SmartSim/pull/580))
-   Add new launcher, based on [Dragon](https://dragonhpc.github.io/dragon/doc/_build/html/index.html).
    The new launcher is compatible with the Slurm and PBS schedulers and can
    be selected by specifying ``launcher="dragon"`` when creating an `Experiment`,
    or by using ``DragonRunSettings`` to launch a job. The Dragon launcher
    is at an early stage of development: early adopters are referred to the
    dedicated documentation section to learn more about it. ([SmartSim-PR580](https://github.com/CrayLabs/SmartSim/pull/580))
-   Tests may now request a given configuration and will reconnect to
    the existing orchestrator instead of building up and tearing down
    a new one each test.
    ([SmartSim-PR567](https://github.com/CrayLabs/SmartSim/pull/567))
-   Manually ensure that typing_extensions==4.6.1 in Dockerfile used to build
    docs. This fixes the deploy_dev_docs Github action ([SmartSim-PR564](https://github.com/CrayLabs/SmartSim/pull/564))
-   Added preview functionality to Experiment, including preview of all entities, active infrastructure and
    client configuration. ([SmartSim-PR525](https://github.com/CrayLabs/SmartSim/pull/525))
-   Replace the developer created token with the GH_TOKEN environment variable.
    ([SmartSim-PR570](https://github.com/CrayLabs/SmartSim/pull/570))
-   Add extension to auto-generate function type-hints into documentation.
    ([SmartSim-PR561](https://github.com/CrayLabs/SmartSim/pull/561))
-   Add to github release workflow to auto generate a pull request from
    master into develop for release.
    ([SmartSim-PR566](https://github.com/CrayLabs/SmartSim/pull/566))
-   The manifest.json version needs to match the SmartDashboard version,
    which is 0.0.4 in the upcoming release.
    ([SmartSim-PR563](https://github.com/CrayLabs/SmartSim/pull/563))
-   Properly symlinks batch ensembles and batch models.
    ([SmartSim-PR547](https://github.com/CrayLabs/SmartSim/pull/547))
-   Remove defensive regexp in .gitignore and ensure tests write to
    test_output.
    ([SmartSim-PR560](https://github.com/CrayLabs/SmartSim/pull/560))
-   After dropping support for Python 3.8, ubuntu needs to be upgraded.
    ([SmartSim-PR558](https://github.com/CrayLabs/SmartSim/pull/558))
-   Remove helper function `init_default` and replace with traditional
    type narrowing.
    ([SmartSim-PR545](https://github.com/CrayLabs/SmartSim/pull/545))
-   Ensure the telemetry monitor does not track a task_id for a managed
    task.
    ([SmartSim-PR557](https://github.com/CrayLabs/SmartSim/pull/557))
-   The default path for an entity is now the path to the experiment /
    the entity name. create_database and create_ensemble now have path
    arguments. All path arguments are compatible with relative paths.
    Relative paths are relative to the CWD.
    ([SmartSim-PR533](https://github.com/CrayLabs/SmartSim/pull/533))
-   Python 3.8 is reaching its end-of-life in October, 2024, so it will
    no longer continue to be supported.
    ([SmartSim-PR544](https://github.com/CrayLabs/SmartSim/pull/544))
-   Update watchdog dependency from 3.x to 4.x, fix new type issues
    ([SmartSim-PR540](https://github.com/CrayLabs/SmartSim/pull/540))
-   The dashboard needs to display historical logs, so log files are
    written out under the .smartsim directory and files under the
    experiment directory are symlinked to them.
    ([SmartSim-PR532](https://github.com/CrayLabs/SmartSim/pull/532))
-   Add an option to smart build
    \"\--torch_with_mkl\"/\"\--no_torch_with_mkl\" to prevent Torch from
    trying to link in the Intel Math Kernel Library. This is needed
    because on machines that have the Intel compilers installed, the
    Torch will unconditionally try to link in this library, however
    fails because the linking flags are incorrect.
    ([SmartSim-PR538](https://github.com/CrayLabs/SmartSim/pull/538))
-   Change typing\_extensions and pydantic versions in readthedocs
    environment to enable docs build.
    ([SmartSim-PR537](https://github.com/CrayLabs/SmartSim/pull/537))
-   Promote devices to a dedicated Enum type throughout the SmartSim
    code base.
    ([SmartSim-PR527](https://github.com/CrayLabs/SmartSim/pull/527))
-   Update the telemetry monitor to enable retrieval of metrics on a
    scheduled interval. Switch basic experiment tracking telemetry to
    default to on. Add database metric collectors. Improve telemetry
    monitor logging. Create telemetry subpackage at
    [smartsim.\_core.utils.telemetry]{.title-ref}. Refactor telemetry
    monitor entrypoint.
    ([SmartSim-PR460](https://github.com/CrayLabs/SmartSim/pull/460))
-   Users can now specify node features for a Slurm job through
    `SrunSettings.set_node_feature`. The method accepts a string or list
    of strings.
    ([SmartSim-PR529](https://github.com/CrayLabs/SmartSim/pull/529))
-   The request to the colocated entrypoints file within the shell
    script is now a blocking process. Once the Orchestrator is setup, it
    returns which moves the process to the background and allows the
    application to start. This prevents the application from requesting
    a ML model or script that has not been uploaded to the Orchestrator
    yet.
    ([SmartSim-PR522](https://github.com/CrayLabs/SmartSim/pull/522))
-   Add checks and tests to ensure SmartSim users cannot initialize run
    settings with a list of lists as the exe_args argument.
    ([SmartSim-PR517](https://github.com/CrayLabs/SmartSim/pull/517))
-   Add readthedocs configuration file and enable readthedocs builds on
    pull requests. Additionally added robots.txt file generation when
    readthedocs environment detected.
    ([SmartSim-PR512](https://github.com/CrayLabs/SmartSim/pull/512))
-   Add Github Actions workflow that checks if changelog is edited on
    pull requests into develop.
    ([SmartSim-PR518](https://github.com/CrayLabs/SmartSim/pull/518))
-   Add path to MathJax.js file so that Sphinx will use to render math
    expressions.
    ([SmartSim-PR516](https://github.com/CrayLabs/SmartSim/pull/516))
-   Removed deprecated SmartSim modules: slurm and mpirunSettings.
    ([SmartSim-PR514](https://github.com/CrayLabs/SmartSim/pull/514))
-   Implemented new structure of SmartSim documentation. Added examples
    images and further detail of SmartSim components.
    ([SmartSim-PR463](https://github.com/CrayLabs/SmartSim/pull/463))
-   Promote SmartSim statuses to a dedicated type named SmartSimStatus.
    ([SmartSim-PR509](https://github.com/CrayLabs/SmartSim/pull/509))
-   Update Redis version to [7.2.4]{.title-ref}. This change fixes an
    issue in the Redis build scripts causing failures on Apple Silicon
    hosts.
    ([SmartSim-PR507](https://github.com/CrayLabs/SmartSim/pull/507))
-   The container which builds the documentation for every merge to
    develop was failing due to a lack of space within the container.
    This was fixed by including an additional Github action that removes
    some unneeded software and files that come from the default Github
    Ubuntu container.
    ([SmartSim-PR504](https://github.com/CrayLabs/SmartSim/pull/504))
-   Update the generic [t.Any]{.title-ref} typehints in Experiment API.
    ([SmartSim-PR501](https://github.com/CrayLabs/SmartSim/pull/501))
-   The CI will fail static analysis if common erroneous truthy checks
    are detected.
    ([SmartSim-PR524](https://github.com/CrayLabs/SmartSim/pull/524))
-   Prevent the launch of duplicate named entities. Allow completed
    entities to run.
    ([SmartSim-PR480](https://github.com/CrayLabs/SmartSim/pull/480))
-   The CI will fail static analysis if a local variable used while
    potentially undefined.
    ([SmartSim-PR521](https://github.com/CrayLabs/SmartSim/pull/521))
-   Remove previously deprecated behavior present in test suite on
    machines with Slurm and Open MPI.
    ([SmartSim-PR520](https://github.com/CrayLabs/SmartSim/pull/520))
-   Experiments in the WLM tests are given explicit paths to prevent
    unexpected directory creation. Ensure database are not left open on
    test suite failures. Update path to pickle file in
    `tests/full_wlm/test_generic_orc_launch_batch.py::test_launch_cluster_orc_reconnect`
    to conform with changes made in
    ([SmartSim-PR533](https://github.com/CrayLabs/SmartSim/pull/533)).
    ([SmartSim-PR559](https://github.com/CrayLabs/SmartSim/pull/559))
-   When calling `Experiment.start` SmartSim would register a signal
    handler that would capture an interrupt signal (\^C) to kill any
    jobs launched through its `JobManager`. This would replace the
    default (or user defined) signal handler. SmartSim will now attempt
    to kill any launched jobs before calling the previously registered
    signal handler.
    ([SmartSim-PR535](https://github.com/CrayLabs/SmartSim/pull/535))

### 0.6.2

Released on 16 February, 2024

Description

-   Patch SmartSim dependency version

Detailed Notes

-   A critical performance concern was identified and addressed in
    SmartRedis. A patch fix was deployed, and SmartSim was updated to
    ensure users do not inadvertently pull the unpatched version of
    SmartRedis.
    ([SmartSim-PR493](https://github.com/CrayLabs/SmartSim/pull/493))

### 0.6.1

Released on 15 February, 2024

Description

-   Duplicate for DBModel/Script prevented
-   Update license to include 2024
-   Telemetry monitor is now active by default
-   Add support for Mac OSX on Apple Silicon
-   Remove Torch warnings during testing
-   Validate Slurm timing format
-   Expose Python Typehints
-   Fix test_logs to prevent generation of directory
-   Fix Python Typehint for colocated database settings
-   Python 3.11 Support
-   Quality of life [smart validate]{.title-ref} improvements
-   Remove Cobalt support
-   Enrich logging through context variables
-   Upgrade Machine Learning dependencies
-   Override sphinx-tabs background color
-   Add concurrency group to test workflow
-   Fix index when installing torch through smart build

Detailed Notes

-   Modify the [git clone]{.title-ref} for both Redis and RedisAI to set
    the line endings to unix-style line endings when using MacOS on ARM.
    ([SmartSim-PR482](https://github.com/CrayLabs/SmartSim/pull/482))
-   Separate install instructions are now provided for Mac OSX on x64 vs
    ARM64
    ([SmartSim-PR479](https://github.com/CrayLabs/SmartSim/pull/479))
-   Prevent duplicate ML model and script names being added to an
    Ensemble member if the names exists.
    ([SmartSim-PR475](https://github.com/CrayLabs/SmartSim/pull/475))
-   Updates [Copyright (c) 2021-2023]{.title-ref} to [Copyright (c)
    2021-2024]{.title-ref} in all of the necessary files.
    ([SmartSim-PR485](https://github.com/CrayLabs/SmartSim/pull/485))
-   Bug fix which prevents the expected behavior when the
    [SMARTSIM_LOG_LEVEL]{.title-ref} environment variable was set to
    [developer]{.title-ref}.
    ([SmartSim-PR473](https://github.com/CrayLabs/SmartSim/pull/473))
-   Sets the default value of the \"enable telemetry\" flag to on. Bumps
    the output [manifest.json]{.title-ref} version number to match that
    of [smartdashboard]{.title-ref} and pins a watchdog version to avoid
    build errors.
    ([SmartSim-PR477](https://github.com/CrayLabs/SmartSim/pull/477))
-   Refactor logic of [Manifest.has_db_objects]{.title-ref} to remove
    excess branching and improve readability/maintainability.
    ([SmartSim-PR476](https://github.com/CrayLabs/SmartSim/pull/476))
-   SmartSim can now be built and used on platforms using Apple Silicon
    (ARM64). Currently, only the PyTorch backend is supported. Note that
    libtorch will be downloaded from a CrayLabs github repo.
    ([SmartSim-PR465](https://github.com/CrayLabs/SmartSim/pull/465))
-   Tests that were saving Torch models were emitting warnings. These
    warnings were addressed by updating the model save test function.
    ([SmartSim-PR472](https://github.com/CrayLabs/SmartSim/pull/472))
-   Validate the timing format when requesting a slurm allocation.
    ([SmartSim-PR471](https://github.com/CrayLabs/SmartSim/pull/471))
-   Add and ship [py.typed]{.title-ref} marker to expose inline type
    hints. Fix type errors related to SmartRedis.
    ([SmartSim-PR468](https://github.com/CrayLabs/SmartSim/pull/468))
-   Fix the [test_logs.py::test_context_leak]{.title-ref} test that was
    erroneously creating a directory named [some value]{.title-ref} in
    SmartSim\'s root directory.
    ([SmartSim-PR467](https://github.com/CrayLabs/SmartSim/pull/467))
-   Add Python type hinting to colocated settings.
    ([SmartSim-PR462](https://github.com/CrayLabs/SmartSim/pull/462))
-   Add github actions for running black and isort checks.
    ([SmartSim-PR464](https://github.com/CrayLabs/SmartSim/pull/464))
-   Relax the required version of [typing_extensions]{.title-ref}.
    ([SmartSim-PR459](https://github.com/CrayLabs/SmartSim/pull/459))
-   Addition of Python 3.11 to SmartSim.
    ([SmartSim-PR461](https://github.com/CrayLabs/SmartSim/pull/461))
-   Quality of life [smart validate]{.title-ref} improvements such as
    setting [CUDA_VISIBLE_DEVICES]{.title-ref} environment variable
    within [smart validate]{.title-ref} prior to importing any ML deps
    to prevent false negatives on multi-GPU systems. Additionally, move
    SmartRedis logs from standard out to dedicated log file in the
    validation temporary directory as well as suppress
    [sklearn]{.title-ref} deprecation warning by pinning
    [KMeans]{.title-ref} constructor argument. Lastly, move TF test to
    last as TF may reserve the GPUs it uses.
    ([SmartSim-PR458](https://github.com/CrayLabs/SmartSim/pull/458))
-   Some actions in the current GitHub CI/CD workflows were outdated.
    They were replaced with the latest versions.
    ([SmartSim-PR446](https://github.com/CrayLabs/SmartSim/pull/446))
-   As the Cobalt workload manager is not used on any system we are
    aware of, its support in SmartSim was terminated and classes such as
    [CobaltLauncher]{.title-ref} have been removed.
    ([SmartSim-PR448](https://github.com/CrayLabs/SmartSim/pull/448))
-   Experiment logs are written to a file that can be read by the
    dashboard.
    ([SmartSim-PR452](https://github.com/CrayLabs/SmartSim/pull/452))
-   Updated SmartSim\'s machine learning backends to PyTorch 2.0.1,
    Tensorflow 2.13.1, ONNX 1.14.1, and ONNX Runtime 1.16.1. As a result
    of this change, there is now an available ONNX wheel for use with
    Python 3.10, and wheels for all of SmartSim\'s machine learning
    backends with Python 3.11.
    ([SmartSim-PR451](https://github.com/CrayLabs/SmartSim/pull/451))
    ([SmartSim-PR461](https://github.com/CrayLabs/SmartSim/pull/461))
-   The sphinx-tabs documentation extension uses a white background for
    the tabs component. A custom CSS for those components to inherit the
    overall theme color has been added.
    ([SmartSim-PR453](https://github.com/CrayLabs/SmartSim/pull/453))
-   Add concurrency groups to GitHub\'s CI/CD workflows, preventing
    multiple workflows from the same PR to be launched concurrently.
    ([SmartSim-PR439](https://github.com/CrayLabs/SmartSim/pull/439))
-   Torch changed their preferred indexing when trying to install their
    provided wheels. Updated the [pip install]{.title-ref} command
    within [smart build]{.title-ref} to ensure that the appropriate
    packages can be found.
    ([SmartSim-PR449](https://github.com/CrayLabs/SmartSim/pull/449))

### 0.6.0

Released on 18 December, 2023

Description

-   Conflicting directives in the SmartSim packaging instructions were
    fixed
-   [sacct]{.title-ref} and [sstat]{.title-ref} errors are now fatal for
    Slurm-based workflow executions
-   Added documentation section about ML features and TorchScript
-   Added TorchScript functions to Online Analysis tutorial
-   Added multi-DB example to documentation
-   Improved test stability on HPC systems
-   Added support for producing & consuming telemetry outputs
-   Split tests into groups for parallel execution in CI/CD pipeline
-   Change signature of [Experiment.summary()]{.title-ref}
-   Expose first_device parameter for scripts, functions, models
-   Added support for MINBATCHTIMEOUT in model execution
-   Remove support for RedisAI 1.2.5, use RedisAI 1.2.7 commit
-   Add support for multiple databases

Detailed Notes

-   Several conflicting directives between the [setup.py]{.title-ref}
    and the [setup.cfg]{.title-ref} were fixed to mitigate warnings
    issued when building the pip wheel.
    ([SmartSim-PR435](https://github.com/CrayLabs/SmartSim/pull/435))
-   When the Slurm functions [sacct]{.title-ref} and [sstat]{.title-ref}
    returned an error, it would be ignored and SmartSim\'s state could
    become inconsistent. To prevent this, errors raised by
    [sacct]{.title-ref} or [sstat]{.title-ref} now result in an
    exception.
    ([SmartSim-PR392](https://github.com/CrayLabs/SmartSim/pull/392))
-   A section named *ML Features* was added to documentation. It
    contains multiple examples of how ML models and functions can be
    added to and executed on the DB. TorchScript-based post-processing
    was added to the *Online Analysis* tutorial
    ([SmartSim-PR411](https://github.com/CrayLabs/SmartSim/pull/411))
-   An example of how to use multiple Orchestrators concurrently was
    added to the documentation
    ([SmartSim-PR409](https://github.com/CrayLabs/SmartSim/pull/409))
-   The test infrastructure was improved. Tests on HPC system are now
    stable, and issues such as non-stopped [Orchestrators]{.title-ref}
    or experiments created in the wrong paths have been fixed
    ([SmartSim-PR381](https://github.com/CrayLabs/SmartSim/pull/381))
-   A telemetry monitor was added to check updates and produce events
    for SmartDashboard
    ([SmartSim-PR426](https://github.com/CrayLabs/SmartSim/pull/426))
-   Split tests into [group_a]{.title-ref}, [group_b]{.title-ref},
    [slow_tests]{.title-ref} for parallel execution in CI/CD pipeline
    ([SmartSim-PR417](https://github.com/CrayLabs/SmartSim/pull/417),
    [SmartSim-PR424](https://github.com/CrayLabs/SmartSim/pull/424))
-   Change [format]{.title-ref} argument to [style]{.title-ref} in
    [Experiment.summary()]{.title-ref}, this is an API break
    ([SmartSim-PR391](https://github.com/CrayLabs/SmartSim/pull/391))
-   Added support for first_device parameter for scripts, functions, and
    models. This causes them to be loaded to the first num_devices
    beginning with first_device
    ([SmartSim-PR394](https://github.com/CrayLabs/SmartSim/pull/394))
-   Added support for MINBATCHTIMEOUT in model execution, which caps the
    delay waiting for a minimium number of model execution operations to
    accumulate before executing them as a batch
    ([SmartSim-PR387](https://github.com/CrayLabs/SmartSim/pull/387))
-   RedisAI 1.2.5 is not supported anymore. The only RedisAI version is
    now 1.2.7. Since the officially released RedisAI 1.2.7 has a bug
    which breaks the build process on Mac OSX, it was decided to use
    commit
    [634916c](https://github.com/RedisAI/RedisAI/commit/634916c722e718cc6ea3fad46e63f7d798f9adc2)
    from RedisAI\'s GitHub repository, where such bug has been fixed.
    This applies to all operating systems.
    ([SmartSim-PR383](https://github.com/CrayLabs/SmartSim/pull/383))
-   Add support for creation of multiple databases with unique
    identifiers.
    ([SmartSim-PR342](https://github.com/CrayLabs/SmartSim/pull/342))

### 0.5.1

Released on 14 September, 2023

Description

-   Add typehints throughout the SmartSim codebase
-   Provide support for Slurm heterogeneous jobs
-   Provide better support for [PalsMpiexecSettings]{.title-ref}
-   Allow for easier inspection of SmartSim entities
-   Log ignored error messages from [sacct]{.title-ref}
-   Fix colocated db preparation bug when using
    [JsrunSettings]{.title-ref}
-   Fix bug when user specify CPU and devices greater than 1
-   Fix bug when get_allocation called with reserved keywords
-   Enabled mypy in CI for better type safety
-   Mitigate additional suppressed pylint errors
-   Update linting support and apply to existing errors
-   Various improvements to the [smart]{.title-ref} CLI
-   Various documentation improvements
-   Various test suite improvements

Detailed Notes

-   Add methods to allow users to inspect files attached to models and
    ensembles.
    ([SmartSim-PR352](https://github.com/CrayLabs/SmartSim/pull/352))
-   Add a [smart info]{.title-ref} target to provide rudimentary
    information about the SmartSim installation.
    ([SmartSim-PR350](https://github.com/CrayLabs/SmartSim/pull/350))
-   Remove unnecessary generation producing unexpected directories in
    the test suite.
    ([SmartSim-PR349](https://github.com/CrayLabs/SmartSim/pull/349))
-   Add support for heterogeneous jobs to [SrunSettings]{.title-ref} by
    allowing users to set the [\--het-group]{.title-ref} parameter.
    ([SmartSim-PR346](https://github.com/CrayLabs/SmartSim/pull/346))
-   Provide clearer guidelines on how to contribute to SmartSim.
    ([SmartSim-PR344](https://github.com/CrayLabs/SmartSim/pull/344))
-   Integrate [PalsMpiexecSettings]{.title-ref} into the
    [Experiment]{.title-ref} factory methods when using the
    [\"pals\"]{.title-ref} launcher.
    ([SmartSim-PR343](https://github.com/CrayLabs/SmartSim/pull/343))
-   Create public properties where appropriate to mitigate
    [protected-access]{.title-ref} errors.
    ([SmartSim-PR341](https://github.com/CrayLabs/SmartSim/pull/341))
-   Fix a failure to execute [\_prep_colocated_db]{.title-ref} due to
    incorrect named attr check.
    ([SmartSim-PR339](https://github.com/CrayLabs/SmartSim/pull/339))
-   Enabled and mitigated mypy [disallow_any_generics]{.title-ref} and
    [warn_return_any]{.title-ref}.
    ([SmartSim-PR338](https://github.com/CrayLabs/SmartSim/pull/338))
-   Add a [smart validate]{.title-ref} target to provide a simple smoke
    test to assess a SmartSim build.
    ([SmartSim-PR336](https://github.com/CrayLabs/SmartSim/pull/336),
    [SmartSim-PR351](https://github.com/CrayLabs/SmartSim/pull/351))
-   Add typehints to [smartsim.\_core.launcher.step.\*]{.title-ref}.
    ([SmartSim-PR334](https://github.com/CrayLabs/SmartSim/pull/334))
-   Log errors reported from slurm WLM when attempts to retrieve status
    fail.
    ([SmartSim-PR331](https://github.com/CrayLabs/SmartSim/pull/331),
    [SmartSim-PR332](https://github.com/CrayLabs/SmartSim/pull/332))
-   Fix incorrectly formatted positional arguments in log format
    strings.
    ([SmartSim-PR330](https://github.com/CrayLabs/SmartSim/pull/330))
-   Ensure that launchers pass environment variables to unmanaged job
    steps.
    ([SmartSim-PR329](https://github.com/CrayLabs/SmartSim/pull/329))
-   Add additional tests surrounding the [RAI_PATH]{.title-ref}
    configuration environment variable.
    ([SmartSim-PR328](https://github.com/CrayLabs/SmartSim/pull/328))
-   Remove unnecessary execution of unescaped shell commands.
    ([SmartSim-PR327](https://github.com/CrayLabs/SmartSim/pull/327))
-   Add error if user calls get_allocation with reserved keywords in
    slurm get_allocation.
    ([SmartSim-PR325](https://github.com/CrayLabs/SmartSim/pull/325))
-   Add error when user requests CPU with devices greater than 1 within
    add_ml_model and add_script.
    ([SmartSim-PR324](https://github.com/CrayLabs/SmartSim/pull/324))
-   Update documentation surrounding ensemble key prefixing.
    ([SmartSim-PR322](https://github.com/CrayLabs/SmartSim/pull/322))
-   Fix formatting of the Frontier site installation.
    ([SmartSim-PR321](https://github.com/CrayLabs/SmartSim/pull/321))
-   Update pylint dependency, update .pylintrc, mitigate non-breaking
    issues, suppress api breaks.
    ([SmartSim-PR311](https://github.com/CrayLabs/SmartSim/pull/311))
-   Refactor the [smart]{.title-ref} CLI to use subparsers for better
    documentation and extension.
    ([SmartSim-PR308](https://github.com/CrayLabs/SmartSim/pull/308))

### 0.5.0

Released on 6 July, 2023

Description

A full list of changes and detailed notes can be found below:

-   Update SmartRedis dependency to v0.4.1
-   Fix tests for db models and scripts
-   Fix add_ml_model() and add_script() documentation, tests, and code
-   Remove [requirements.txt]{.title-ref} and other places where
    dependencies were defined
-   Replace [limit_app_cpus]{.title-ref} with
    [limit_db_cpus]{.title-ref} for co-located orchestrators
-   Remove wait time associated with Experiment launch summary
-   Update and rename Redis conf file
-   Migrate from redis-py-cluster to redis-py
-   Update full test suite to not require a TF wheel at test time
-   Update doc strings
-   Remove deprecated code
-   Relax the coloredlogs version
-   Update Fortran tutorials for SmartRedis
-   Add support for multiple network interface binding in Orchestrator
    and Colocated DBs
-   Add typehints and static analysis

Detailed notes

-   Updates SmartRedis to the most current release
    ([SmartSim-PR316](https://github.com/CrayLabs/SmartSim/pull/316))
-   Fixes and enhancements to documentation
    ([SmartSim-PR317](https://github.com/CrayLabs/SmartSim/pull/317),
    [SmartSim-PR314](https://github.com/CrayLabs/SmartSim/pull/314),
    [SmartSim-PR287](https://github.com/CrayLabs/SmartSim/pull/287))
-   Various fixes and enhancements to the test suite
    ([SmartSim-PR315](https://github.com/CrayLabs/SmartSim/pull/314),
    [SmartSim-PR312](https://github.com/CrayLabs/SmartSim/pull/312),
    [SmartSim-PR310](https://github.com/CrayLabs/SmartSim/pull/310),
    [SmartSim-PR302](https://github.com/CrayLabs/SmartSim/pull/302),
    [SmartSim-PR283](https://github.com/CrayLabs/SmartSim/pull/283))
-   Fix a defect in the tests related to database models and scripts
    that was causing key collisions when testing on workload managers
    ([SmartSim-PR313](https://github.com/CrayLabs/SmartSim/pull/313))
-   Remove [requirements.txt]{.title-ref} and other places where
    dependencies were defined.
    ([SmartSim-PR307](https://github.com/CrayLabs/SmartSim/pull/307))
-   Fix defect where dictionaries used to create run settings can be
    changed unexpectedly due to copy-by-ref
    ([SmartSim-PR305](https://github.com/CrayLabs/SmartSim/pull/305))
-   The underlying code for Model.add_ml_model() and Model.add_script()
    was fixed to correctly handle multi-GPU configurations. Tests were
    updated to run on non-local launchers. Documentation was updated and
    fixed. Also, the default testing interface has been changed to lo
    instead of ipogif.
    ([SmartSim-PR304](https://github.com/CrayLabs/SmartSim/pull/304))
-   Typehints have been added. A makefile target [make
    check-mypy]{.title-ref} executes static analysis with mypy.
    ([SmartSim-PR295](https://github.com/CrayLabs/SmartSim/pull/295),
    [SmartSim-PR301](https://github.com/CrayLabs/SmartSim/pull/301),
    [SmartSim-PR303](https://github.com/CrayLabs/SmartSim/pull/303))
-   Replace [limit_app_cpus]{.title-ref} with
    [limit_db_cpus]{.title-ref} for co-located orchestrators. This
    resolves some incorrect behavior/assumptions about how the
    application would be pinned. Instead, users should directly specify
    the binding options in their application using the options
    appropriate for their launcher
    ([SmartSim-PR306](https://github.com/CrayLabs/SmartSim/pull/306))
-   Simplify code in [random_permutations]{.title-ref} parameter
    generation strategy
    ([SmartSim-PR300](https://github.com/CrayLabs/SmartSim/pull/300))
-   Remove wait time associated with Experiment launch summary
    ([SmartSim-PR298](https://github.com/CrayLabs/SmartSim/pull/298))
-   Update Redis conf file to conform with Redis v7.0.5 conf file
    ([SmartSim-PR293](https://github.com/CrayLabs/SmartSim/pull/293))
-   Migrate from redis-py-cluster to redis-py for cluster status checks
    ([SmartSim-PR292](https://github.com/CrayLabs/SmartSim/pull/292))
-   Update full test suite to no longer require a tensorflow wheel to be
    available at test time.
    ([SmartSim-PR291](https://github.com/CrayLabs/SmartSim/pull/291))
-   Correct spelling of colocated in doc strings
    ([SmartSim-PR290](https://github.com/CrayLabs/SmartSim/pull/290))
-   Deprecated launcher-specific orchestrators, constants, and ML
    utilities were removed.
    ([SmartSim-PR289](https://github.com/CrayLabs/SmartSim/pull/289))
-   Relax the coloredlogs version to be greater than 10.0
    ([SmartSim-PR288](https://github.com/CrayLabs/SmartSim/pull/288))
-   Update the Github Actions runner image from
    [macos-10.15]{.title-ref}[ to \`macos-12]{.title-ref}\`. The former
    began deprecation in May 2022 and was finally removed in May 2023.
    ([SmartSim-PR285](https://github.com/CrayLabs/SmartSim/pull/285))
-   The Fortran tutorials had not been fully updated to show how to
    handle return/error codes. These have now all been updated.
    ([SmartSim-PR284](https://github.com/CrayLabs/SmartSim/pull/284))
-   Orchestrator and Colocated DB now accept a list of interfaces to
    bind to. The argument name is still [interface]{.title-ref} for
    backward compatibility reasons.
    ([SmartSim-PR281](https://github.com/CrayLabs/SmartSim/pull/281))
-   Typehints have been added to public APIs. A makefile target to
    execute static analysis with mypy is available [make
    check-mypy]{.title-ref}.
    ([SmartSim-PR295](https://github.com/CrayLabs/SmartSim/pull/295))

### 0.4.2

Released on April 12, 2023

Description

This release of SmartSim had a focus on polishing and extending exiting
features already provided by SmartSim. Most notably, this release
provides support to allow users to colocate their models with an
orchestrator using Unix domain sockets and support for launching models
as batch jobs.

Additionally, SmartSim has updated its tool chains to provide a better
user experience. Notably, SmarSim can now be used with Python 3.10,
Redis 7.0.5, and RedisAI 1.2.7. Furthermore, SmartSim now utilizes
SmartRedis\'s aggregation lists to streamline the use and extension of
ML data loaders, making working with popular machine learning frameworks
in SmartSim a breeze.

A full list of changes and detailed notes can be found below:

-   Add support for colocating an orchestrator over UDS
-   Add support for Python 3.10, deprecate support for Python 3.7 and
    RedisAI 1.2.3
-   Drop support for Ray
-   Update ML data loaders to make use of SmartRedis\'s aggregation
    lists
-   Allow for models to be launched independently as batch jobs
-   Update to current version of Redis to 7.0.5
-   Add support for RedisAI 1.2.7, pyTorch 1.11.0, Tensorflow 2.8.0,
    ONNXRuntime 1.11.1
-   Fix bug in colocated database entrypoint when loading PyTorch models
-   Fix test suite behavior with environment variables

Detailed Notes

-   Running some tests could result in some SmartSim-specific
    environment variables to be set. Such environment variables are now
    reset after each test execution. Also, a warning for environment
    variable usage in Slurm was added, to make the user aware in case an
    environment variable will not be assigned the desired value with
    [\--export]{.title-ref}.
    ([SmartSim-PR270](https://github.com/CrayLabs/SmartSim/pull/270))
-   The PyTorch and TensorFlow data loaders were update to make use of
    aggregation lists. This breaks their API, but makes them easier to
    use.
    ([SmartSim-PR264](https://github.com/CrayLabs/SmartSim/pull/264))
-   The support for Ray was dropped, as its most recent versions caused
    problems when deployed through SmartSim. We plan to release a
    separate add-on library to accomplish the same results. If you are
    interested in getting the Ray launch functionality back in your
    workflow, please get in touch with us!
    ([SmartSim-PR263](https://github.com/CrayLabs/SmartSim/pull/263))
-   Update from Redis version 6.0.8 to 7.0.5.
    ([SmartSim-PR258](https://github.com/CrayLabs/SmartSim/pull/258))
-   Adds support for Python 3.10 without the ONNX machine learning
    backend. Deprecates support for Python 3.7 as it will stop receiving
    security updates. Deprecates support for RedisAI 1.2.3. Update the
    build process to be able to correctly fetch supported dependencies.
    If a user attempts to build an unsupported dependency, an error
    message is shown highlighting the discrepancy.
    ([SmartSim-PR256](https://github.com/CrayLabs/SmartSim/pull/256))
-   Models were given a [batch_settings]{.title-ref} attribute. When
    launching a model through [Experiment.start]{.title-ref} the
    [Experiment]{.title-ref} will first check for a non-nullish value at
    that attribute. If the check is satisfied, the
    [Experiment]{.title-ref} will attempt to wrap the underlying run
    command in a batch job using the object referenced at
    [Model.batch_settings]{.title-ref} as the batch settings for the
    job. If the check is not satisfied, the [Model]{.title-ref} is
    launched in the traditional manner as a job step.
    ([SmartSim-PR245](https://github.com/CrayLabs/SmartSim/pull/245))
-   Fix bug in colocated database entrypoint stemming from uninitialized
    variables. This bug affects PyTorch models being loaded into the
    database.
    ([SmartSim-PR237](https://github.com/CrayLabs/SmartSim/pull/237))
-   The release of RedisAI 1.2.7 allows us to update support for recent
    versions of PyTorch, Tensorflow, and ONNX
    ([SmartSim-PR234](https://github.com/CrayLabs/SmartSim/pull/234))
-   Make installation of correct Torch backend more reliable according
    to instruction from PyTorch
-   In addition to TCP, add UDS support for colocating an orchestrator
    with models. Methods [Model.colocate_db_tcp]{.title-ref} and
    [Model.colocate_db_uds]{.title-ref} were added to expose this
    functionality. The [Model.colocate_db]{.title-ref} method remains
    and uses TCP for backward compatibility
    ([SmartSim-PR246](https://github.com/CrayLabs/SmartSim/pull/246))

### 0.4.1

Released on June 24, 2022

Description: This release of SmartSim introduces a new experimental
feature to help make SmartSim workflows more portable: the ability to
run simulations models in a container via Singularity. This feature has
been tested on a small number of platforms and we encourage users to
provide feedback on its use.

We have also made improvements in a variety of areas: new utilities to
load scripts and machine learning models into the database directly from
SmartSim driver scripts and install-time choice to use either
[KeyDB]{.title-ref} or [Redis]{.title-ref} for the Orchestrator. The
[RunSettings]{.title-ref} API is now more consistent across subclasses.
Another key focus of this release was to aid new SmartSim users by
including more extensive tutorials and improving the documentation. The
docker image containing the SmartSim tutorials now also includes a
tutorial on online training.

Launcher improvements

-   New methods for specifying [RunSettings]{.title-ref} parameters
    ([SmartSim-PR166](https://github.com/CrayLabs/SmartSim/pull/166))
    ([SmartSim-PR170](https://github.com/CrayLabs/SmartSim/pull/170))
-   Better support for [mpirun]{.title-ref}, [mpiexec]{.title-ref},
    and [orterun]{.title-ref} as launchers
    ([SmartSim-PR186](https://github.com/CrayLabs/SmartSim/pull/186))
-   Experimental: add support for running models via Singularity
    ([SmartSim-PR204](https://github.com/CrayLabs/SmartSim/pull/204))

Documentation and tutorials

-   Tutorial updates
    ([SmartSim-PR155](https://github.com/CrayLabs/SmartSim/pull/155))
    ([SmartSim-PR203](https://github.com/CrayLabs/SmartSim/pull/203))
    ([SmartSim-PR208](https://github.com/CrayLabs/SmartSim/pull/208))
-   Add SmartSim Zoo info to documentation
    ([SmartSim-PR175](https://github.com/CrayLabs/SmartSim/pull/175))
-   New tutorial for demonstrating online training
    ([SmartSim-PR176](https://github.com/CrayLabs/SmartSim/pull/176))
    ([SmartSim-PR188](https://github.com/CrayLabs/SmartSim/pull/188))

General improvements and bug fixes

-   Set models and scripts at the driver level
    ([SmartSim-PR185](https://github.com/CrayLabs/SmartSim/pull/185))
-   Optionally use KeyDB for the orchestrator
    ([SmartSim-PR180](https://github.com/CrayLabs/SmartSim/pull/180))
-   Ability to specify system-level libraries
    ([SmartSim-PR154](https://github.com/CrayLabs/SmartSim/pull/154))
    ([SmartSim-PR182](https://github.com/CrayLabs/SmartSim/pull/182))
-   Fix the handling of LSF gpus_per_shard
    ([SmartSim-PR164](https://github.com/CrayLabs/SmartSim/pull/164))
-   Fix error when re-running [smart build]{.title-ref}
    ([SmartSim-PR165](https://github.com/CrayLabs/SmartSim/pull/165))
-   Fix generator hanging when tagged configuration variables are
    missing
    ([SmartSim-PR177](https://github.com/CrayLabs/SmartSim/pull/177))

Dependency updates

-   CMake version from 3.10 to 3.13
    ([SmartSim-PR152](https://github.com/CrayLabs/SmartSim/pull/152))
-   Update click to 8.0.2
    ([SmartSim-PR200](https://github.com/CrayLabs/SmartSim/pull/200))

### 0.4.0

Released on Feb 11, 2022

Description: In this release SmartSim continues to promote ease of use.
To this end SmartSim has introduced new portability features that allow
users to abstract away their targeted hardware, while providing even
more compatibility with existing libraries.

A new feature, Co-located orchestrator deployments has been added which
provides scalable online inference capabilities that overcome previous
performance limitations in seperated orchestrator/application
deployments. For more information on advantages of co-located
deployments, see the Orchestrator section of the SmartSim documentation.

The SmartSim build was significantly improved to increase customization
of build toolchain and the `smart` command line inferface was expanded.

Additional tweaks and upgrades have also been made to ensure an optimal
experience. Here is a comprehensive list of changes made in SmartSim
0.4.0.

Orchestrator Enhancements:

-   Add Orchestrator Co-location
    ([SmartSim-PR139](https://github.com/CrayLabs/SmartSim/pull/139))
-   Add Orchestrator configuration file edit methods
    ([SmartSim-PR109](https://github.com/CrayLabs/SmartSim/pull/109))

Emphasize Driver Script Portability:

-   Add ability to create run settings through an experiment
    ([SmartSim-PR110](https://github.com/CrayLabs/SmartSim/pull/110))
-   Add ability to create batch settings through an experiment
    ([SmartSim-PR112](https://github.com/CrayLabs/SmartSim/pull/112))
-   Add automatic launcher detection to experiment portability
    functions
    ([SmartSim-PR120](https://github.com/CrayLabs/SmartSim/pull/120))

Expand Machine Learning Library Support:

-   Data loaders for online training in Keras/TF and Pytorch
    ([SmartSim-PR115](https://github.com/CrayLabs/SmartSim/pull/115))
    ([SmartSim-PR140](https://github.com/CrayLabs/SmartSim/pull/140))
-   ML backend versions updated with expanded support for multiple
    versions
    ([SmartSim-PR122](https://github.com/CrayLabs/SmartSim/pull/122))
-   Launch Ray internally using `RunSettings`
    ([SmartSim-PR118](https://github.com/CrayLabs/SmartSim/pull/118))
-   Add Ray cluster setup and deployment to SmartSim
    ([SmartSim-PR50](https://github.com/CrayLabs/SmartSim/pull/50))

Expand Launcher Setting Options:

-   Add ability to use base `RunSettings` on a Slurm, or PBS launchers
    ([SmartSim-PR90](https://github.com/CrayLabs/SmartSim/pull/90))
-   Add ability to use base `RunSettings` on LFS launcher
    ([SmartSim-PR108](https://github.com/CrayLabs/SmartSim/pull/108))

Deprecations and Breaking Changes

-   Orchestrator classes combined into single implementation for
    portability
    ([SmartSim-PR139](https://github.com/CrayLabs/SmartSim/pull/139))
-   `smartsim.constants` changed to `smartsim.status`
    ([SmartSim-PR122](https://github.com/CrayLabs/SmartSim/pull/122))
-   `smartsim.tf` migrated to `smartsim.ml.tf`
    ([SmartSim-PR115](https://github.com/CrayLabs/SmartSim/pull/115))
    ([SmartSim-PR140](https://github.com/CrayLabs/SmartSim/pull/140))
-   TOML configuration option removed in favor of environment variable
    approach
    ([SmartSim-PR122](https://github.com/CrayLabs/SmartSim/pull/122))

General Improvements and Bug Fixes:

-   Improve and extend parameter handling
    ([SmartSim-PR107](https://github.com/CrayLabs/SmartSim/pull/107))
    ([SmartSim-PR119](https://github.com/CrayLabs/SmartSim/pull/119))
-   Abstract away non-user facing implementation details
    ([SmartSim-PR122](https://github.com/CrayLabs/SmartSim/pull/122))
-   Add various dimensions to the CI build matrix for SmartSim testing
    ([SmartSim-PR130](https://github.com/CrayLabs/SmartSim/pull/130))
-   Add missing functions to LSFSettings API
    ([SmartSim-PR113](https://github.com/CrayLabs/SmartSim/pull/113))
-   Add RedisAI checker for installed backends
    ([SmartSim-PR137](https://github.com/CrayLabs/SmartSim/pull/137))
-   Remove heavy and unnecessary dependencies
    ([SmartSim-PR116](https://github.com/CrayLabs/SmartSim/pull/116))
    ([SmartSim-PR132](https://github.com/CrayLabs/SmartSim/pull/132))
-   Fix LSFLauncher and LSFOrchestrator
    ([SmartSim-PR86](https://github.com/CrayLabs/SmartSim/pull/86))
-   Fix over greedy Workload Manager Parsers
    ([SmartSim-PR95](https://github.com/CrayLabs/SmartSim/pull/95))
-   Fix Slurm handling of comma-separated env vars
    ([SmartSim-PR104](https://github.com/CrayLabs/SmartSim/pull/104))
-   Fix internal method calls
    ([SmartSim-PR138](https://github.com/CrayLabs/SmartSim/pull/138))

Documentation Updates:

-   Updates to documentation build process
    ([SmartSim-PR133](https://github.com/CrayLabs/SmartSim/pull/133))
    ([SmartSim-PR143](https://github.com/CrayLabs/SmartSim/pull/143))
-   Updates to documentation content
    ([SmartSim-PR96](https://github.com/CrayLabs/SmartSim/pull/96))
    ([SmartSim-PR129](https://github.com/CrayLabs/SmartSim/pull/129))
    ([SmartSim-PR136](https://github.com/CrayLabs/SmartSim/pull/136))
    ([SmartSim-PR141](https://github.com/CrayLabs/SmartSim/pull/141))
-   Update SmartSim Examples
    ([SmartSim-PR68](https://github.com/CrayLabs/SmartSim/pull/68))
    ([SmartSim-PR100](https://github.com/CrayLabs/SmartSim/pull/100))

### 0.3.2

Released on August 10, 2021

Description:

-   Upgraded RedisAI backend to 1.2.3
    ([SmartSim-PR69](https://github.com/CrayLabs/SmartSim/pull/69))
-   PyTorch 1.7.1, TF 2.4.2, and ONNX 1.6-7
    ([SmartSim-PR69](https://github.com/CrayLabs/SmartSim/pull/69))
-   LSF launcher for IBM machines
    ([SmartSim-PR62](https://github.com/CrayLabs/SmartSim/pull/62))
-   Improved code coverage by adding more unit tests
    ([SmartSim-PR53](https://github.com/CrayLabs/SmartSim/pull/53))
-   Orchestrator methods to get address and check status
    ([SmartSim-PR60](https://github.com/CrayLabs/SmartSim/pull/60))
-   Added Manifest object that tracks deployables in Experiments
    ([SmartSim-PR61](https://github.com/CrayLabs/SmartSim/pull/61))
-   Bug fixes
    ([SmartSim-PR52](https://github.com/CrayLabs/SmartSim/pull/52))
    ([SmartSim-PR58](https://github.com/CrayLabs/SmartSim/pull/58))
    ([SmartSim-PR67](https://github.com/CrayLabs/SmartSim/pull/67))
    ([SmartSim-PR73](https://github.com/CrayLabs/SmartSim/pull/73))
-   Updated documentation and examples
    ([SmartSim-PR51](https://github.com/CrayLabs/SmartSim/pull/51))
    ([SmartSim-PR57](https://github.com/CrayLabs/SmartSim/pull/57))
    ([SmartSim-PR71](https://github.com/CrayLabs/SmartSim/pull/71))
-   Improved IP address aquisition
    ([SmartSim-PR72](https://github.com/CrayLabs/SmartSim/pull/72))
-   Binding database to network interfaces

### 0.3.1

Released on May 5, 2021

Description: This release was dedicated to making the install process
easier. SmartSim can be installed from PyPI now and the `smart` cli tool
makes installing the machine learning runtimes much easier.

-   Pip install
    ([SmartSim-PR42](https://github.com/CrayLabs/SmartSim/pull/42))
-   `smart` cli tool for ML backends
    ([SmartSim-PR42](https://github.com/CrayLabs/SmartSim/pull/42))
-   Build Documentation for updated install
    ([SmartSim-PR43](https://github.com/CrayLabs/SmartSim/pull/43))
-   Migrate from Jenkins to Github Actions CI
    ([SmartSim-PR42](https://github.com/CrayLabs/SmartSim/pull/42))
-   Bug fix for setup.cfg
    ([SmartSim-PR35](https://github.com/CrayLabs/SmartSim/pull/35))

### 0.3.0

Released on April 1, 2021

Description:

-   initial 0.3.0 (first public) release of SmartSim

------------------------------------------------------------------------

(smartredis-changelog)=
## SmartRedis

```{include} ../smartredis/doc/changelog.md
:start-line: 2
```

------------------------------------------------------------------------

(smartdashboard-changelog)=
## SmartDashboard

```{include} ../smartdashboard/doc/changelog.md
:start-line: 2
```<|MERGE_RESOLUTION|>--- conflicted
+++ resolved
@@ -9,7 +9,6 @@
 
 ## SmartSim
 
-<<<<<<< HEAD
 ### MLI branch
 
 Description
@@ -43,8 +42,6 @@
 
 ### Develop
 
-=======
->>>>>>> 9f403221
 To be released at some point in the future
 
 Description
