--- conflicted
+++ resolved
@@ -15,25 +15,19 @@
 
 Description
 
-<<<<<<< HEAD
 - New launcher support for SGE (and similar derivatives)
-=======
 - Fix test outputs being created in incorrect directory
->>>>>>> 34987e79
 - Improve support for building SmartSim without ML backends
 - Update packaging dependency
 
 Detailed Notes
 
-<<<<<<< HEAD
 - SGE is now a supported launcher for SmartSim. Users can now define
   BatchSettings which will be monitored by the TaskManager. Additionally,
   if the MPI implementation was built with SGE support, Orchestrators can
   use `mpirun` without needing to specify the hosts
   ([SmartSim-PR610](https://github.com/CrayLabs/SmartSim/pull/610))
-=======
-- Ensure ouputs from tests are written to temporary `tests/test_output` directory
->>>>>>> 34987e79
+- Ensure outputs from tests are written to temporary `tests/test_output` directory
 - Fix an error that would prevent ``smart build`` from moving a successfully
   compiled RedisAI shared object to the install location expected by SmartSim
   if no ML backend installations were found. Previously, this would effectively
