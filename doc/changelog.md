--- conflicted
+++ resolved
@@ -39,10 +39,7 @@
 
 Description
 
-<<<<<<< HEAD
-=======
 - Update codecov to 4.5.0
->>>>>>> 6abbd77b
 - Remove build of Redis from setup.py
 - Mitigate dependency installation issues
 - Fix internal host name representation for Dragon backend
@@ -57,11 +54,8 @@
 
 Detailed Notes
 
-<<<<<<< HEAD
-=======
 - Update codecov to 4.5.0 to mitigate GitHub action failure
   ([SmartSim-PR657](https://github.com/CrayLabs/SmartSim/pull/657))
->>>>>>> 6abbd77b
 - The builder module was included in setup.py to allow us to ship the
   main Redis binaries (not RedisAI) with installs from PyPI. To
   allow easier maintenance of this file and enable future complexity
