--- conflicted
+++ resolved
@@ -13,11 +13,8 @@
 
 Description
 
-<<<<<<< HEAD
 - Update error handling for consistency
-=======
 - Parameterize installation of dragon package with `smart build`
->>>>>>> b4798dab
 - Update docstrings
 - Implement asynchronous notifications for shared data
 - Filenames conform to snake case
