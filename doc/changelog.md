--- conflicted
+++ resolved
@@ -13,11 +13,8 @@
 
 Description
 
-<<<<<<< HEAD
+- Add TorchWorker first implementation and mock inference app example
 - Add error handling in Worker Manager pipeline
-=======
-- Add TorchWorker first implementation and mock inference app example
->>>>>>> eace71e7
 - Add EnvironmentConfigLoader for ML Worker Manager
 - Add Model schema with model metadata included
 - Removed device from schemas, MessageHandler and tests
