--- conflicted
+++ resolved
@@ -13,11 +13,8 @@
 
 Description
 
-<<<<<<< HEAD
 - Add error handling in Worker Manager pipeline
-=======
 - Add EnvironmentConfigLoader for ML Worker Manager
->>>>>>> 52abd324
 - Add Model schema with model metadata included
 - Removed device from schemas, MessageHandler and tests
 - Add ML worker manager, sample worker, and feature store
