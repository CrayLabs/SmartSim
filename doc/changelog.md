--- conflicted
+++ resolved
@@ -13,11 +13,8 @@
 
 Description
 
-<<<<<<< HEAD
 - Remove pydantic dependency from MLI code
-=======
 - Update MLI environment variables using new naming convention
->>>>>>> 391784c9
 - Reduce a copy by using torch.from_numpy instead of torch.tensor
 - Enable dynamic feature store selection
 - Fix dragon package installation bug
