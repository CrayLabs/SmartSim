# Changelog

Listed here are the changes between each release of SmartSim,
SmartRedis and SmartDashboard.

Jump to:
- {ref}`SmartRedis changelog<smartredis-changelog>`
- {ref}`SmartDashboard changelog<smartdashboard-changelog>`

## SmartSim

### Development branch

To be released at some future point in time

Description

<<<<<<< HEAD
-   Add dragon runtime installer
=======
-   Fix building of documentation
>>>>>>> 0f4c7659
-   Preview entities on experiment before start
-   Update authentication in release workflow
-   Auto-generate type-hints into documentation
-   Auto-post release PR to develop
-   Bump manifest.json to version 0.0.4
-   Fix symlinking batch ensemble and model bug
-   Fix noisy failing WLM test
-   Remove defensive regexp in .gitignore
-   Upgrade ubuntu to 22.04
-   Remove helper function `init_default`
-   Fix telemetry monitor logging errors for task history
-   Change default path for entities
-   Drop Python 3.8 support
-   Update watchdog dependency
-   Historical output files stored under .smartsim directory
-   Fixes unfalsifiable test that tests SmartSim's custom SIGINT signal
    handler
-   Add option to build Torch backend without the Intel Math Kernel
    Library
-   Fix ReadTheDocs build issue
-   Disallow uninitialized variable use
-   Promote device options to an Enum
-   Update telemetry monitor, add telemetry collectors
-   Add method to specify node features for a Slurm job
-   Colo Orchestrator setup now blocks application start until setup
    finished
-   Refactor areas of the code where mypy potential errors
-   Minor enhancements to test suite
-   ExecArgs handling correction
-   ReadTheDocs config file added and enabled on PRs
-   Enforce changelog updates
-   Fix Jupyter notebook math expressions
-   Remove deprecated SmartSim modules
-   SmartSim Documentation refactor
-   Promote SmartSim statuses to a dedicated type
-   Update the version of Redis from [7.0.4]{.title-ref} to
    [7.2.4]{.title-ref}
-   Increase disk space in doc builder container
-   Update Experiment API typing
-   Prevent duplicate entity names
-   Fix publishing of development docs

Detailed Notes
-   Add `--dragon` option to `smart build`. Install appropriate Dragon
    runtime from Dragon GitHub release assets. (SmartSim-PR569_)
    ([SmartSim-PR569](https://github.com/CrayLabs/SmartSim/pull/569))

-   Manually ensure that typing_extensions==4.6.1 in Dockerfile used to build
    docs. This fixes the deploy_dev_docs Github action ([SmartSim-PR564](https://github.com/CrayLabs/SmartSim/pull/564))
-   Added preview functionality to Experiment, including preview of all entities, active infrastructure and
    client configuration. ([SmartSim-PR525](https://github.com/CrayLabs/SmartSim/pull/525))
-   Replace the developer created token with the GH_TOKEN environment variable.
    ([SmartSim-PR570](https://github.com/CrayLabs/SmartSim/pull/570))
-   Add extension to auto-generate function type-hints into documentation.
    ([SmartSim-PR561](https://github.com/CrayLabs/SmartSim/pull/561))
-   Add to github release workflow to auto generate a pull request from
    master into develop for release.
    ([SmartSim-PR566](https://github.com/CrayLabs/SmartSim/pull/566))
-   The manifest.json version needs to match the SmartDashboard version,
    which is 0.0.4 in the upcoming release.
    ([SmartSim-PR563](https://github.com/CrayLabs/SmartSim/pull/563))
-   Properly symlinks batch ensembles and batch models.
    ([SmartSim-PR547](https://github.com/CrayLabs/SmartSim/pull/547))
-   Remove defensive regexp in .gitignore and ensure tests write to
    test_output.
    ([SmartSim-PR560](https://github.com/CrayLabs/SmartSim/pull/560))
-   After dropping support for Python 3.8, ubuntu needs to be upgraded.
    ([SmartSim-PR558](https://github.com/CrayLabs/SmartSim/pull/558))
-   Remove helper function `init_default` and replace with traditional
    type narrowing.
    ([SmartSim-PR545](https://github.com/CrayLabs/SmartSim/pull/545))
-   Ensure the telemetry monitor does not track a task_id for a managed
    task.
    ([SmartSim-PR557](https://github.com/CrayLabs/SmartSim/pull/557))
-   The default path for an entity is now the path to the experiment /
    the entity name. create_database and create_ensemble now have path
    arguments. All path arguments are compatible with relative paths.
    Relative paths are relative to the CWD.
    ([SmartSim-PR533](https://github.com/CrayLabs/SmartSim/pull/533))
-   Python 3.8 is reaching its end-of-life in October, 2024, so it will
    no longer continue to be supported.
    ([SmartSim-PR544](https://github.com/CrayLabs/SmartSim/pull/544))
-   Update watchdog dependency from 3.x to 4.x, fix new type issues
    ([SmartSim-PR540](https://github.com/CrayLabs/SmartSim/pull/540))
-   The dashboard needs to display historical logs, so log files are
    written out under the .smartsim directory and files under the
    experiment directory are symlinked to them.
    ([SmartSim-PR532](https://github.com/CrayLabs/SmartSim/pull/532))
-   Add an option to smart build
    \"\--torch_with_mkl\"/\"\--no_torch_with_mkl\" to prevent Torch from
    trying to link in the Intel Math Kernel Library. This is needed
    because on machines that have the Intel compilers installed, the
    Torch will unconditionally try to link in this library, however
    fails because the linking flags are incorrect.
    ([SmartSim-PR538](https://github.com/CrayLabs/SmartSim/pull/538))
-   Change type_extension and pydantic versions in readthedocs
    environment to enable docs build.
    ([SmartSim-PR537](https://github.com/CrayLabs/SmartSim/pull/537))
-   Promote devices to a dedicated Enum type throughout the SmartSim
    code base.
    ([SmartSim-PR527](https://github.com/CrayLabs/SmartSim/pull/527))
-   Update the telemetry monitor to enable retrieval of metrics on a
    scheduled interval. Switch basic experiment tracking telemetry to
    default to on. Add database metric collectors. Improve telemetry
    monitor logging. Create telemetry subpackage at
    [smartsim.\_core.utils.telemetry]{.title-ref}. Refactor telemetry
    monitor entrypoint.
    ([SmartSim-PR460](https://github.com/CrayLabs/SmartSim/pull/460))
-   Users can now specify node features for a Slurm job through
    `SrunSettings.set_node_feature`. The method accepts a string or list
    of strings.
    ([SmartSim-PR529](https://github.com/CrayLabs/SmartSim/pull/529))
-   The request to the colocated entrypoints file within the shell
    script is now a blocking process. Once the Orchestrator is setup, it
    returns which moves the process to the background and allows the
    application to start. This prevents the application from requesting
    a ML model or script that has not been uploaded to the Orchestrator
    yet.
    ([SmartSim-PR522](https://github.com/CrayLabs/SmartSim/pull/522))
-   Add checks and tests to ensure SmartSim users cannot initialize run
    settings with a list of lists as the exe_args argument.
    ([SmartSim-PR517](https://github.com/CrayLabs/SmartSim/pull/517))
-   Add readthedocs configuration file and enable readthedocs builds on
    pull requests. Additionally added robots.txt file generation when
    readthedocs environment detected.
    ([SmartSim-PR512](https://github.com/CrayLabs/SmartSim/pull/512))
-   Add Github Actions workflow that checks if changelog is edited on
    pull requests into develop.
    ([SmartSim-PR518](https://github.com/CrayLabs/SmartSim/pull/518))
-   Add path to MathJax.js file so that Sphinx will use to render math
    expressions.
    ([SmartSim-PR516](https://github.com/CrayLabs/SmartSim/pull/516))
-   Removed deprecated SmartSim modules: slurm and mpirunSettings.
    ([SmartSim-PR514](https://github.com/CrayLabs/SmartSim/pull/514))
-   Implemented new structure of SmartSim documentation. Added examples
    images and further detail of SmartSim components.
    ([SmartSim-PR463](https://github.com/CrayLabs/SmartSim/pull/463))
-   Promote SmartSim statuses to a dedicated type named SmartSimStatus.
    ([SmartSim-PR509](https://github.com/CrayLabs/SmartSim/pull/509))
-   Update Redis version to [7.2.4]{.title-ref}. This change fixes an
    issue in the Redis build scripts causing failures on Apple Silicon
    hosts.
    ([SmartSim-PR507](https://github.com/CrayLabs/SmartSim/pull/507))
-   The container which builds the documentation for every merge to
    develop was failing due to a lack of space within the container.
    This was fixed by including an additional Github action that removes
    some unneeded software and files that come from the default Github
    Ubuntu container.
    ([SmartSim-PR504](https://github.com/CrayLabs/SmartSim/pull/504))
-   Update the generic [t.Any]{.title-ref} typehints in Experiment API.
    ([SmartSim-PR501](https://github.com/CrayLabs/SmartSim/pull/501))
-   The CI will fail static analysis if common erroneous truthy checks
    are detected.
    ([SmartSim-PR524](https://github.com/CrayLabs/SmartSim/pull/524))
-   Prevent the launch of duplicate named entities. Allow completed
    entities to run.
    ([SmartSim-PR480](https://github.com/CrayLabs/SmartSim/pull/480))
-   The CI will fail static analysis if a local variable used while
    potentially undefined.
    ([SmartSim-PR521](https://github.com/CrayLabs/SmartSim/pull/521))
-   Remove previously deprecated behavior present in test suite on
    machines with Slurm and Open MPI.
    ([SmartSim-PR520](https://github.com/CrayLabs/SmartSim/pull/520))
-   Experiments in the WLM tests are given explicit paths to prevent
    unexpected directory creation. Ensure database are not left open on
    test suite failures. Update path to pickle file in
    `tests/full_wlm/test_generic_orc_launch_batch.py::test_launch_cluster_orc_reconnect`
    to conform with changes made in
    ([SmartSim-PR533](https://github.com/CrayLabs/SmartSim/pull/533)).
    ([SmartSim-PR559](https://github.com/CrayLabs/SmartSim/pull/559))
-   When calling `Experiment.start` SmartSim would register a signal
    handler that would capture an interrupt signal (\^C) to kill any
    jobs launched through its `JobManager`. This would replace the
    default (or user defined) signal handler. SmartSim will now attempt
    to kill any launched jobs before calling the previously registered
    signal handler.
    ([SmartSim-PR535](https://github.com/CrayLabs/SmartSim/pull/535))

### 0.6.2

Released on 16 February, 2024

Description

-   Patch SmartSim dependency version

Detailed Notes

-   A critical performance concern was identified and addressed in
    SmartRedis. A patch fix was deployed, and SmartSim was updated to
    ensure users do not inadvertently pull the unpatched version of
    SmartRedis.
    ([SmartSim-PR493](https://github.com/CrayLabs/SmartSim/pull/493))

### 0.6.1

Released on 15 February, 2024

Description

-   Duplicate for DBModel/Script prevented
-   Update license to include 2024
-   Telemetry monitor is now active by default
-   Add support for Mac OSX on Apple Silicon
-   Remove Torch warnings during testing
-   Validate Slurm timing format
-   Expose Python Typehints
-   Fix test_logs to prevent generation of directory
-   Fix Python Typehint for colocated database settings
-   Python 3.11 Support
-   Quality of life [smart validate]{.title-ref} improvements
-   Remove Cobalt support
-   Enrich logging through context variables
-   Upgrade Machine Learning dependencies
-   Override sphinx-tabs background color
-   Add concurrency group to test workflow
-   Fix index when installing torch through smart build

Detailed Notes

-   Modify the [git clone]{.title-ref} for both Redis and RedisAI to set
    the line endings to unix-style line endings when using MacOS on ARM.
    ([SmartSim-PR482](https://github.com/CrayLabs/SmartSim/pull/482))
-   Separate install instructions are now provided for Mac OSX on x64 vs
    ARM64
    ([SmartSim-PR479](https://github.com/CrayLabs/SmartSim/pull/479))
-   Prevent duplicate ML model and script names being added to an
    Ensemble member if the names exists.
    ([SmartSim-PR475](https://github.com/CrayLabs/SmartSim/pull/475))
-   Updates [Copyright (c) 2021-2023]{.title-ref} to [Copyright (c)
    2021-2024]{.title-ref} in all of the necessary files.
    ([SmartSim-PR485](https://github.com/CrayLabs/SmartSim/pull/485))
-   Bug fix which prevents the expected behavior when the
    [SMARTSIM_LOG_LEVEL]{.title-ref} environment variable was set to
    [developer]{.title-ref}.
    ([SmartSim-PR473](https://github.com/CrayLabs/SmartSim/pull/473))
-   Sets the default value of the \"enable telemetry\" flag to on. Bumps
    the output [manifest.json]{.title-ref} version number to match that
    of [smartdashboard]{.title-ref} and pins a watchdog version to avoid
    build errors.
    ([SmartSim-PR477](https://github.com/CrayLabs/SmartSim/pull/477))
-   Refactor logic of [Manifest.has_db_objects]{.title-ref} to remove
    excess branching and improve readability/maintainability.
    ([SmartSim-PR476](https://github.com/CrayLabs/SmartSim/pull/476))
-   SmartSim can now be built and used on platforms using Apple Silicon
    (ARM64). Currently, only the PyTorch backend is supported. Note that
    libtorch will be downloaded from a CrayLabs github repo.
    ([SmartSim-PR465](https://github.com/CrayLabs/SmartSim/pull/465))
-   Tests that were saving Torch models were emitting warnings. These
    warnings were addressed by updating the model save test function.
    ([SmartSim-PR472](https://github.com/CrayLabs/SmartSim/pull/472))
-   Validate the timing format when requesting a slurm allocation.
    ([SmartSim-PR471](https://github.com/CrayLabs/SmartSim/pull/471))
-   Add and ship [py.typed]{.title-ref} marker to expose inline type
    hints. Fix type errors related to SmartRedis.
    ([SmartSim-PR468](https://github.com/CrayLabs/SmartSim/pull/468))
-   Fix the [test_logs.py::test_context_leak]{.title-ref} test that was
    erroneously creating a directory named [some value]{.title-ref} in
    SmartSim\'s root directory.
    ([SmartSim-PR467](https://github.com/CrayLabs/SmartSim/pull/467))
-   Add Python type hinting to colocated settings.
    ([SmartSim-PR462](https://github.com/CrayLabs/SmartSim/pull/462))
-   Add github actions for running black and isort checks.
    ([SmartSim-PR464](https://github.com/CrayLabs/SmartSim/pull/464))
-   Relax the required version of [typing_extensions]{.title-ref}.
    ([SmartSim-PR459](https://github.com/CrayLabs/SmartSim/pull/459))
-   Addition of Python 3.11 to SmartSim.
    ([SmartSim-PR461](https://github.com/CrayLabs/SmartSim/pull/461))
-   Quality of life [smart validate]{.title-ref} improvements such as
    setting [CUDA_VISIBLE_DEVICES]{.title-ref} environment variable
    within [smart validate]{.title-ref} prior to importing any ML deps
    to prevent false negatives on multi-GPU systems. Additionally, move
    SmartRedis logs from standard out to dedicated log file in the
    validation temporary directory as well as suppress
    [sklearn]{.title-ref} deprecation warning by pinning
    [KMeans]{.title-ref} constructor argument. Lastly, move TF test to
    last as TF may reserve the GPUs it uses.
    ([SmartSim-PR458](https://github.com/CrayLabs/SmartSim/pull/458))
-   Some actions in the current GitHub CI/CD workflows were outdated.
    They were replaced with the latest versions.
    ([SmartSim-PR446](https://github.com/CrayLabs/SmartSim/pull/446))
-   As the Cobalt workload manager is not used on any system we are
    aware of, its support in SmartSim was terminated and classes such as
    [CobaltLauncher]{.title-ref} have been removed.
    ([SmartSim-PR448](https://github.com/CrayLabs/SmartSim/pull/448))
-   Experiment logs are written to a file that can be read by the
    dashboard.
    ([SmartSim-PR452](https://github.com/CrayLabs/SmartSim/pull/452))
-   Updated SmartSim\'s machine learning backends to PyTorch 2.0.1,
    Tensorflow 2.13.1, ONNX 1.14.1, and ONNX Runtime 1.16.1. As a result
    of this change, there is now an available ONNX wheel for use with
    Python 3.10, and wheels for all of SmartSim\'s machine learning
    backends with Python 3.11.
    ([SmartSim-PR451](https://github.com/CrayLabs/SmartSim/pull/451))
    ([SmartSim-PR461](https://github.com/CrayLabs/SmartSim/pull/461))
-   The sphinx-tabs documentation extension uses a white background for
    the tabs component. A custom CSS for those components to inherit the
    overall theme color has been added.
    ([SmartSim-PR453](https://github.com/CrayLabs/SmartSim/pull/453))
-   Add concurrency groups to GitHub\'s CI/CD workflows, preventing
    multiple workflows from the same PR to be launched concurrently.
    ([SmartSim-PR439](https://github.com/CrayLabs/SmartSim/pull/439))
-   Torch changed their preferred indexing when trying to install their
    provided wheels. Updated the [pip install]{.title-ref} command
    within [smart build]{.title-ref} to ensure that the appropriate
    packages can be found.
    ([SmartSim-PR449](https://github.com/CrayLabs/SmartSim/pull/449))

### 0.6.0

Released on 18 December, 2023

Description

-   Conflicting directives in the SmartSim packaging instructions were
    fixed
-   [sacct]{.title-ref} and [sstat]{.title-ref} errors are now fatal for
    Slurm-based workflow executions
-   Added documentation section about ML features and TorchScript
-   Added TorchScript functions to Online Analysis tutorial
-   Added multi-DB example to documentation
-   Improved test stability on HPC systems
-   Added support for producing & consuming telemetry outputs
-   Split tests into groups for parallel execution in CI/CD pipeline
-   Change signature of [Experiment.summary()]{.title-ref}
-   Expose first_device parameter for scripts, functions, models
-   Added support for MINBATCHTIMEOUT in model execution
-   Remove support for RedisAI 1.2.5, use RedisAI 1.2.7 commit
-   Add support for multiple databases

Detailed Notes

-   Several conflicting directives between the [setup.py]{.title-ref}
    and the [setup.cfg]{.title-ref} were fixed to mitigate warnings
    issued when building the pip wheel.
    ([SmartSim-PR435](https://github.com/CrayLabs/SmartSim/pull/435))
-   When the Slurm functions [sacct]{.title-ref} and [sstat]{.title-ref}
    returned an error, it would be ignored and SmartSim\'s state could
    become inconsistent. To prevent this, errors raised by
    [sacct]{.title-ref} or [sstat]{.title-ref} now result in an
    exception.
    ([SmartSim-PR392](https://github.com/CrayLabs/SmartSim/pull/392))
-   A section named *ML Features* was added to documentation. It
    contains multiple examples of how ML models and functions can be
    added to and executed on the DB. TorchScript-based post-processing
    was added to the *Online Analysis* tutorial
    ([SmartSim-PR411](https://github.com/CrayLabs/SmartSim/pull/411))
-   An example of how to use multiple Orchestrators concurrently was
    added to the documentation
    ([SmartSim-PR409](https://github.com/CrayLabs/SmartSim/pull/409))
-   The test infrastructure was improved. Tests on HPC system are now
    stable, and issues such as non-stopped [Orchestrators]{.title-ref}
    or experiments created in the wrong paths have been fixed
    ([SmartSim-PR381](https://github.com/CrayLabs/SmartSim/pull/381))
-   A telemetry monitor was added to check updates and produce events
    for SmartDashboard
    ([SmartSim-PR426](https://github.com/CrayLabs/SmartSim/pull/426))
-   Split tests into [group_a]{.title-ref}, [group_b]{.title-ref},
    [slow_tests]{.title-ref} for parallel execution in CI/CD pipeline
    ([SmartSim-PR417](https://github.com/CrayLabs/SmartSim/pull/417),
    [SmartSim-PR424](https://github.com/CrayLabs/SmartSim/pull/424))
-   Change [format]{.title-ref} argument to [style]{.title-ref} in
    [Experiment.summary()]{.title-ref}, this is an API break
    ([SmartSim-PR391](https://github.com/CrayLabs/SmartSim/pull/391))
-   Added support for first_device parameter for scripts, functions, and
    models. This causes them to be loaded to the first num_devices
    beginning with first_device
    ([SmartSim-PR394](https://github.com/CrayLabs/SmartSim/pull/394))
-   Added support for MINBATCHTIMEOUT in model execution, which caps the
    delay waiting for a minimium number of model execution operations to
    accumulate before executing them as a batch
    ([SmartSim-PR387](https://github.com/CrayLabs/SmartSim/pull/387))
-   RedisAI 1.2.5 is not supported anymore. The only RedisAI version is
    now 1.2.7. Since the officially released RedisAI 1.2.7 has a bug
    which breaks the build process on Mac OSX, it was decided to use
    commit
    [634916c](https://github.com/RedisAI/RedisAI/commit/634916c722e718cc6ea3fad46e63f7d798f9adc2)
    from RedisAI\'s GitHub repository, where such bug has been fixed.
    This applies to all operating systems.
    ([SmartSim-PR383](https://github.com/CrayLabs/SmartSim/pull/383))
-   Add support for creation of multiple databases with unique
    identifiers.
    ([SmartSim-PR342](https://github.com/CrayLabs/SmartSim/pull/342))

### 0.5.1

Released on 14 September, 2023

Description

-   Add typehints throughout the SmartSim codebase
-   Provide support for Slurm heterogeneous jobs
-   Provide better support for [PalsMpiexecSettings]{.title-ref}
-   Allow for easier inspection of SmartSim entities
-   Log ignored error messages from [sacct]{.title-ref}
-   Fix colocated db preparation bug when using
    [JsrunSettings]{.title-ref}
-   Fix bug when user specify CPU and devices greater than 1
-   Fix bug when get_allocation called with reserved keywords
-   Enabled mypy in CI for better type safety
-   Mitigate additional suppressed pylint errors
-   Update linting support and apply to existing errors
-   Various improvements to the [smart]{.title-ref} CLI
-   Various documentation improvements
-   Various test suite improvements

Detailed Notes

-   Add methods to allow users to inspect files attached to models and
    ensembles.
    ([SmartSim-PR352](https://github.com/CrayLabs/SmartSim/pull/352))
-   Add a [smart info]{.title-ref} target to provide rudimentary
    information about the SmartSim installation.
    ([SmartSim-PR350](https://github.com/CrayLabs/SmartSim/pull/350))
-   Remove unnecessary generation producing unexpected directories in
    the test suite.
    ([SmartSim-PR349](https://github.com/CrayLabs/SmartSim/pull/349))
-   Add support for heterogeneous jobs to [SrunSettings]{.title-ref} by
    allowing users to set the [\--het-group]{.title-ref} parameter.
    ([SmartSim-PR346](https://github.com/CrayLabs/SmartSim/pull/346))
-   Provide clearer guidelines on how to contribute to SmartSim.
    ([SmartSim-PR344](https://github.com/CrayLabs/SmartSim/pull/344))
-   Integrate [PalsMpiexecSettings]{.title-ref} into the
    [Experiment]{.title-ref} factory methods when using the
    [\"pals\"]{.title-ref} launcher.
    ([SmartSim-PR343](https://github.com/CrayLabs/SmartSim/pull/343))
-   Create public properties where appropriate to mitigate
    [protected-access]{.title-ref} errors.
    ([SmartSim-PR341](https://github.com/CrayLabs/SmartSim/pull/341))
-   Fix a failure to execute [\_prep_colocated_db]{.title-ref} due to
    incorrect named attr check.
    ([SmartSim-PR339](https://github.com/CrayLabs/SmartSim/pull/339))
-   Enabled and mitigated mypy [disallow_any_generics]{.title-ref} and
    [warn_return_any]{.title-ref}.
    ([SmartSim-PR338](https://github.com/CrayLabs/SmartSim/pull/338))
-   Add a [smart validate]{.title-ref} target to provide a simple smoke
    test to assess a SmartSim build.
    ([SmartSim-PR336](https://github.com/CrayLabs/SmartSim/pull/336),
    [SmartSim-PR351](https://github.com/CrayLabs/SmartSim/pull/351))
-   Add typehints to [smartsim.\_core.launcher.step.\*]{.title-ref}.
    ([SmartSim-PR334](https://github.com/CrayLabs/SmartSim/pull/334))
-   Log errors reported from slurm WLM when attempts to retrieve status
    fail.
    ([SmartSim-PR331](https://github.com/CrayLabs/SmartSim/pull/331),
    [SmartSim-PR332](https://github.com/CrayLabs/SmartSim/pull/332))
-   Fix incorrectly formatted positional arguments in log format
    strings.
    ([SmartSim-PR330](https://github.com/CrayLabs/SmartSim/pull/330))
-   Ensure that launchers pass environment variables to unmanaged job
    steps.
    ([SmartSim-PR329](https://github.com/CrayLabs/SmartSim/pull/329))
-   Add additional tests surrounding the [RAI_PATH]{.title-ref}
    configuration environment variable.
    ([SmartSim-PR328](https://github.com/CrayLabs/SmartSim/pull/328))
-   Remove unnecessary execution of unescaped shell commands.
    ([SmartSim-PR327](https://github.com/CrayLabs/SmartSim/pull/327))
-   Add error if user calls get_allocation with reserved keywords in
    slurm get_allocation.
    ([SmartSim-PR325](https://github.com/CrayLabs/SmartSim/pull/325))
-   Add error when user requests CPU with devices greater than 1 within
    add_ml_model and add_script.
    ([SmartSim-PR324](https://github.com/CrayLabs/SmartSim/pull/324))
-   Update documentation surrounding ensemble key prefixing.
    ([SmartSim-PR322](https://github.com/CrayLabs/SmartSim/pull/322))
-   Fix formatting of the Frontier site installation.
    ([SmartSim-PR321](https://github.com/CrayLabs/SmartSim/pull/321))
-   Update pylint dependency, update .pylintrc, mitigate non-breaking
    issues, suppress api breaks.
    ([SmartSim-PR311](https://github.com/CrayLabs/SmartSim/pull/311))
-   Refactor the [smart]{.title-ref} CLI to use subparsers for better
    documentation and extension.
    ([SmartSim-PR308](https://github.com/CrayLabs/SmartSim/pull/308))

### 0.5.0

Released on 6 July, 2023

Description

A full list of changes and detailed notes can be found below:

-   Update SmartRedis dependency to v0.4.1
-   Fix tests for db models and scripts
-   Fix add_ml_model() and add_script() documentation, tests, and code
-   Remove [requirements.txt]{.title-ref} and other places where
    dependencies were defined
-   Replace [limit_app_cpus]{.title-ref} with
    [limit_db_cpus]{.title-ref} for co-located orchestrators
-   Remove wait time associated with Experiment launch summary
-   Update and rename Redis conf file
-   Migrate from redis-py-cluster to redis-py
-   Update full test suite to not require a TF wheel at test time
-   Update doc strings
-   Remove deprecated code
-   Relax the coloredlogs version
-   Update Fortran tutorials for SmartRedis
-   Add support for multiple network interface binding in Orchestrator
    and Colocated DBs
-   Add typehints and static analysis

Detailed notes

-   Updates SmartRedis to the most current release
    ([SmartSim-PR316](https://github.com/CrayLabs/SmartSim/pull/316))
-   Fixes and enhancements to documentation
    ([SmartSim-PR317](https://github.com/CrayLabs/SmartSim/pull/317),
    [SmartSim-PR314](https://github.com/CrayLabs/SmartSim/pull/314),
    [SmartSim-PR287](https://github.com/CrayLabs/SmartSim/pull/287))
-   Various fixes and enhancements to the test suite
    ([SmartSim-PR315](https://github.com/CrayLabs/SmartSim/pull/314),
    [SmartSim-PR312](https://github.com/CrayLabs/SmartSim/pull/312),
    [SmartSim-PR310](https://github.com/CrayLabs/SmartSim/pull/310),
    [SmartSim-PR302](https://github.com/CrayLabs/SmartSim/pull/302),
    [SmartSim-PR283](https://github.com/CrayLabs/SmartSim/pull/283))
-   Fix a defect in the tests related to database models and scripts
    that was causing key collisions when testing on workload managers
    ([SmartSim-PR313](https://github.com/CrayLabs/SmartSim/pull/313))
-   Remove [requirements.txt]{.title-ref} and other places where
    dependencies were defined.
    ([SmartSim-PR307](https://github.com/CrayLabs/SmartSim/pull/307))
-   Fix defect where dictionaries used to create run settings can be
    changed unexpectedly due to copy-by-ref
    ([SmartSim-PR305](https://github.com/CrayLabs/SmartSim/pull/305))
-   The underlying code for Model.add_ml_model() and Model.add_script()
    was fixed to correctly handle multi-GPU configurations. Tests were
    updated to run on non-local launchers. Documentation was updated and
    fixed. Also, the default testing interface has been changed to lo
    instead of ipogif.
    ([SmartSim-PR304](https://github.com/CrayLabs/SmartSim/pull/304))
-   Typehints have been added. A makefile target [make
    check-mypy]{.title-ref} executes static analysis with mypy.
    ([SmartSim-PR295](https://github.com/CrayLabs/SmartSim/pull/295),
    [SmartSim-PR301](https://github.com/CrayLabs/SmartSim/pull/301),
    [SmartSim-PR303](https://github.com/CrayLabs/SmartSim/pull/303))
-   Replace [limit_app_cpus]{.title-ref} with
    [limit_db_cpus]{.title-ref} for co-located orchestrators. This
    resolves some incorrect behavior/assumptions about how the
    application would be pinned. Instead, users should directly specify
    the binding options in their application using the options
    appropriate for their launcher
    ([SmartSim-PR306](https://github.com/CrayLabs/SmartSim/pull/306))
-   Simplify code in [random_permutations]{.title-ref} parameter
    generation strategy
    ([SmartSim-PR300](https://github.com/CrayLabs/SmartSim/pull/300))
-   Remove wait time associated with Experiment launch summary
    ([SmartSim-PR298](https://github.com/CrayLabs/SmartSim/pull/298))
-   Update Redis conf file to conform with Redis v7.0.5 conf file
    ([SmartSim-PR293](https://github.com/CrayLabs/SmartSim/pull/293))
-   Migrate from redis-py-cluster to redis-py for cluster status checks
    ([SmartSim-PR292](https://github.com/CrayLabs/SmartSim/pull/292))
-   Update full test suite to no longer require a tensorflow wheel to be
    available at test time.
    ([SmartSim-PR291](https://github.com/CrayLabs/SmartSim/pull/291))
-   Correct spelling of colocated in doc strings
    ([SmartSim-PR290](https://github.com/CrayLabs/SmartSim/pull/290))
-   Deprecated launcher-specific orchestrators, constants, and ML
    utilities were removed.
    ([SmartSim-PR289](https://github.com/CrayLabs/SmartSim/pull/289))
-   Relax the coloredlogs version to be greater than 10.0
    ([SmartSim-PR288](https://github.com/CrayLabs/SmartSim/pull/288))
-   Update the Github Actions runner image from
    [macos-10.15]{.title-ref}[ to \`macos-12]{.title-ref}\`. The former
    began deprecation in May 2022 and was finally removed in May 2023.
    ([SmartSim-PR285](https://github.com/CrayLabs/SmartSim/pull/285))
-   The Fortran tutorials had not been fully updated to show how to
    handle return/error codes. These have now all been updated.
    ([SmartSim-PR284](https://github.com/CrayLabs/SmartSim/pull/284))
-   Orchestrator and Colocated DB now accept a list of interfaces to
    bind to. The argument name is still [interface]{.title-ref} for
    backward compatibility reasons.
    ([SmartSim-PR281](https://github.com/CrayLabs/SmartSim/pull/281))
-   Typehints have been added to public APIs. A makefile target to
    execute static analysis with mypy is available [make
    check-mypy]{.title-ref}.
    ([SmartSim-PR295](https://github.com/CrayLabs/SmartSim/pull/295))

### 0.4.2

Released on April 12, 2023

Description

This release of SmartSim had a focus on polishing and extending exiting
features already provided by SmartSim. Most notably, this release
provides support to allow users to colocate their models with an
orchestrator using Unix domain sockets and support for launching models
as batch jobs.

Additionally, SmartSim has updated its tool chains to provide a better
user experience. Notably, SmarSim can now be used with Python 3.10,
Redis 7.0.5, and RedisAI 1.2.7. Furthermore, SmartSim now utilizes
SmartRedis\'s aggregation lists to streamline the use and extension of
ML data loaders, making working with popular machine learning frameworks
in SmartSim a breeze.

A full list of changes and detailed notes can be found below:

-   Add support for colocating an orchestrator over UDS
-   Add support for Python 3.10, deprecate support for Python 3.7 and
    RedisAI 1.2.3
-   Drop support for Ray
-   Update ML data loaders to make use of SmartRedis\'s aggregation
    lists
-   Allow for models to be launched independently as batch jobs
-   Update to current version of Redis to 7.0.5
-   Add support for RedisAI 1.2.7, pyTorch 1.11.0, Tensorflow 2.8.0,
    ONNXRuntime 1.11.1
-   Fix bug in colocated database entrypoint when loading PyTorch models
-   Fix test suite behavior with environment variables

Detailed Notes

-   Running some tests could result in some SmartSim-specific
    environment variables to be set. Such environment variables are now
    reset after each test execution. Also, a warning for environment
    variable usage in Slurm was added, to make the user aware in case an
    environment variable will not be assigned the desired value with
    [\--export]{.title-ref}.
    ([SmartSim-PR270](https://github.com/CrayLabs/SmartSim/pull/270))
-   The PyTorch and TensorFlow data loaders were update to make use of
    aggregation lists. This breaks their API, but makes them easier to
    use.
    ([SmartSim-PR264](https://github.com/CrayLabs/SmartSim/pull/264))
-   The support for Ray was dropped, as its most recent versions caused
    problems when deployed through SmartSim. We plan to release a
    separate add-on library to accomplish the same results. If you are
    interested in getting the Ray launch functionality back in your
    workflow, please get in touch with us!
    ([SmartSim-PR263](https://github.com/CrayLabs/SmartSim/pull/263))
-   Update from Redis version 6.0.8 to 7.0.5.
    ([SmartSim-PR258](https://github.com/CrayLabs/SmartSim/pull/258))
-   Adds support for Python 3.10 without the ONNX machine learning
    backend. Deprecates support for Python 3.7 as it will stop receiving
    security updates. Deprecates support for RedisAI 1.2.3. Update the
    build process to be able to correctly fetch supported dependencies.
    If a user attempts to build an unsupported dependency, an error
    message is shown highlighting the discrepancy.
    ([SmartSim-PR256](https://github.com/CrayLabs/SmartSim/pull/256))
-   Models were given a [batch_settings]{.title-ref} attribute. When
    launching a model through [Experiment.start]{.title-ref} the
    [Experiment]{.title-ref} will first check for a non-nullish value at
    that attribute. If the check is satisfied, the
    [Experiment]{.title-ref} will attempt to wrap the underlying run
    command in a batch job using the object referenced at
    [Model.batch_settings]{.title-ref} as the batch settings for the
    job. If the check is not satisfied, the [Model]{.title-ref} is
    launched in the traditional manner as a job step.
    ([SmartSim-PR245](https://github.com/CrayLabs/SmartSim/pull/245))
-   Fix bug in colocated database entrypoint stemming from uninitialized
    variables. This bug affects PyTorch models being loaded into the
    database.
    ([SmartSim-PR237](https://github.com/CrayLabs/SmartSim/pull/237))
-   The release of RedisAI 1.2.7 allows us to update support for recent
    versions of PyTorch, Tensorflow, and ONNX
    ([SmartSim-PR234](https://github.com/CrayLabs/SmartSim/pull/234))
-   Make installation of correct Torch backend more reliable according
    to instruction from PyTorch
-   In addition to TCP, add UDS support for colocating an orchestrator
    with models. Methods [Model.colocate_db_tcp]{.title-ref} and
    [Model.colocate_db_uds]{.title-ref} were added to expose this
    functionality. The [Model.colocate_db]{.title-ref} method remains
    and uses TCP for backward compatibility
    ([SmartSim-PR246](https://github.com/CrayLabs/SmartSim/pull/246))

### 0.4.1

Released on June 24, 2022

Description: This release of SmartSim introduces a new experimental
feature to help make SmartSim workflows more portable: the ability to
run simulations models in a container via Singularity. This feature has
been tested on a small number of platforms and we encourage users to
provide feedback on its use.

We have also made improvements in a variety of areas: new utilities to
load scripts and machine learning models into the database directly from
SmartSim driver scripts and install-time choice to use either
[KeyDB]{.title-ref} or [Redis]{.title-ref} for the Orchestrator. The
[RunSettings]{.title-ref} API is now more consistent across subclasses.
Another key focus of this release was to aid new SmartSim users by
including more extensive tutorials and improving the documentation. The
docker image containing the SmartSim tutorials now also includes a
tutorial on online training.

Launcher improvements

-   New methods for specifying [RunSettings]{.title-ref} parameters
    ([SmartSim-PR166](https://github.com/CrayLabs/SmartSim/pull/166))
    ([SmartSim-PR170](https://github.com/CrayLabs/SmartSim/pull/170))
-   Better support for [mpirun]{.title-ref}, [mpiexec]{.title-ref},
    and [orterun]{.title-ref} as launchers
    ([SmartSim-PR186](https://github.com/CrayLabs/SmartSim/pull/186))
-   Experimental: add support for running models via Singularity
    ([SmartSim-PR204](https://github.com/CrayLabs/SmartSim/pull/204))

Documentation and tutorials

-   Tutorial updates
    ([SmartSim-PR155](https://github.com/CrayLabs/SmartSim/pull/155))
    ([SmartSim-PR203](https://github.com/CrayLabs/SmartSim/pull/203))
    ([SmartSim-PR208](https://github.com/CrayLabs/SmartSim/pull/208))
-   Add SmartSim Zoo info to documentation
    ([SmartSim-PR175](https://github.com/CrayLabs/SmartSim/pull/175))
-   New tutorial for demonstrating online training
    ([SmartSim-PR176](https://github.com/CrayLabs/SmartSim/pull/176))
    ([SmartSim-PR188](https://github.com/CrayLabs/SmartSim/pull/188))

General improvements and bug fixes

-   Set models and scripts at the driver level
    ([SmartSim-PR185](https://github.com/CrayLabs/SmartSim/pull/185))
-   Optionally use KeyDB for the orchestrator
    ([SmartSim-PR180](https://github.com/CrayLabs/SmartSim/pull/180))
-   Ability to specify system-level libraries
    ([SmartSim-PR154](https://github.com/CrayLabs/SmartSim/pull/154))
    ([SmartSim-PR182](https://github.com/CrayLabs/SmartSim/pull/182))
-   Fix the handling of LSF gpus_per_shard
    ([SmartSim-PR164](https://github.com/CrayLabs/SmartSim/pull/164))
-   Fix error when re-running [smart build]{.title-ref}
    ([SmartSim-PR165](https://github.com/CrayLabs/SmartSim/pull/165))
-   Fix generator hanging when tagged configuration variables are
    missing
    ([SmartSim-PR177](https://github.com/CrayLabs/SmartSim/pull/177))

Dependency updates

-   CMake version from 3.10 to 3.13
    ([SmartSim-PR152](https://github.com/CrayLabs/SmartSim/pull/152))
-   Update click to 8.0.2
    ([SmartSim-PR200](https://github.com/CrayLabs/SmartSim/pull/200))

### 0.4.0

Released on Feb 11, 2022

Description: In this release SmartSim continues to promote ease of use.
To this end SmartSim has introduced new portability features that allow
users to abstract away their targeted hardware, while providing even
more compatibility with existing libraries.

A new feature, Co-located orchestrator deployments has been added which
provides scalable online inference capabilities that overcome previous
performance limitations in seperated orchestrator/application
deployments. For more information on advantages of co-located
deployments, see the Orchestrator section of the SmartSim documentation.

The SmartSim build was significantly improved to increase customization
of build toolchain and the `smart` command line inferface was expanded.

Additional tweaks and upgrades have also been made to ensure an optimal
experience. Here is a comprehensive list of changes made in SmartSim
0.4.0.

Orchestrator Enhancements:

-   Add Orchestrator Co-location
    ([SmartSim-PR139](https://github.com/CrayLabs/SmartSim/pull/139))
-   Add Orchestrator configuration file edit methods
    ([SmartSim-PR109](https://github.com/CrayLabs/SmartSim/pull/109))

Emphasize Driver Script Portability:

-   Add ability to create run settings through an experiment
    ([SmartSim-PR110](https://github.com/CrayLabs/SmartSim/pull/110))
-   Add ability to create batch settings through an experiment
    ([SmartSim-PR112](https://github.com/CrayLabs/SmartSim/pull/112))
-   Add automatic launcher detection to experiment portability
    functions
    ([SmartSim-PR120](https://github.com/CrayLabs/SmartSim/pull/120))

Expand Machine Learning Library Support:

-   Data loaders for online training in Keras/TF and Pytorch
    ([SmartSim-PR115](https://github.com/CrayLabs/SmartSim/pull/115))
    ([SmartSim-PR140](https://github.com/CrayLabs/SmartSim/pull/140))
-   ML backend versions updated with expanded support for multiple
    versions
    ([SmartSim-PR122](https://github.com/CrayLabs/SmartSim/pull/122))
-   Launch Ray internally using `RunSettings`
    ([SmartSim-PR118](https://github.com/CrayLabs/SmartSim/pull/118))
-   Add Ray cluster setup and deployment to SmartSim
    ([SmartSim-PR50](https://github.com/CrayLabs/SmartSim/pull/50))

Expand Launcher Setting Options:

-   Add ability to use base `RunSettings` on a Slurm, or PBS launchers
    ([SmartSim-PR90](https://github.com/CrayLabs/SmartSim/pull/90))
-   Add ability to use base `RunSettings` on LFS launcher
    ([SmartSim-PR108](https://github.com/CrayLabs/SmartSim/pull/108))

Deprecations and Breaking Changes

-   Orchestrator classes combined into single implementation for
    portability
    ([SmartSim-PR139](https://github.com/CrayLabs/SmartSim/pull/139))
-   `smartsim.constants` changed to `smartsim.status`
    ([SmartSim-PR122](https://github.com/CrayLabs/SmartSim/pull/122))
-   `smartsim.tf` migrated to `smartsim.ml.tf`
    ([SmartSim-PR115](https://github.com/CrayLabs/SmartSim/pull/115))
    ([SmartSim-PR140](https://github.com/CrayLabs/SmartSim/pull/140))
-   TOML configuration option removed in favor of environment variable
    approach
    ([SmartSim-PR122](https://github.com/CrayLabs/SmartSim/pull/122))

General Improvements and Bug Fixes:

-   Improve and extend parameter handling
    ([SmartSim-PR107](https://github.com/CrayLabs/SmartSim/pull/107))
    ([SmartSim-PR119](https://github.com/CrayLabs/SmartSim/pull/119))
-   Abstract away non-user facing implementation details
    ([SmartSim-PR122](https://github.com/CrayLabs/SmartSim/pull/122))
-   Add various dimensions to the CI build matrix for SmartSim testing
    ([SmartSim-PR130](https://github.com/CrayLabs/SmartSim/pull/130))
-   Add missing functions to LSFSettings API
    ([SmartSim-PR113](https://github.com/CrayLabs/SmartSim/pull/113))
-   Add RedisAI checker for installed backends
    ([SmartSim-PR137](https://github.com/CrayLabs/SmartSim/pull/137))
-   Remove heavy and unnecessary dependencies
    ([SmartSim-PR116](https://github.com/CrayLabs/SmartSim/pull/116))
    ([SmartSim-PR132](https://github.com/CrayLabs/SmartSim/pull/132))
-   Fix LSFLauncher and LSFOrchestrator
    ([SmartSim-PR86](https://github.com/CrayLabs/SmartSim/pull/86))
-   Fix over greedy Workload Manager Parsers
    ([SmartSim-PR95](https://github.com/CrayLabs/SmartSim/pull/95))
-   Fix Slurm handling of comma-separated env vars
    ([SmartSim-PR104](https://github.com/CrayLabs/SmartSim/pull/104))
-   Fix internal method calls
    ([SmartSim-PR138](https://github.com/CrayLabs/SmartSim/pull/138))

Documentation Updates:

-   Updates to documentation build process
    ([SmartSim-PR133](https://github.com/CrayLabs/SmartSim/pull/133))
    ([SmartSim-PR143](https://github.com/CrayLabs/SmartSim/pull/143))
-   Updates to documentation content
    ([SmartSim-PR96](https://github.com/CrayLabs/SmartSim/pull/96))
    ([SmartSim-PR129](https://github.com/CrayLabs/SmartSim/pull/129))
    ([SmartSim-PR136](https://github.com/CrayLabs/SmartSim/pull/136))
    ([SmartSim-PR141](https://github.com/CrayLabs/SmartSim/pull/141))
-   Update SmartSim Examples
    ([SmartSim-PR68](https://github.com/CrayLabs/SmartSim/pull/68))
    ([SmartSim-PR100](https://github.com/CrayLabs/SmartSim/pull/100))

### 0.3.2

Released on August 10, 2021

Description:

-   Upgraded RedisAI backend to 1.2.3
    ([SmartSim-PR69](https://github.com/CrayLabs/SmartSim/pull/69))
-   PyTorch 1.7.1, TF 2.4.2, and ONNX 1.6-7
    ([SmartSim-PR69](https://github.com/CrayLabs/SmartSim/pull/69))
-   LSF launcher for IBM machines
    ([SmartSim-PR62](https://github.com/CrayLabs/SmartSim/pull/62))
-   Improved code coverage by adding more unit tests
    ([SmartSim-PR53](https://github.com/CrayLabs/SmartSim/pull/53))
-   Orchestrator methods to get address and check status
    ([SmartSim-PR60](https://github.com/CrayLabs/SmartSim/pull/60))
-   Added Manifest object that tracks deployables in Experiments
    ([SmartSim-PR61](https://github.com/CrayLabs/SmartSim/pull/61))
-   Bug fixes
    ([SmartSim-PR52](https://github.com/CrayLabs/SmartSim/pull/52))
    ([SmartSim-PR58](https://github.com/CrayLabs/SmartSim/pull/58))
    ([SmartSim-PR67](https://github.com/CrayLabs/SmartSim/pull/67))
    ([SmartSim-PR73](https://github.com/CrayLabs/SmartSim/pull/73))
-   Updated documentation and examples
    ([SmartSim-PR51](https://github.com/CrayLabs/SmartSim/pull/51))
    ([SmartSim-PR57](https://github.com/CrayLabs/SmartSim/pull/57))
    ([SmartSim-PR71](https://github.com/CrayLabs/SmartSim/pull/71))
-   Improved IP address aquisition
    ([SmartSim-PR72](https://github.com/CrayLabs/SmartSim/pull/72))
-   Binding database to network interfaces

### 0.3.1

Released on May 5, 2021

Description: This release was dedicated to making the install process
easier. SmartSim can be installed from PyPI now and the `smart` cli tool
makes installing the machine learning runtimes much easier.

-   Pip install
    ([SmartSim-PR42](https://github.com/CrayLabs/SmartSim/pull/42))
-   `smart` cli tool for ML backends
    ([SmartSim-PR42](https://github.com/CrayLabs/SmartSim/pull/42))
-   Build Documentation for updated install
    ([SmartSim-PR43](https://github.com/CrayLabs/SmartSim/pull/43))
-   Migrate from Jenkins to Github Actions CI
    ([SmartSim-PR42](https://github.com/CrayLabs/SmartSim/pull/42))
-   Bug fix for setup.cfg
    ([SmartSim-PR35](https://github.com/CrayLabs/SmartSim/pull/35))

### 0.3.0

Released on April 1, 2021

Description:

-   initial 0.3.0 (first public) release of SmartSim

------------------------------------------------------------------------

(smartredis-changelog)=
## SmartRedis

```{include} ../smartredis/doc/changelog.md
:start-line: 2
```

------------------------------------------------------------------------

(smartdashboard-changelog)=
## SmartDashboard

```{include} ../smartdashboard/doc/changelog.md
:start-line: 2
```<|MERGE_RESOLUTION|>--- conflicted
+++ resolved
@@ -15,11 +15,8 @@
 
 Description
 
-<<<<<<< HEAD
 -   Add dragon runtime installer
-=======
 -   Fix building of documentation
->>>>>>> 0f4c7659
 -   Preview entities on experiment before start
 -   Update authentication in release workflow
 -   Auto-generate type-hints into documentation
@@ -66,7 +63,6 @@
 -   Add `--dragon` option to `smart build`. Install appropriate Dragon
     runtime from Dragon GitHub release assets. (SmartSim-PR569_)
     ([SmartSim-PR569](https://github.com/CrayLabs/SmartSim/pull/569))
-
 -   Manually ensure that typing_extensions==4.6.1 in Dockerfile used to build
     docs. This fixes the deploy_dev_docs Github action ([SmartSim-PR564](https://github.com/CrayLabs/SmartSim/pull/564))
 -   Added preview functionality to Experiment, including preview of all entities, active infrastructure and
