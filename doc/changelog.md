# Changelog

Listed here are the changes between each release of SmartSim,
SmartRedis and SmartDashboard.

Jump to:
- {ref}`SmartRedis changelog<smartredis-changelog>`
- {ref}`SmartDashboard changelog<smartdashboard-changelog>`

## SmartSim

### Development branch

To be released at some future point in time

Description

<<<<<<< HEAD
- Make dependencies more discoverable in setup.py
=======
- Add hardware pinning capability when using dragon
>>>>>>> c0584cca
- Pin NumPy version to 1.x
- New launcher support for SGE (and similar derivatives)
- Fix test outputs being created in incorrect directory
- Improve support for building SmartSim without ML backends
- Update packaging dependency
- Remove broken oss.redis.com URI blocking documentation generation

Detailed Notes

- setup.py used to define dependencies in a way that was not amenable
  to code scanning tools. Direct dependencies now appear directly
  in the setup call and the definition of the SmartRedis version
  has been removed
  ([SmartSim-PR635](https://github.com/CrayLabs/SmartSim/pull/635))
- The separate definition of dependencies for the docs in
  requirements-doc.txt is now defined as an extra.
  ([SmartSim-PR635](https://github.com/CrayLabs/SmartSim/pull/635))
- The new major version release of Numpy is incompatible with modules
  compiled against Numpy 1.x. For both SmartSim and SmartRedis we
  request a 1.x version of numpy. This is needed in SmartSim because
  some of the downstream dependencies request NumPy
  ([SmartSim-PR623](https://github.com/CrayLabs/SmartSim/pull/623))
- SGE is now a supported launcher for SmartSim. Users can now define
  BatchSettings which will be monitored by the TaskManager. Additionally,
  if the MPI implementation was built with SGE support, Orchestrators can
  use `mpirun` without needing to specify the hosts
  ([SmartSim-PR610](https://github.com/CrayLabs/SmartSim/pull/610))
- Ensure outputs from tests are written to temporary `tests/test_output` directory
- Fix an error that would prevent ``smart build`` from moving a successfully
  compiled RedisAI shared object to the install location expected by SmartSim
  if no ML backend installations were found. Previously, this would effectively
  require users to build and install an ML backend to use the SmartSim
  orchestrator even if it was not necessary for their workflow. Users can
  install SmartSim without ML backends by running
  ``smart build --no_tf --no_pt`` and the RedisAI shared object will now be
  placed in the expected location.
  ([SmartSim-PR601](https://github.com/CrayLabs/SmartSim/pull/601))
- Fix packaging failures due to deprecated `pkg_resources`. ([SmartSim-PR598](https://github.com/CrayLabs/SmartSim/pull/598))

### 0.7.0

Released on 14 May, 2024

Description

-   Update tutorials and tutorial containers
-   Improve Dragon server shutdown
-   Add dragon runtime installer
-   Add launcher based on Dragon
-   Reuse Orchestrators within the testing suite to improve performance.
-   Fix building of documentation
-   Preview entities on experiment before start
-   Update authentication in release workflow
-   Auto-generate type-hints into documentation
-   Auto-post release PR to develop
-   Bump manifest.json to version 0.0.4
-   Fix symlinking batch ensemble and model bug
-   Fix noisy failing WLM test
-   Remove defensive regexp in .gitignore
-   Upgrade ubuntu to 22.04
-   Remove helper function `init_default`
-   Fix telemetry monitor logging errors for task history
-   Change default path for entities
-   Drop Python 3.8 support
-   Update watchdog dependency
-   Historical output files stored under .smartsim directory
-   Fixes unfalsifiable test that tests SmartSim's custom SIGINT signal
    handler
-   Add option to build Torch backend without the Intel Math Kernel
    Library
-   Fix ReadTheDocs build issue
-   Disallow uninitialized variable use
-   Promote device options to an Enum
-   Update telemetry monitor, add telemetry collectors
-   Add method to specify node features for a Slurm job
-   Colo Orchestrator setup now blocks application start until setup
    finished
-   Refactor areas of the code where mypy potential errors
-   Minor enhancements to test suite
-   ExecArgs handling correction
-   ReadTheDocs config file added and enabled on PRs
-   Enforce changelog updates
-   Fix Jupyter notebook math expressions
-   Remove deprecated SmartSim modules
-   SmartSim Documentation refactor
-   Promote SmartSim statuses to a dedicated type
-   Update the version of Redis from [7.0.4]{.title-ref} to
    [7.2.4]{.title-ref}
-   Increase disk space in doc builder container
-   Update Experiment API typing
-   Prevent duplicate entity names
-   Fix publishing of development docs

Detailed Notes

-   The tutorials are up-to date with SmartSim and SmartRedis APIs. Additionally,
    the tutorial containers' Docker files are updated. ([SmartSim-PR589](https://github.com/CrayLabs/SmartSim/pull/589))
-   The Dragon server will now terminate any process which is still running
    when a request of an immediate shutdown is sent. ([SmartSim-PR582](https://github.com/CrayLabs/SmartSim/pull/582))
-   Add `--dragon` option to `smart build`. Install appropriate Dragon
    runtime from Dragon GitHub release assets.
    ([SmartSim-PR580](https://github.com/CrayLabs/SmartSim/pull/580))
-   Add new launcher, based on [Dragon](https://dragonhpc.github.io/dragon/doc/_build/html/index.html).
    The new launcher is compatible with the Slurm and PBS schedulers and can
    be selected by specifying ``launcher="dragon"`` when creating an `Experiment`,
    or by using ``DragonRunSettings`` to launch a job. The Dragon launcher
    is at an early stage of development: early adopters are referred to the
    dedicated documentation section to learn more about it. ([SmartSim-PR580](https://github.com/CrayLabs/SmartSim/pull/580))
-   Tests may now request a given configuration and will reconnect to
    the existing orchestrator instead of building up and tearing down
    a new one each test.
    ([SmartSim-PR567](https://github.com/CrayLabs/SmartSim/pull/567))
-   Manually ensure that typing_extensions==4.6.1 in Dockerfile used to build
    docs. This fixes the deploy_dev_docs Github action ([SmartSim-PR564](https://github.com/CrayLabs/SmartSim/pull/564))
-   Added preview functionality to Experiment, including preview of all entities, active infrastructure and
    client configuration. ([SmartSim-PR525](https://github.com/CrayLabs/SmartSim/pull/525))
-   Replace the developer created token with the GH_TOKEN environment variable.
    ([SmartSim-PR570](https://github.com/CrayLabs/SmartSim/pull/570))
-   Add extension to auto-generate function type-hints into documentation.
    ([SmartSim-PR561](https://github.com/CrayLabs/SmartSim/pull/561))
-   Add to github release workflow to auto generate a pull request from
    master into develop for release.
    ([SmartSim-PR566](https://github.com/CrayLabs/SmartSim/pull/566))
-   The manifest.json version needs to match the SmartDashboard version,
    which is 0.0.4 in the upcoming release.
    ([SmartSim-PR563](https://github.com/CrayLabs/SmartSim/pull/563))
-   Properly symlinks batch ensembles and batch models.
    ([SmartSim-PR547](https://github.com/CrayLabs/SmartSim/pull/547))
-   Remove defensive regexp in .gitignore and ensure tests write to
    test_output.
    ([SmartSim-PR560](https://github.com/CrayLabs/SmartSim/pull/560))
-   After dropping support for Python 3.8, ubuntu needs to be upgraded.
    ([SmartSim-PR558](https://github.com/CrayLabs/SmartSim/pull/558))
-   Remove helper function `init_default` and replace with traditional
    type narrowing.
    ([SmartSim-PR545](https://github.com/CrayLabs/SmartSim/pull/545))
-   Ensure the telemetry monitor does not track a task_id for a managed
    task.
    ([SmartSim-PR557](https://github.com/CrayLabs/SmartSim/pull/557))
-   The default path for an entity is now the path to the experiment /
    the entity name. create_database and create_ensemble now have path
    arguments. All path arguments are compatible with relative paths.
    Relative paths are relative to the CWD.
    ([SmartSim-PR533](https://github.com/CrayLabs/SmartSim/pull/533))
-   Python 3.8 is reaching its end-of-life in October, 2024, so it will
    no longer continue to be supported.
    ([SmartSim-PR544](https://github.com/CrayLabs/SmartSim/pull/544))
-   Update watchdog dependency from 3.x to 4.x, fix new type issues
    ([SmartSim-PR540](https://github.com/CrayLabs/SmartSim/pull/540))
-   The dashboard needs to display historical logs, so log files are
    written out under the .smartsim directory and files under the
    experiment directory are symlinked to them.
    ([SmartSim-PR532](https://github.com/CrayLabs/SmartSim/pull/532))
-   Add an option to smart build
    \"\--torch_with_mkl\"/\"\--no_torch_with_mkl\" to prevent Torch from
    trying to link in the Intel Math Kernel Library. This is needed
    because on machines that have the Intel compilers installed, the
    Torch will unconditionally try to link in this library, however
    fails because the linking flags are incorrect.
    ([SmartSim-PR538](https://github.com/CrayLabs/SmartSim/pull/538))
-   Change typing\_extensions and pydantic versions in readthedocs
    environment to enable docs build.
    ([SmartSim-PR537](https://github.com/CrayLabs/SmartSim/pull/537))
-   Promote devices to a dedicated Enum type throughout the SmartSim
    code base.
    ([SmartSim-PR527](https://github.com/CrayLabs/SmartSim/pull/527))
-   Update the telemetry monitor to enable retrieval of metrics on a
    scheduled interval. Switch basic experiment tracking telemetry to
    default to on. Add database metric collectors. Improve telemetry
    monitor logging. Create telemetry subpackage at
    [smartsim.\_core.utils.telemetry]{.title-ref}. Refactor telemetry
    monitor entrypoint.
    ([SmartSim-PR460](https://github.com/CrayLabs/SmartSim/pull/460))
-   Users can now specify node features for a Slurm job through
    `SrunSettings.set_node_feature`. The method accepts a string or list
    of strings.
    ([SmartSim-PR529](https://github.com/CrayLabs/SmartSim/pull/529))
-   The request to the colocated entrypoints file within the shell
    script is now a blocking process. Once the Orchestrator is setup, it
    returns which moves the process to the background and allows the
    application to start. This prevents the application from requesting
    a ML model or script that has not been uploaded to the Orchestrator
    yet.
    ([SmartSim-PR522](https://github.com/CrayLabs/SmartSim/pull/522))
-   Add checks and tests to ensure SmartSim users cannot initialize run
    settings with a list of lists as the exe_args argument.
    ([SmartSim-PR517](https://github.com/CrayLabs/SmartSim/pull/517))
-   Add readthedocs configuration file and enable readthedocs builds on
    pull requests. Additionally added robots.txt file generation when
    readthedocs environment detected.
    ([SmartSim-PR512](https://github.com/CrayLabs/SmartSim/pull/512))
-   Add Github Actions workflow that checks if changelog is edited on
    pull requests into develop.
    ([SmartSim-PR518](https://github.com/CrayLabs/SmartSim/pull/518))
-   Add path to MathJax.js file so that Sphinx will use to render math
    expressions.
    ([SmartSim-PR516](https://github.com/CrayLabs/SmartSim/pull/516))
-   Removed deprecated SmartSim modules: slurm and mpirunSettings.
    ([SmartSim-PR514](https://github.com/CrayLabs/SmartSim/pull/514))
-   Implemented new structure of SmartSim documentation. Added examples
    images and further detail of SmartSim components.
    ([SmartSim-PR463](https://github.com/CrayLabs/SmartSim/pull/463))
-   Promote SmartSim statuses to a dedicated type named SmartSimStatus.
    ([SmartSim-PR509](https://github.com/CrayLabs/SmartSim/pull/509))
-   Update Redis version to [7.2.4]{.title-ref}. This change fixes an
    issue in the Redis build scripts causing failures on Apple Silicon
    hosts.
    ([SmartSim-PR507](https://github.com/CrayLabs/SmartSim/pull/507))
-   The container which builds the documentation for every merge to
    develop was failing due to a lack of space within the container.
    This was fixed by including an additional Github action that removes
    some unneeded software and files that come from the default Github
    Ubuntu container.
    ([SmartSim-PR504](https://github.com/CrayLabs/SmartSim/pull/504))
-   Update the generic [t.Any]{.title-ref} typehints in Experiment API.
    ([SmartSim-PR501](https://github.com/CrayLabs/SmartSim/pull/501))
-   The CI will fail static analysis if common erroneous truthy checks
    are detected.
    ([SmartSim-PR524](https://github.com/CrayLabs/SmartSim/pull/524))
-   Prevent the launch of duplicate named entities. Allow completed
    entities to run.
    ([SmartSim-PR480](https://github.com/CrayLabs/SmartSim/pull/480))
-   The CI will fail static analysis if a local variable used while
    potentially undefined.
    ([SmartSim-PR521](https://github.com/CrayLabs/SmartSim/pull/521))
-   Remove previously deprecated behavior present in test suite on
    machines with Slurm and Open MPI.
    ([SmartSim-PR520](https://github.com/CrayLabs/SmartSim/pull/520))
-   Experiments in the WLM tests are given explicit paths to prevent
    unexpected directory creation. Ensure database are not left open on
    test suite failures. Update path to pickle file in
    `tests/full_wlm/test_generic_orc_launch_batch.py::test_launch_cluster_orc_reconnect`
    to conform with changes made in
    ([SmartSim-PR533](https://github.com/CrayLabs/SmartSim/pull/533)).
    ([SmartSim-PR559](https://github.com/CrayLabs/SmartSim/pull/559))
-   When calling `Experiment.start` SmartSim would register a signal
    handler that would capture an interrupt signal (\^C) to kill any
    jobs launched through its `JobManager`. This would replace the
    default (or user defined) signal handler. SmartSim will now attempt
    to kill any launched jobs before calling the previously registered
    signal handler.
    ([SmartSim-PR535](https://github.com/CrayLabs/SmartSim/pull/535))

### 0.6.2

Released on 16 February, 2024

Description

-   Patch SmartSim dependency version

Detailed Notes

-   A critical performance concern was identified and addressed in
    SmartRedis. A patch fix was deployed, and SmartSim was updated to
    ensure users do not inadvertently pull the unpatched version of
    SmartRedis.
    ([SmartSim-PR493](https://github.com/CrayLabs/SmartSim/pull/493))

### 0.6.1

Released on 15 February, 2024

Description

-   Duplicate for DBModel/Script prevented
-   Update license to include 2024
-   Telemetry monitor is now active by default
-   Add support for Mac OSX on Apple Silicon
-   Remove Torch warnings during testing
-   Validate Slurm timing format
-   Expose Python Typehints
-   Fix test_logs to prevent generation of directory
-   Fix Python Typehint for colocated database settings
-   Python 3.11 Support
-   Quality of life [smart validate]{.title-ref} improvements
-   Remove Cobalt support
-   Enrich logging through context variables
-   Upgrade Machine Learning dependencies
-   Override sphinx-tabs background color
-   Add concurrency group to test workflow
-   Fix index when installing torch through smart build

Detailed Notes

-   Modify the [git clone]{.title-ref} for both Redis and RedisAI to set
    the line endings to unix-style line endings when using MacOS on ARM.
    ([SmartSim-PR482](https://github.com/CrayLabs/SmartSim/pull/482))
-   Separate install instructions are now provided for Mac OSX on x64 vs
    ARM64
    ([SmartSim-PR479](https://github.com/CrayLabs/SmartSim/pull/479))
-   Prevent duplicate ML model and script names being added to an
    Ensemble member if the names exists.
    ([SmartSim-PR475](https://github.com/CrayLabs/SmartSim/pull/475))
-   Updates [Copyright (c) 2021-2023]{.title-ref} to [Copyright (c)
    2021-2024]{.title-ref} in all of the necessary files.
    ([SmartSim-PR485](https://github.com/CrayLabs/SmartSim/pull/485))
-   Bug fix which prevents the expected behavior when the
    [SMARTSIM_LOG_LEVEL]{.title-ref} environment variable was set to
    [developer]{.title-ref}.
    ([SmartSim-PR473](https://github.com/CrayLabs/SmartSim/pull/473))
-   Sets the default value of the \"enable telemetry\" flag to on. Bumps
    the output [manifest.json]{.title-ref} version number to match that
    of [smartdashboard]{.title-ref} and pins a watchdog version to avoid
    build errors.
    ([SmartSim-PR477](https://github.com/CrayLabs/SmartSim/pull/477))
-   Refactor logic of [Manifest.has_db_objects]{.title-ref} to remove
    excess branching and improve readability/maintainability.
    ([SmartSim-PR476](https://github.com/CrayLabs/SmartSim/pull/476))
-   SmartSim can now be built and used on platforms using Apple Silicon
    (ARM64). Currently, only the PyTorch backend is supported. Note that
    libtorch will be downloaded from a CrayLabs github repo.
    ([SmartSim-PR465](https://github.com/CrayLabs/SmartSim/pull/465))
-   Tests that were saving Torch models were emitting warnings. These
    warnings were addressed by updating the model save test function.
    ([SmartSim-PR472](https://github.com/CrayLabs/SmartSim/pull/472))
-   Validate the timing format when requesting a slurm allocation.
    ([SmartSim-PR471](https://github.com/CrayLabs/SmartSim/pull/471))
-   Add and ship [py.typed]{.title-ref} marker to expose inline type
    hints. Fix type errors related to SmartRedis.
    ([SmartSim-PR468](https://github.com/CrayLabs/SmartSim/pull/468))
-   Fix the [test_logs.py::test_context_leak]{.title-ref} test that was
    erroneously creating a directory named [some value]{.title-ref} in
    SmartSim\'s root directory.
    ([SmartSim-PR467](https://github.com/CrayLabs/SmartSim/pull/467))
-   Add Python type hinting to colocated settings.
    ([SmartSim-PR462](https://github.com/CrayLabs/SmartSim/pull/462))
-   Add github actions for running black and isort checks.
    ([SmartSim-PR464](https://github.com/CrayLabs/SmartSim/pull/464))
-   Relax the required version of [typing_extensions]{.title-ref}.
    ([SmartSim-PR459](https://github.com/CrayLabs/SmartSim/pull/459))
-   Addition of Python 3.11 to SmartSim.
    ([SmartSim-PR461](https://github.com/CrayLabs/SmartSim/pull/461))
-   Quality of life [smart validate]{.title-ref} improvements such as
    setting [CUDA_VISIBLE_DEVICES]{.title-ref} environment variable
    within [smart validate]{.title-ref} prior to importing any ML deps
    to prevent false negatives on multi-GPU systems. Additionally, move
    SmartRedis logs from standard out to dedicated log file in the
    validation temporary directory as well as suppress
    [sklearn]{.title-ref} deprecation warning by pinning
    [KMeans]{.title-ref} constructor argument. Lastly, move TF test to
    last as TF may reserve the GPUs it uses.
    ([SmartSim-PR458](https://github.com/CrayLabs/SmartSim/pull/458))
-   Some actions in the current GitHub CI/CD workflows were outdated.
    They were replaced with the latest versions.
    ([SmartSim-PR446](https://github.com/CrayLabs/SmartSim/pull/446))
-   As the Cobalt workload manager is not used on any system we are
    aware of, its support in SmartSim was terminated and classes such as
    [CobaltLauncher]{.title-ref} have been removed.
    ([SmartSim-PR448](https://github.com/CrayLabs/SmartSim/pull/448))
-   Experiment logs are written to a file that can be read by the
    dashboard.
    ([SmartSim-PR452](https://github.com/CrayLabs/SmartSim/pull/452))
-   Updated SmartSim\'s machine learning backends to PyTorch 2.0.1,
    Tensorflow 2.13.1, ONNX 1.14.1, and ONNX Runtime 1.16.1. As a result
    of this change, there is now an available ONNX wheel for use with
    Python 3.10, and wheels for all of SmartSim\'s machine learning
    backends with Python 3.11.
    ([SmartSim-PR451](https://github.com/CrayLabs/SmartSim/pull/451))
    ([SmartSim-PR461](https://github.com/CrayLabs/SmartSim/pull/461))
-   The sphinx-tabs documentation extension uses a white background for
    the tabs component. A custom CSS for those components to inherit the
    overall theme color has been added.
    ([SmartSim-PR453](https://github.com/CrayLabs/SmartSim/pull/453))
-   Add concurrency groups to GitHub\'s CI/CD workflows, preventing
    multiple workflows from the same PR to be launched concurrently.
    ([SmartSim-PR439](https://github.com/CrayLabs/SmartSim/pull/439))
-   Torch changed their preferred indexing when trying to install their
    provided wheels. Updated the [pip install]{.title-ref} command
    within [smart build]{.title-ref} to ensure that the appropriate
    packages can be found.
    ([SmartSim-PR449](https://github.com/CrayLabs/SmartSim/pull/449))

### 0.6.0

Released on 18 December, 2023

Description

-   Conflicting directives in the SmartSim packaging instructions were
    fixed
-   [sacct]{.title-ref} and [sstat]{.title-ref} errors are now fatal for
    Slurm-based workflow executions
-   Added documentation section about ML features and TorchScript
-   Added TorchScript functions to Online Analysis tutorial
-   Added multi-DB example to documentation
-   Improved test stability on HPC systems
-   Added support for producing & consuming telemetry outputs
-   Split tests into groups for parallel execution in CI/CD pipeline
-   Change signature of [Experiment.summary()]{.title-ref}
-   Expose first_device parameter for scripts, functions, models
-   Added support for MINBATCHTIMEOUT in model execution
-   Remove support for RedisAI 1.2.5, use RedisAI 1.2.7 commit
-   Add support for multiple databases

Detailed Notes

-   Several conflicting directives between the [setup.py]{.title-ref}
    and the [setup.cfg]{.title-ref} were fixed to mitigate warnings
    issued when building the pip wheel.
    ([SmartSim-PR435](https://github.com/CrayLabs/SmartSim/pull/435))
-   When the Slurm functions [sacct]{.title-ref} and [sstat]{.title-ref}
    returned an error, it would be ignored and SmartSim\'s state could
    become inconsistent. To prevent this, errors raised by
    [sacct]{.title-ref} or [sstat]{.title-ref} now result in an
    exception.
    ([SmartSim-PR392](https://github.com/CrayLabs/SmartSim/pull/392))
-   A section named *ML Features* was added to documentation. It
    contains multiple examples of how ML models and functions can be
    added to and executed on the DB. TorchScript-based post-processing
    was added to the *Online Analysis* tutorial
    ([SmartSim-PR411](https://github.com/CrayLabs/SmartSim/pull/411))
-   An example of how to use multiple Orchestrators concurrently was
    added to the documentation
    ([SmartSim-PR409](https://github.com/CrayLabs/SmartSim/pull/409))
-   The test infrastructure was improved. Tests on HPC system are now
    stable, and issues such as non-stopped [Orchestrators]{.title-ref}
    or experiments created in the wrong paths have been fixed
    ([SmartSim-PR381](https://github.com/CrayLabs/SmartSim/pull/381))
-   A telemetry monitor was added to check updates and produce events
    for SmartDashboard
    ([SmartSim-PR426](https://github.com/CrayLabs/SmartSim/pull/426))
-   Split tests into [group_a]{.title-ref}, [group_b]{.title-ref},
    [slow_tests]{.title-ref} for parallel execution in CI/CD pipeline
    ([SmartSim-PR417](https://github.com/CrayLabs/SmartSim/pull/417),
    [SmartSim-PR424](https://github.com/CrayLabs/SmartSim/pull/424))
-   Change [format]{.title-ref} argument to [style]{.title-ref} in
    [Experiment.summary()]{.title-ref}, this is an API break
    ([SmartSim-PR391](https://github.com/CrayLabs/SmartSim/pull/391))
-   Added support for first_device parameter for scripts, functions, and
    models. This causes them to be loaded to the first num_devices
    beginning with first_device
    ([SmartSim-PR394](https://github.com/CrayLabs/SmartSim/pull/394))
-   Added support for MINBATCHTIMEOUT in model execution, which caps the
    delay waiting for a minimium number of model execution operations to
    accumulate before executing them as a batch
    ([SmartSim-PR387](https://github.com/CrayLabs/SmartSim/pull/387))
-   RedisAI 1.2.5 is not supported anymore. The only RedisAI version is
    now 1.2.7. Since the officially released RedisAI 1.2.7 has a bug
    which breaks the build process on Mac OSX, it was decided to use
    commit
    [634916c](https://github.com/RedisAI/RedisAI/commit/634916c722e718cc6ea3fad46e63f7d798f9adc2)
    from RedisAI\'s GitHub repository, where such bug has been fixed.
    This applies to all operating systems.
    ([SmartSim-PR383](https://github.com/CrayLabs/SmartSim/pull/383))
-   Add support for creation of multiple databases with unique
    identifiers.
    ([SmartSim-PR342](https://github.com/CrayLabs/SmartSim/pull/342))

### 0.5.1

Released on 14 September, 2023

Description

-   Add typehints throughout the SmartSim codebase
-   Provide support for Slurm heterogeneous jobs
-   Provide better support for [PalsMpiexecSettings]{.title-ref}
-   Allow for easier inspection of SmartSim entities
-   Log ignored error messages from [sacct]{.title-ref}
-   Fix colocated db preparation bug when using
    [JsrunSettings]{.title-ref}
-   Fix bug when user specify CPU and devices greater than 1
-   Fix bug when get_allocation called with reserved keywords
-   Enabled mypy in CI for better type safety
-   Mitigate additional suppressed pylint errors
-   Update linting support and apply to existing errors
-   Various improvements to the [smart]{.title-ref} CLI
-   Various documentation improvements
-   Various test suite improvements

Detailed Notes

-   Add methods to allow users to inspect files attached to models and
    ensembles.
    ([SmartSim-PR352](https://github.com/CrayLabs/SmartSim/pull/352))
-   Add a [smart info]{.title-ref} target to provide rudimentary
    information about the SmartSim installation.
    ([SmartSim-PR350](https://github.com/CrayLabs/SmartSim/pull/350))
-   Remove unnecessary generation producing unexpected directories in
    the test suite.
    ([SmartSim-PR349](https://github.com/CrayLabs/SmartSim/pull/349))
-   Add support for heterogeneous jobs to [SrunSettings]{.title-ref} by
    allowing users to set the [\--het-group]{.title-ref} parameter.
    ([SmartSim-PR346](https://github.com/CrayLabs/SmartSim/pull/346))
-   Provide clearer guidelines on how to contribute to SmartSim.
    ([SmartSim-PR344](https://github.com/CrayLabs/SmartSim/pull/344))
-   Integrate [PalsMpiexecSettings]{.title-ref} into the
    [Experiment]{.title-ref} factory methods when using the
    [\"pals\"]{.title-ref} launcher.
    ([SmartSim-PR343](https://github.com/CrayLabs/SmartSim/pull/343))
-   Create public properties where appropriate to mitigate
    [protected-access]{.title-ref} errors.
    ([SmartSim-PR341](https://github.com/CrayLabs/SmartSim/pull/341))
-   Fix a failure to execute [\_prep_colocated_db]{.title-ref} due to
    incorrect named attr check.
    ([SmartSim-PR339](https://github.com/CrayLabs/SmartSim/pull/339))
-   Enabled and mitigated mypy [disallow_any_generics]{.title-ref} and
    [warn_return_any]{.title-ref}.
    ([SmartSim-PR338](https://github.com/CrayLabs/SmartSim/pull/338))
-   Add a [smart validate]{.title-ref} target to provide a simple smoke
    test to assess a SmartSim build.
    ([SmartSim-PR336](https://github.com/CrayLabs/SmartSim/pull/336),
    [SmartSim-PR351](https://github.com/CrayLabs/SmartSim/pull/351))
-   Add typehints to [smartsim.\_core.launcher.step.\*]{.title-ref}.
    ([SmartSim-PR334](https://github.com/CrayLabs/SmartSim/pull/334))
-   Log errors reported from slurm WLM when attempts to retrieve status
    fail.
    ([SmartSim-PR331](https://github.com/CrayLabs/SmartSim/pull/331),
    [SmartSim-PR332](https://github.com/CrayLabs/SmartSim/pull/332))
-   Fix incorrectly formatted positional arguments in log format
    strings.
    ([SmartSim-PR330](https://github.com/CrayLabs/SmartSim/pull/330))
-   Ensure that launchers pass environment variables to unmanaged job
    steps.
    ([SmartSim-PR329](https://github.com/CrayLabs/SmartSim/pull/329))
-   Add additional tests surrounding the [RAI_PATH]{.title-ref}
    configuration environment variable.
    ([SmartSim-PR328](https://github.com/CrayLabs/SmartSim/pull/328))
-   Remove unnecessary execution of unescaped shell commands.
    ([SmartSim-PR327](https://github.com/CrayLabs/SmartSim/pull/327))
-   Add error if user calls get_allocation with reserved keywords in
    slurm get_allocation.
    ([SmartSim-PR325](https://github.com/CrayLabs/SmartSim/pull/325))
-   Add error when user requests CPU with devices greater than 1 within
    add_ml_model and add_script.
    ([SmartSim-PR324](https://github.com/CrayLabs/SmartSim/pull/324))
-   Update documentation surrounding ensemble key prefixing.
    ([SmartSim-PR322](https://github.com/CrayLabs/SmartSim/pull/322))
-   Fix formatting of the Frontier site installation.
    ([SmartSim-PR321](https://github.com/CrayLabs/SmartSim/pull/321))
-   Update pylint dependency, update .pylintrc, mitigate non-breaking
    issues, suppress api breaks.
    ([SmartSim-PR311](https://github.com/CrayLabs/SmartSim/pull/311))
-   Refactor the [smart]{.title-ref} CLI to use subparsers for better
    documentation and extension.
    ([SmartSim-PR308](https://github.com/CrayLabs/SmartSim/pull/308))

### 0.5.0

Released on 6 July, 2023

Description

A full list of changes and detailed notes can be found below:

-   Update SmartRedis dependency to v0.4.1
-   Fix tests for db models and scripts
-   Fix add_ml_model() and add_script() documentation, tests, and code
-   Remove [requirements.txt]{.title-ref} and other places where
    dependencies were defined
-   Replace [limit_app_cpus]{.title-ref} with
    [limit_db_cpus]{.title-ref} for co-located orchestrators
-   Remove wait time associated with Experiment launch summary
-   Update and rename Redis conf file
-   Migrate from redis-py-cluster to redis-py
-   Update full test suite to not require a TF wheel at test time
-   Update doc strings
-   Remove deprecated code
-   Relax the coloredlogs version
-   Update Fortran tutorials for SmartRedis
-   Add support for multiple network interface binding in Orchestrator
    and Colocated DBs
-   Add typehints and static analysis

Detailed notes

-   Updates SmartRedis to the most current release
    ([SmartSim-PR316](https://github.com/CrayLabs/SmartSim/pull/316))
-   Fixes and enhancements to documentation
    ([SmartSim-PR317](https://github.com/CrayLabs/SmartSim/pull/317),
    [SmartSim-PR314](https://github.com/CrayLabs/SmartSim/pull/314),
    [SmartSim-PR287](https://github.com/CrayLabs/SmartSim/pull/287))
-   Various fixes and enhancements to the test suite
    ([SmartSim-PR315](https://github.com/CrayLabs/SmartSim/pull/314),
    [SmartSim-PR312](https://github.com/CrayLabs/SmartSim/pull/312),
    [SmartSim-PR310](https://github.com/CrayLabs/SmartSim/pull/310),
    [SmartSim-PR302](https://github.com/CrayLabs/SmartSim/pull/302),
    [SmartSim-PR283](https://github.com/CrayLabs/SmartSim/pull/283))
-   Fix a defect in the tests related to database models and scripts
    that was causing key collisions when testing on workload managers
    ([SmartSim-PR313](https://github.com/CrayLabs/SmartSim/pull/313))
-   Remove [requirements.txt]{.title-ref} and other places where
    dependencies were defined.
    ([SmartSim-PR307](https://github.com/CrayLabs/SmartSim/pull/307))
-   Fix defect where dictionaries used to create run settings can be
    changed unexpectedly due to copy-by-ref
    ([SmartSim-PR305](https://github.com/CrayLabs/SmartSim/pull/305))
-   The underlying code for Model.add_ml_model() and Model.add_script()
    was fixed to correctly handle multi-GPU configurations. Tests were
    updated to run on non-local launchers. Documentation was updated and
    fixed. Also, the default testing interface has been changed to lo
    instead of ipogif.
    ([SmartSim-PR304](https://github.com/CrayLabs/SmartSim/pull/304))
-   Typehints have been added. A makefile target [make
    check-mypy]{.title-ref} executes static analysis with mypy.
    ([SmartSim-PR295](https://github.com/CrayLabs/SmartSim/pull/295),
    [SmartSim-PR301](https://github.com/CrayLabs/SmartSim/pull/301),
    [SmartSim-PR303](https://github.com/CrayLabs/SmartSim/pull/303))
-   Replace [limit_app_cpus]{.title-ref} with
    [limit_db_cpus]{.title-ref} for co-located orchestrators. This
    resolves some incorrect behavior/assumptions about how the
    application would be pinned. Instead, users should directly specify
    the binding options in their application using the options
    appropriate for their launcher
    ([SmartSim-PR306](https://github.com/CrayLabs/SmartSim/pull/306))
-   Simplify code in [random_permutations]{.title-ref} parameter
    generation strategy
    ([SmartSim-PR300](https://github.com/CrayLabs/SmartSim/pull/300))
-   Remove wait time associated with Experiment launch summary
    ([SmartSim-PR298](https://github.com/CrayLabs/SmartSim/pull/298))
-   Update Redis conf file to conform with Redis v7.0.5 conf file
    ([SmartSim-PR293](https://github.com/CrayLabs/SmartSim/pull/293))
-   Migrate from redis-py-cluster to redis-py for cluster status checks
    ([SmartSim-PR292](https://github.com/CrayLabs/SmartSim/pull/292))
-   Update full test suite to no longer require a tensorflow wheel to be
    available at test time.
    ([SmartSim-PR291](https://github.com/CrayLabs/SmartSim/pull/291))
-   Correct spelling of colocated in doc strings
    ([SmartSim-PR290](https://github.com/CrayLabs/SmartSim/pull/290))
-   Deprecated launcher-specific orchestrators, constants, and ML
    utilities were removed.
    ([SmartSim-PR289](https://github.com/CrayLabs/SmartSim/pull/289))
-   Relax the coloredlogs version to be greater than 10.0
    ([SmartSim-PR288](https://github.com/CrayLabs/SmartSim/pull/288))
-   Update the Github Actions runner image from
    [macos-10.15]{.title-ref}[ to \`macos-12]{.title-ref}\`. The former
    began deprecation in May 2022 and was finally removed in May 2023.
    ([SmartSim-PR285](https://github.com/CrayLabs/SmartSim/pull/285))
-   The Fortran tutorials had not been fully updated to show how to
    handle return/error codes. These have now all been updated.
    ([SmartSim-PR284](https://github.com/CrayLabs/SmartSim/pull/284))
-   Orchestrator and Colocated DB now accept a list of interfaces to
    bind to. The argument name is still [interface]{.title-ref} for
    backward compatibility reasons.
    ([SmartSim-PR281](https://github.com/CrayLabs/SmartSim/pull/281))
-   Typehints have been added to public APIs. A makefile target to
    execute static analysis with mypy is available [make
    check-mypy]{.title-ref}.
    ([SmartSim-PR295](https://github.com/CrayLabs/SmartSim/pull/295))

### 0.4.2

Released on April 12, 2023

Description

This release of SmartSim had a focus on polishing and extending exiting
features already provided by SmartSim. Most notably, this release
provides support to allow users to colocate their models with an
orchestrator using Unix domain sockets and support for launching models
as batch jobs.

Additionally, SmartSim has updated its tool chains to provide a better
user experience. Notably, SmarSim can now be used with Python 3.10,
Redis 7.0.5, and RedisAI 1.2.7. Furthermore, SmartSim now utilizes
SmartRedis\'s aggregation lists to streamline the use and extension of
ML data loaders, making working with popular machine learning frameworks
in SmartSim a breeze.

A full list of changes and detailed notes can be found below:

-   Add support for colocating an orchestrator over UDS
-   Add support for Python 3.10, deprecate support for Python 3.7 and
    RedisAI 1.2.3
-   Drop support for Ray
-   Update ML data loaders to make use of SmartRedis\'s aggregation
    lists
-   Allow for models to be launched independently as batch jobs
-   Update to current version of Redis to 7.0.5
-   Add support for RedisAI 1.2.7, pyTorch 1.11.0, Tensorflow 2.8.0,
    ONNXRuntime 1.11.1
-   Fix bug in colocated database entrypoint when loading PyTorch models
-   Fix test suite behavior with environment variables

Detailed Notes

-   Running some tests could result in some SmartSim-specific
    environment variables to be set. Such environment variables are now
    reset after each test execution. Also, a warning for environment
    variable usage in Slurm was added, to make the user aware in case an
    environment variable will not be assigned the desired value with
    [\--export]{.title-ref}.
    ([SmartSim-PR270](https://github.com/CrayLabs/SmartSim/pull/270))
-   The PyTorch and TensorFlow data loaders were update to make use of
    aggregation lists. This breaks their API, but makes them easier to
    use.
    ([SmartSim-PR264](https://github.com/CrayLabs/SmartSim/pull/264))
-   The support for Ray was dropped, as its most recent versions caused
    problems when deployed through SmartSim. We plan to release a
    separate add-on library to accomplish the same results. If you are
    interested in getting the Ray launch functionality back in your
    workflow, please get in touch with us!
    ([SmartSim-PR263](https://github.com/CrayLabs/SmartSim/pull/263))
-   Update from Redis version 6.0.8 to 7.0.5.
    ([SmartSim-PR258](https://github.com/CrayLabs/SmartSim/pull/258))
-   Adds support for Python 3.10 without the ONNX machine learning
    backend. Deprecates support for Python 3.7 as it will stop receiving
    security updates. Deprecates support for RedisAI 1.2.3. Update the
    build process to be able to correctly fetch supported dependencies.
    If a user attempts to build an unsupported dependency, an error
    message is shown highlighting the discrepancy.
    ([SmartSim-PR256](https://github.com/CrayLabs/SmartSim/pull/256))
-   Models were given a [batch_settings]{.title-ref} attribute. When
    launching a model through [Experiment.start]{.title-ref} the
    [Experiment]{.title-ref} will first check for a non-nullish value at
    that attribute. If the check is satisfied, the
    [Experiment]{.title-ref} will attempt to wrap the underlying run
    command in a batch job using the object referenced at
    [Model.batch_settings]{.title-ref} as the batch settings for the
    job. If the check is not satisfied, the [Model]{.title-ref} is
    launched in the traditional manner as a job step.
    ([SmartSim-PR245](https://github.com/CrayLabs/SmartSim/pull/245))
-   Fix bug in colocated database entrypoint stemming from uninitialized
    variables. This bug affects PyTorch models being loaded into the
    database.
    ([SmartSim-PR237](https://github.com/CrayLabs/SmartSim/pull/237))
-   The release of RedisAI 1.2.7 allows us to update support for recent
    versions of PyTorch, Tensorflow, and ONNX
    ([SmartSim-PR234](https://github.com/CrayLabs/SmartSim/pull/234))
-   Make installation of correct Torch backend more reliable according
    to instruction from PyTorch
-   In addition to TCP, add UDS support for colocating an orchestrator
    with models. Methods [Model.colocate_db_tcp]{.title-ref} and
    [Model.colocate_db_uds]{.title-ref} were added to expose this
    functionality. The [Model.colocate_db]{.title-ref} method remains
    and uses TCP for backward compatibility
    ([SmartSim-PR246](https://github.com/CrayLabs/SmartSim/pull/246))

### 0.4.1

Released on June 24, 2022

Description: This release of SmartSim introduces a new experimental
feature to help make SmartSim workflows more portable: the ability to
run simulations models in a container via Singularity. This feature has
been tested on a small number of platforms and we encourage users to
provide feedback on its use.

We have also made improvements in a variety of areas: new utilities to
load scripts and machine learning models into the database directly from
SmartSim driver scripts and install-time choice to use either
[KeyDB]{.title-ref} or [Redis]{.title-ref} for the Orchestrator. The
[RunSettings]{.title-ref} API is now more consistent across subclasses.
Another key focus of this release was to aid new SmartSim users by
including more extensive tutorials and improving the documentation. The
docker image containing the SmartSim tutorials now also includes a
tutorial on online training.

Launcher improvements

-   New methods for specifying [RunSettings]{.title-ref} parameters
    ([SmartSim-PR166](https://github.com/CrayLabs/SmartSim/pull/166))
    ([SmartSim-PR170](https://github.com/CrayLabs/SmartSim/pull/170))
-   Better support for [mpirun]{.title-ref}, [mpiexec]{.title-ref},
    and [orterun]{.title-ref} as launchers
    ([SmartSim-PR186](https://github.com/CrayLabs/SmartSim/pull/186))
-   Experimental: add support for running models via Singularity
    ([SmartSim-PR204](https://github.com/CrayLabs/SmartSim/pull/204))

Documentation and tutorials

-   Tutorial updates
    ([SmartSim-PR155](https://github.com/CrayLabs/SmartSim/pull/155))
    ([SmartSim-PR203](https://github.com/CrayLabs/SmartSim/pull/203))
    ([SmartSim-PR208](https://github.com/CrayLabs/SmartSim/pull/208))
-   Add SmartSim Zoo info to documentation
    ([SmartSim-PR175](https://github.com/CrayLabs/SmartSim/pull/175))
-   New tutorial for demonstrating online training
    ([SmartSim-PR176](https://github.com/CrayLabs/SmartSim/pull/176))
    ([SmartSim-PR188](https://github.com/CrayLabs/SmartSim/pull/188))

General improvements and bug fixes

-   Set models and scripts at the driver level
    ([SmartSim-PR185](https://github.com/CrayLabs/SmartSim/pull/185))
-   Optionally use KeyDB for the orchestrator
    ([SmartSim-PR180](https://github.com/CrayLabs/SmartSim/pull/180))
-   Ability to specify system-level libraries
    ([SmartSim-PR154](https://github.com/CrayLabs/SmartSim/pull/154))
    ([SmartSim-PR182](https://github.com/CrayLabs/SmartSim/pull/182))
-   Fix the handling of LSF gpus_per_shard
    ([SmartSim-PR164](https://github.com/CrayLabs/SmartSim/pull/164))
-   Fix error when re-running [smart build]{.title-ref}
    ([SmartSim-PR165](https://github.com/CrayLabs/SmartSim/pull/165))
-   Fix generator hanging when tagged configuration variables are
    missing
    ([SmartSim-PR177](https://github.com/CrayLabs/SmartSim/pull/177))

Dependency updates

-   CMake version from 3.10 to 3.13
    ([SmartSim-PR152](https://github.com/CrayLabs/SmartSim/pull/152))
-   Update click to 8.0.2
    ([SmartSim-PR200](https://github.com/CrayLabs/SmartSim/pull/200))

### 0.4.0

Released on Feb 11, 2022

Description: In this release SmartSim continues to promote ease of use.
To this end SmartSim has introduced new portability features that allow
users to abstract away their targeted hardware, while providing even
more compatibility with existing libraries.

A new feature, Co-located orchestrator deployments has been added which
provides scalable online inference capabilities that overcome previous
performance limitations in seperated orchestrator/application
deployments. For more information on advantages of co-located
deployments, see the Orchestrator section of the SmartSim documentation.

The SmartSim build was significantly improved to increase customization
of build toolchain and the `smart` command line inferface was expanded.

Additional tweaks and upgrades have also been made to ensure an optimal
experience. Here is a comprehensive list of changes made in SmartSim
0.4.0.

Orchestrator Enhancements:

-   Add Orchestrator Co-location
    ([SmartSim-PR139](https://github.com/CrayLabs/SmartSim/pull/139))
-   Add Orchestrator configuration file edit methods
    ([SmartSim-PR109](https://github.com/CrayLabs/SmartSim/pull/109))

Emphasize Driver Script Portability:

-   Add ability to create run settings through an experiment
    ([SmartSim-PR110](https://github.com/CrayLabs/SmartSim/pull/110))
-   Add ability to create batch settings through an experiment
    ([SmartSim-PR112](https://github.com/CrayLabs/SmartSim/pull/112))
-   Add automatic launcher detection to experiment portability
    functions
    ([SmartSim-PR120](https://github.com/CrayLabs/SmartSim/pull/120))

Expand Machine Learning Library Support:

-   Data loaders for online training in Keras/TF and Pytorch
    ([SmartSim-PR115](https://github.com/CrayLabs/SmartSim/pull/115))
    ([SmartSim-PR140](https://github.com/CrayLabs/SmartSim/pull/140))
-   ML backend versions updated with expanded support for multiple
    versions
    ([SmartSim-PR122](https://github.com/CrayLabs/SmartSim/pull/122))
-   Launch Ray internally using `RunSettings`
    ([SmartSim-PR118](https://github.com/CrayLabs/SmartSim/pull/118))
-   Add Ray cluster setup and deployment to SmartSim
    ([SmartSim-PR50](https://github.com/CrayLabs/SmartSim/pull/50))

Expand Launcher Setting Options:

-   Add ability to use base `RunSettings` on a Slurm, or PBS launchers
    ([SmartSim-PR90](https://github.com/CrayLabs/SmartSim/pull/90))
-   Add ability to use base `RunSettings` on LFS launcher
    ([SmartSim-PR108](https://github.com/CrayLabs/SmartSim/pull/108))

Deprecations and Breaking Changes

-   Orchestrator classes combined into single implementation for
    portability
    ([SmartSim-PR139](https://github.com/CrayLabs/SmartSim/pull/139))
-   `smartsim.constants` changed to `smartsim.status`
    ([SmartSim-PR122](https://github.com/CrayLabs/SmartSim/pull/122))
-   `smartsim.tf` migrated to `smartsim.ml.tf`
    ([SmartSim-PR115](https://github.com/CrayLabs/SmartSim/pull/115))
    ([SmartSim-PR140](https://github.com/CrayLabs/SmartSim/pull/140))
-   TOML configuration option removed in favor of environment variable
    approach
    ([SmartSim-PR122](https://github.com/CrayLabs/SmartSim/pull/122))

General Improvements and Bug Fixes:

-   Improve and extend parameter handling
    ([SmartSim-PR107](https://github.com/CrayLabs/SmartSim/pull/107))
    ([SmartSim-PR119](https://github.com/CrayLabs/SmartSim/pull/119))
-   Abstract away non-user facing implementation details
    ([SmartSim-PR122](https://github.com/CrayLabs/SmartSim/pull/122))
-   Add various dimensions to the CI build matrix for SmartSim testing
    ([SmartSim-PR130](https://github.com/CrayLabs/SmartSim/pull/130))
-   Add missing functions to LSFSettings API
    ([SmartSim-PR113](https://github.com/CrayLabs/SmartSim/pull/113))
-   Add RedisAI checker for installed backends
    ([SmartSim-PR137](https://github.com/CrayLabs/SmartSim/pull/137))
-   Remove heavy and unnecessary dependencies
    ([SmartSim-PR116](https://github.com/CrayLabs/SmartSim/pull/116))
    ([SmartSim-PR132](https://github.com/CrayLabs/SmartSim/pull/132))
-   Fix LSFLauncher and LSFOrchestrator
    ([SmartSim-PR86](https://github.com/CrayLabs/SmartSim/pull/86))
-   Fix over greedy Workload Manager Parsers
    ([SmartSim-PR95](https://github.com/CrayLabs/SmartSim/pull/95))
-   Fix Slurm handling of comma-separated env vars
    ([SmartSim-PR104](https://github.com/CrayLabs/SmartSim/pull/104))
-   Fix internal method calls
    ([SmartSim-PR138](https://github.com/CrayLabs/SmartSim/pull/138))

Documentation Updates:

-   Updates to documentation build process
    ([SmartSim-PR133](https://github.com/CrayLabs/SmartSim/pull/133))
    ([SmartSim-PR143](https://github.com/CrayLabs/SmartSim/pull/143))
-   Updates to documentation content
    ([SmartSim-PR96](https://github.com/CrayLabs/SmartSim/pull/96))
    ([SmartSim-PR129](https://github.com/CrayLabs/SmartSim/pull/129))
    ([SmartSim-PR136](https://github.com/CrayLabs/SmartSim/pull/136))
    ([SmartSim-PR141](https://github.com/CrayLabs/SmartSim/pull/141))
-   Update SmartSim Examples
    ([SmartSim-PR68](https://github.com/CrayLabs/SmartSim/pull/68))
    ([SmartSim-PR100](https://github.com/CrayLabs/SmartSim/pull/100))

### 0.3.2

Released on August 10, 2021

Description:

-   Upgraded RedisAI backend to 1.2.3
    ([SmartSim-PR69](https://github.com/CrayLabs/SmartSim/pull/69))
-   PyTorch 1.7.1, TF 2.4.2, and ONNX 1.6-7
    ([SmartSim-PR69](https://github.com/CrayLabs/SmartSim/pull/69))
-   LSF launcher for IBM machines
    ([SmartSim-PR62](https://github.com/CrayLabs/SmartSim/pull/62))
-   Improved code coverage by adding more unit tests
    ([SmartSim-PR53](https://github.com/CrayLabs/SmartSim/pull/53))
-   Orchestrator methods to get address and check status
    ([SmartSim-PR60](https://github.com/CrayLabs/SmartSim/pull/60))
-   Added Manifest object that tracks deployables in Experiments
    ([SmartSim-PR61](https://github.com/CrayLabs/SmartSim/pull/61))
-   Bug fixes
    ([SmartSim-PR52](https://github.com/CrayLabs/SmartSim/pull/52))
    ([SmartSim-PR58](https://github.com/CrayLabs/SmartSim/pull/58))
    ([SmartSim-PR67](https://github.com/CrayLabs/SmartSim/pull/67))
    ([SmartSim-PR73](https://github.com/CrayLabs/SmartSim/pull/73))
-   Updated documentation and examples
    ([SmartSim-PR51](https://github.com/CrayLabs/SmartSim/pull/51))
    ([SmartSim-PR57](https://github.com/CrayLabs/SmartSim/pull/57))
    ([SmartSim-PR71](https://github.com/CrayLabs/SmartSim/pull/71))
-   Improved IP address aquisition
    ([SmartSim-PR72](https://github.com/CrayLabs/SmartSim/pull/72))
-   Binding database to network interfaces

### 0.3.1

Released on May 5, 2021

Description: This release was dedicated to making the install process
easier. SmartSim can be installed from PyPI now and the `smart` cli tool
makes installing the machine learning runtimes much easier.

-   Pip install
    ([SmartSim-PR42](https://github.com/CrayLabs/SmartSim/pull/42))
-   `smart` cli tool for ML backends
    ([SmartSim-PR42](https://github.com/CrayLabs/SmartSim/pull/42))
-   Build Documentation for updated install
    ([SmartSim-PR43](https://github.com/CrayLabs/SmartSim/pull/43))
-   Migrate from Jenkins to Github Actions CI
    ([SmartSim-PR42](https://github.com/CrayLabs/SmartSim/pull/42))
-   Bug fix for setup.cfg
    ([SmartSim-PR35](https://github.com/CrayLabs/SmartSim/pull/35))

### 0.3.0

Released on April 1, 2021

Description:

-   initial 0.3.0 (first public) release of SmartSim

------------------------------------------------------------------------

(smartredis-changelog)=
## SmartRedis

```{include} ../smartredis/doc/changelog.md
:start-line: 2
```

------------------------------------------------------------------------

(smartdashboard-changelog)=
## SmartDashboard

```{include} ../smartdashboard/doc/changelog.md
:start-line: 2
```<|MERGE_RESOLUTION|>--- conflicted
+++ resolved
@@ -15,11 +15,8 @@
 
 Description
 
-<<<<<<< HEAD
 - Make dependencies more discoverable in setup.py
-=======
 - Add hardware pinning capability when using dragon
->>>>>>> c0584cca
 - Pin NumPy version to 1.x
 - New launcher support for SGE (and similar derivatives)
 - Fix test outputs being created in incorrect directory
