--- conflicted
+++ resolved
@@ -13,11 +13,8 @@
 
 Description
 
-<<<<<<< HEAD
 - Add helper methods to MLI classes
-=======
 - Update error handling for consistency
->>>>>>> 0ebd5abf
 - Parameterize installation of dragon package with `smart build`
 - Update docstrings
 - Implement asynchronous notifications for shared data
