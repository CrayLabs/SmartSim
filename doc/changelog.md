# Changelog

Listed here are the changes between each release of SmartSim,
SmartRedis and SmartDashboard.

Jump to:
- {ref}`SmartRedis changelog<smartredis-changelog>`
- {ref}`SmartDashboard changelog<smartdashboard-changelog>`

## SmartSim

<<<<<<< HEAD
### develop
=======
### Develop
>>>>>>> 5c2de473

To be released at some point in the future

Description

<<<<<<< HEAD
- Implement workaround for Tensorflow that allows RedisAI to build with GCC-14

Detailed Notes

- In libtensorflow, the input argument to TF_SessionRun seems to be mistyped to
  TF_Output instead of TF_Input. These two types differ only in name. GCC-14
  catches this and throws an error, even though earlier versions allow this. To
  solve this problem, patches are applied to the Tensorflow backend in RedisAI.
  Future versions of Tensorflow may fix this problem, but for now this seems to be
  the best workaround.
  ([SmartSim-PR738](https://github.com/CrayLabs/SmartSim/pull/738))
=======
- Add instructions for installing SmartSim on PML's Scylla

Detailed Notes
- PML's Scylla is still under development. The usual SmartSim
  build instructions do not apply because the GPU dependencies
  have yet to be installed at a system-wide level. Scylla has
  its own entry in the documentation.
  ([SmartSim-PR733](https://github.com/CrayLabs/SmartSim/pull/733))
>>>>>>> 5c2de473

### 0.8.0

Released on 27 September, 2024

Description

- Add instructions for Frontier to set the MIOPEN cache
- Refine Frontier documentation for proper use of miniforge3
- Refactor to the RedisAI build to allow more flexibility in versions
  and sources of ML backends
- Add Dockerfiles with GPU support
- Fine grain build support for GPUs
- Update Torch to 2.1.0, Tensorflow to 2.15.0
- Better error messages in build process
- Allow specifying Model and Ensemble parameters with
  number-like types (e.g. numpy types)
- Pin watchdog to 4.x
- Update codecov to 4.5.0
- Remove build of Redis from setup.py
- Mitigate dependency installation issues
- Fix internal host name representation for Dragon backend
- Make dependencies more discoverable in setup.py
- Add hardware pinning capability when using dragon
- Pin NumPy version to 1.x
- New launcher support for SGE (and similar derivatives)
- Fix test outputs being created in incorrect directory
- Improve support for building SmartSim without ML backends
- Update packaging dependency
- Remove broken oss.redis.com URI blocking documentation generation

Detailed Notes

- On Frontier, the MIOPEN cache may need to be set prior to using
  RedisAI in the ``smart validate``. The instructions for Frontier
  have been updated accordingly.
  ([SmartSim-PR727](https://github.com/CrayLabs/SmartSim/pull/727))
- On Frontier, the recommended way to activate conda environments is
  to go through source activate. This also means that ``conda init``
  is not needed. The instructions for Frontier have been updated to
  reflect this.
  ([SmartSim-PR719](https://github.com/CrayLabs/SmartSim/pull/719))
- The RedisAIBuilder class was completely overhauled to allow users to
  express a wider range of support for hardware/software stacks. This
  will be extended to support ROCm, CUDA-11, and CUDA-12.
  ([SmartSim-PR669](https://github.com/CrayLabs/SmartSim/pull/669))
- Versions for each of these packages are no longer specified in an
  internal class. Instead a default set of JSON files specifies the
  sources and versions. Users can specify their own custom specifications
  at smart build time.
  ([SmartSim-PR669](https://github.com/CrayLabs/SmartSim/pull/669))
- Because all build configuration has been moved to static files and all
  backends are compiled during `smart build`, SmartSim can now be shipped as a
  pure python wheel.
  ([SmartSim-PR728](https://github.com/CrayLabs/SmartSim/pull/728))
- Two new Dockerfiles are now provided (one each for 11.8 and 12.1) that
  can be used to build a container to run the tutorials. No HPC support
  should be expected at this time
  ([SmartSim-PR669](https://github.com/CrayLabs/SmartSim/pull/669))
- As a result of the previous change, SmartSim now requires C++17 and a
  minimum Cuda version of 11.8 in order to build Torch 2.1.0.
  ([SmartSim-PR669](https://github.com/CrayLabs/SmartSim/pull/669))
- Error messages were not being interpolated correctly. This has been
  addressed to provide more context when exposing error messages to users.
  ([SmartSim-PR669](https://github.com/CrayLabs/SmartSim/pull/669))
- The serializer would fail if a parameter for a Model or Ensemble
  was specified as a numpy dtype. The constructors for these
  methods now validate that the input is number-like and convert
  them to strings
  ([SmartSim-PR676](https://github.com/CrayLabs/SmartSim/pull/676))
- Pin watchdog to 4.x because v5 introduces new types and requires
  updates to the type-checking
  ([SmartSim-PR690](https://github.com/CrayLabs/SmartSim/pull/690))
- Update codecov to 4.5.0 to mitigate GitHub action failure
  ([SmartSim-PR657](https://github.com/CrayLabs/SmartSim/pull/657))
- The builder module was included in setup.py to allow us to ship the
  main Redis binaries (not RedisAI) with installs from PyPI. To
  allow easier maintenance of this file and enable future complexity
  this has been removed. The Redis binaries will thus be built
  by users during the `smart build` step
- Installation of mypy or dragon in separate build actions caused
  some dependencies (typing_extensions, numpy) to be upgraded and
  caused runtime failures. The build actions were tweaked to include
  all optional dependencies to be considered by pip during resolution.
  Additionally, the numpy version was capped on dragon installations.
  ([SmartSim-PR653](https://github.com/CrayLabs/SmartSim/pull/653))
- setup.py used to define dependencies in a way that was not amenable
  to code scanning tools. Direct dependencies now appear directly
  in the setup call and the definition of the SmartRedis version
  has been removed
  ([SmartSim-PR635](https://github.com/CrayLabs/SmartSim/pull/635))
- The separate definition of dependencies for the docs in
  requirements-doc.txt is now defined as an extra.
  ([SmartSim-PR635](https://github.com/CrayLabs/SmartSim/pull/635))
- The new major version release of Numpy is incompatible with modules
  compiled against Numpy 1.x. For both SmartSim and SmartRedis we
  request a 1.x version of numpy. This is needed in SmartSim because
  some of the downstream dependencies request NumPy
  ([SmartSim-PR623](https://github.com/CrayLabs/SmartSim/pull/623))
- SGE is now a supported launcher for SmartSim. Users can now define
  BatchSettings which will be monitored by the TaskManager. Additionally,
  if the MPI implementation was built with SGE support, Orchestrators can
  use `mpirun` without needing to specify the hosts
  ([SmartSim-PR610](https://github.com/CrayLabs/SmartSim/pull/610))
- Ensure outputs from tests are written to temporary `tests/test_output` directory
- Fix an error that would prevent ``smart build`` from moving a successfully
  compiled RedisAI shared object to the install location expected by SmartSim
  if no ML backend installations were found. Previously, this would effectively
  require users to build and install an ML backend to use the SmartSim
  orchestrator even if it was not necessary for their workflow. Users can
  install SmartSim without ML backends by running
  ``smart build --no_tf --no_pt`` and the RedisAI shared object will now be
  placed in the expected location.
  ([SmartSim-PR601](https://github.com/CrayLabs/SmartSim/pull/601))
- Fix packaging failures due to deprecated `pkg_resources`. ([SmartSim-PR598](https://github.com/CrayLabs/SmartSim/pull/598))

### 0.7.0

Released on 14 May, 2024

Description

-   Update tutorials and tutorial containers
-   Improve Dragon server shutdown
-   Add dragon runtime installer
-   Add launcher based on Dragon
-   Reuse Orchestrators within the testing suite to improve performance.
-   Fix building of documentation
-   Preview entities on experiment before start
-   Update authentication in release workflow
-   Auto-generate type-hints into documentation
-   Auto-post release PR to develop
-   Bump manifest.json to version 0.0.4
-   Fix symlinking batch ensemble and model bug
-   Fix noisy failing WLM test
-   Remove defensive regexp in .gitignore
-   Upgrade ubuntu to 22.04
-   Remove helper function `init_default`
-   Fix telemetry monitor logging errors for task history
-   Change default path for entities
-   Drop Python 3.8 support
-   Update watchdog dependency
-   Historical output files stored under .smartsim directory
-   Fixes unfalsifiable test that tests SmartSim's custom SIGINT signal
    handler
-   Add option to build Torch backend without the Intel Math Kernel
    Library
-   Fix ReadTheDocs build issue
-   Disallow uninitialized variable use
-   Promote device options to an Enum
-   Update telemetry monitor, add telemetry collectors
-   Add method to specify node features for a Slurm job
-   Colo Orchestrator setup now blocks application start until setup
    finished
-   Refactor areas of the code where mypy potential errors
-   Minor enhancements to test suite
-   ExecArgs handling correction
-   ReadTheDocs config file added and enabled on PRs
-   Enforce changelog updates
-   Fix Jupyter notebook math expressions
-   Remove deprecated SmartSim modules
-   SmartSim Documentation refactor
-   Promote SmartSim statuses to a dedicated type
-   Update the version of Redis from [7.0.4]{.title-ref} to
    [7.2.4]{.title-ref}
-   Increase disk space in doc builder container
-   Update Experiment API typing
-   Prevent duplicate entity names
-   Fix publishing of development docs

Detailed Notes

-   The tutorials are up-to date with SmartSim and SmartRedis APIs. Additionally,
    the tutorial containers' Docker files are updated. ([SmartSim-PR589](https://github.com/CrayLabs/SmartSim/pull/589))
-   The Dragon server will now terminate any process which is still running
    when a request of an immediate shutdown is sent. ([SmartSim-PR582](https://github.com/CrayLabs/SmartSim/pull/582))
-   Add `--dragon` option to `smart build`. Install appropriate Dragon
    runtime from Dragon GitHub release assets.
    ([SmartSim-PR580](https://github.com/CrayLabs/SmartSim/pull/580))
-   Add new launcher, based on [Dragon](https://dragonhpc.github.io/dragon/doc/_build/html/index.html).
    The new launcher is compatible with the Slurm and PBS schedulers and can
    be selected by specifying ``launcher="dragon"`` when creating an `Experiment`,
    or by using ``DragonRunSettings`` to launch a job. The Dragon launcher
    is at an early stage of development: early adopters are referred to the
    dedicated documentation section to learn more about it. ([SmartSim-PR580](https://github.com/CrayLabs/SmartSim/pull/580))
-   Tests may now request a given configuration and will reconnect to
    the existing orchestrator instead of building up and tearing down
    a new one each test.
    ([SmartSim-PR567](https://github.com/CrayLabs/SmartSim/pull/567))
-   Manually ensure that typing_extensions==4.6.1 in Dockerfile used to build
    docs. This fixes the deploy_dev_docs Github action ([SmartSim-PR564](https://github.com/CrayLabs/SmartSim/pull/564))
-   Added preview functionality to Experiment, including preview of all entities, active infrastructure and
    client configuration. ([SmartSim-PR525](https://github.com/CrayLabs/SmartSim/pull/525))
-   Replace the developer created token with the GH_TOKEN environment variable.
    ([SmartSim-PR570](https://github.com/CrayLabs/SmartSim/pull/570))
-   Add extension to auto-generate function type-hints into documentation.
    ([SmartSim-PR561](https://github.com/CrayLabs/SmartSim/pull/561))
-   Add to github release workflow to auto generate a pull request from
    master into develop for release.
    ([SmartSim-PR566](https://github.com/CrayLabs/SmartSim/pull/566))
-   The manifest.json version needs to match the SmartDashboard version,
    which is 0.0.4 in the upcoming release.
    ([SmartSim-PR563](https://github.com/CrayLabs/SmartSim/pull/563))
-   Properly symlinks batch ensembles and batch models.
    ([SmartSim-PR547](https://github.com/CrayLabs/SmartSim/pull/547))
-   Remove defensive regexp in .gitignore and ensure tests write to
    test_output.
    ([SmartSim-PR560](https://github.com/CrayLabs/SmartSim/pull/560))
-   After dropping support for Python 3.8, ubuntu needs to be upgraded.
    ([SmartSim-PR558](https://github.com/CrayLabs/SmartSim/pull/558))
-   Remove helper function `init_default` and replace with traditional
    type narrowing.
    ([SmartSim-PR545](https://github.com/CrayLabs/SmartSim/pull/545))
-   Ensure the telemetry monitor does not track a task_id for a managed
    task.
    ([SmartSim-PR557](https://github.com/CrayLabs/SmartSim/pull/557))
-   The default path for an entity is now the path to the experiment /
    the entity name. create_database and create_ensemble now have path
    arguments. All path arguments are compatible with relative paths.
    Relative paths are relative to the CWD.
    ([SmartSim-PR533](https://github.com/CrayLabs/SmartSim/pull/533))
-   Python 3.8 is reaching its end-of-life in October, 2024, so it will
    no longer continue to be supported.
    ([SmartSim-PR544](https://github.com/CrayLabs/SmartSim/pull/544))
-   Update watchdog dependency from 3.x to 4.x, fix new type issues
    ([SmartSim-PR540](https://github.com/CrayLabs/SmartSim/pull/540))
-   The dashboard needs to display historical logs, so log files are
    written out under the .smartsim directory and files under the
    experiment directory are symlinked to them.
    ([SmartSim-PR532](https://github.com/CrayLabs/SmartSim/pull/532))
-   Add an option to smart build
    \"\--torch_with_mkl\"/\"\--no_torch_with_mkl\" to prevent Torch from
    trying to link in the Intel Math Kernel Library. This is needed
    because on machines that have the Intel compilers installed, the
    Torch will unconditionally try to link in this library, however
    fails because the linking flags are incorrect.
    ([SmartSim-PR538](https://github.com/CrayLabs/SmartSim/pull/538))
-   Change typing\_extensions and pydantic versions in readthedocs
    environment to enable docs build.
    ([SmartSim-PR537](https://github.com/CrayLabs/SmartSim/pull/537))
-   Promote devices to a dedicated Enum type throughout the SmartSim
    code base.
    ([SmartSim-PR527](https://github.com/CrayLabs/SmartSim/pull/527))
-   Update the telemetry monitor to enable retrieval of metrics on a
    scheduled interval. Switch basic experiment tracking telemetry to
    default to on. Add database metric collectors. Improve telemetry
    monitor logging. Create telemetry subpackage at
    [smartsim.\_core.utils.telemetry]{.title-ref}. Refactor telemetry
    monitor entrypoint.
    ([SmartSim-PR460](https://github.com/CrayLabs/SmartSim/pull/460))
-   Users can now specify node features for a Slurm job through
    `SrunSettings.set_node_feature`. The method accepts a string or list
    of strings.
    ([SmartSim-PR529](https://github.com/CrayLabs/SmartSim/pull/529))
-   The request to the colocated entrypoints file within the shell
    script is now a blocking process. Once the Orchestrator is setup, it
    returns which moves the process to the background and allows the
    application to start. This prevents the application from requesting
    a ML model or script that has not been uploaded to the Orchestrator
    yet.
    ([SmartSim-PR522](https://github.com/CrayLabs/SmartSim/pull/522))
-   Add checks and tests to ensure SmartSim users cannot initialize run
    settings with a list of lists as the exe_args argument.
    ([SmartSim-PR517](https://github.com/CrayLabs/SmartSim/pull/517))
-   Add readthedocs configuration file and enable readthedocs builds on
    pull requests. Additionally added robots.txt file generation when
    readthedocs environment detected.
    ([SmartSim-PR512](https://github.com/CrayLabs/SmartSim/pull/512))
-   Add Github Actions workflow that checks if changelog is edited on
    pull requests into develop.
    ([SmartSim-PR518](https://github.com/CrayLabs/SmartSim/pull/518))
-   Add path to MathJax.js file so that Sphinx will use to render math
    expressions.
    ([SmartSim-PR516](https://github.com/CrayLabs/SmartSim/pull/516))
-   Removed deprecated SmartSim modules: slurm and mpirunSettings.
    ([SmartSim-PR514](https://github.com/CrayLabs/SmartSim/pull/514))
-   Implemented new structure of SmartSim documentation. Added examples
    images and further detail of SmartSim components.
    ([SmartSim-PR463](https://github.com/CrayLabs/SmartSim/pull/463))
-   Promote SmartSim statuses to a dedicated type named SmartSimStatus.
    ([SmartSim-PR509](https://github.com/CrayLabs/SmartSim/pull/509))
-   Update Redis version to [7.2.4]{.title-ref}. This change fixes an
    issue in the Redis build scripts causing failures on Apple Silicon
    hosts.
    ([SmartSim-PR507](https://github.com/CrayLabs/SmartSim/pull/507))
-   The container which builds the documentation for every merge to
    develop was failing due to a lack of space within the container.
    This was fixed by including an additional Github action that removes
    some unneeded software and files that come from the default Github
    Ubuntu container.
    ([SmartSim-PR504](https://github.com/CrayLabs/SmartSim/pull/504))
-   Update the generic [t.Any]{.title-ref} typehints in Experiment API.
    ([SmartSim-PR501](https://github.com/CrayLabs/SmartSim/pull/501))
-   The CI will fail static analysis if common erroneous truthy checks
    are detected.
    ([SmartSim-PR524](https://github.com/CrayLabs/SmartSim/pull/524))
-   Prevent the launch of duplicate named entities. Allow completed
    entities to run.
    ([SmartSim-PR480](https://github.com/CrayLabs/SmartSim/pull/480))
-   The CI will fail static analysis if a local variable used while
    potentially undefined.
    ([SmartSim-PR521](https://github.com/CrayLabs/SmartSim/pull/521))
-   Remove previously deprecated behavior present in test suite on
    machines with Slurm and Open MPI.
    ([SmartSim-PR520](https://github.com/CrayLabs/SmartSim/pull/520))
-   Experiments in the WLM tests are given explicit paths to prevent
    unexpected directory creation. Ensure database are not left open on
    test suite failures. Update path to pickle file in
    `tests/full_wlm/test_generic_orc_launch_batch.py::test_launch_cluster_orc_reconnect`
    to conform with changes made in
    ([SmartSim-PR533](https://github.com/CrayLabs/SmartSim/pull/533)).
    ([SmartSim-PR559](https://github.com/CrayLabs/SmartSim/pull/559))
-   When calling `Experiment.start` SmartSim would register a signal
    handler that would capture an interrupt signal (\^C) to kill any
    jobs launched through its `JobManager`. This would replace the
    default (or user defined) signal handler. SmartSim will now attempt
    to kill any launched jobs before calling the previously registered
    signal handler.
    ([SmartSim-PR535](https://github.com/CrayLabs/SmartSim/pull/535))

### 0.6.2

Released on 16 February, 2024

Description

-   Patch SmartSim dependency version

Detailed Notes

-   A critical performance concern was identified and addressed in
    SmartRedis. A patch fix was deployed, and SmartSim was updated to
    ensure users do not inadvertently pull the unpatched version of
    SmartRedis.
    ([SmartSim-PR493](https://github.com/CrayLabs/SmartSim/pull/493))

### 0.6.1

Released on 15 February, 2024

Description

-   Duplicate for DBModel/Script prevented
-   Update license to include 2024
-   Telemetry monitor is now active by default
-   Add support for Mac OSX on Apple Silicon
-   Remove Torch warnings during testing
-   Validate Slurm timing format
-   Expose Python Typehints
-   Fix test_logs to prevent generation of directory
-   Fix Python Typehint for colocated database settings
-   Python 3.11 Support
-   Quality of life [smart validate]{.title-ref} improvements
-   Remove Cobalt support
-   Enrich logging through context variables
-   Upgrade Machine Learning dependencies
-   Override sphinx-tabs background color
-   Add concurrency group to test workflow
-   Fix index when installing torch through smart build

Detailed Notes

-   Modify the [git clone]{.title-ref} for both Redis and RedisAI to set
    the line endings to unix-style line endings when using MacOS on ARM.
    ([SmartSim-PR482](https://github.com/CrayLabs/SmartSim/pull/482))
-   Separate install instructions are now provided for Mac OSX on x64 vs
    ARM64
    ([SmartSim-PR479](https://github.com/CrayLabs/SmartSim/pull/479))
-   Prevent duplicate ML model and script names being added to an
    Ensemble member if the names exists.
    ([SmartSim-PR475](https://github.com/CrayLabs/SmartSim/pull/475))
-   Updates [Copyright (c) 2021-2023]{.title-ref} to [Copyright (c)
    2021-2024]{.title-ref} in all of the necessary files.
    ([SmartSim-PR485](https://github.com/CrayLabs/SmartSim/pull/485))
-   Bug fix which prevents the expected behavior when the
    [SMARTSIM_LOG_LEVEL]{.title-ref} environment variable was set to
    [developer]{.title-ref}.
    ([SmartSim-PR473](https://github.com/CrayLabs/SmartSim/pull/473))
-   Sets the default value of the \"enable telemetry\" flag to on. Bumps
    the output [manifest.json]{.title-ref} version number to match that
    of [smartdashboard]{.title-ref} and pins a watchdog version to avoid
    build errors.
    ([SmartSim-PR477](https://github.com/CrayLabs/SmartSim/pull/477))
-   Refactor logic of [Manifest.has_db_objects]{.title-ref} to remove
    excess branching and improve readability/maintainability.
    ([SmartSim-PR476](https://github.com/CrayLabs/SmartSim/pull/476))
-   SmartSim can now be built and used on platforms using Apple Silicon
    (ARM64). Currently, only the PyTorch backend is supported. Note that
    libtorch will be downloaded from a CrayLabs github repo.
    ([SmartSim-PR465](https://github.com/CrayLabs/SmartSim/pull/465))
-   Tests that were saving Torch models were emitting warnings. These
    warnings were addressed by updating the model save test function.
    ([SmartSim-PR472](https://github.com/CrayLabs/SmartSim/pull/472))
-   Validate the timing format when requesting a slurm allocation.
    ([SmartSim-PR471](https://github.com/CrayLabs/SmartSim/pull/471))
-   Add and ship [py.typed]{.title-ref} marker to expose inline type
    hints. Fix type errors related to SmartRedis.
    ([SmartSim-PR468](https://github.com/CrayLabs/SmartSim/pull/468))
-   Fix the [test_logs.py::test_context_leak]{.title-ref} test that was
    erroneously creating a directory named [some value]{.title-ref} in
    SmartSim\'s root directory.
    ([SmartSim-PR467](https://github.com/CrayLabs/SmartSim/pull/467))
-   Add Python type hinting to colocated settings.
    ([SmartSim-PR462](https://github.com/CrayLabs/SmartSim/pull/462))
-   Add github actions for running black and isort checks.
    ([SmartSim-PR464](https://github.com/CrayLabs/SmartSim/pull/464))
-   Relax the required version of [typing_extensions]{.title-ref}.
    ([SmartSim-PR459](https://github.com/CrayLabs/SmartSim/pull/459))
-   Addition of Python 3.11 to SmartSim.
    ([SmartSim-PR461](https://github.com/CrayLabs/SmartSim/pull/461))
-   Quality of life [smart validate]{.title-ref} improvements such as
    setting [CUDA_VISIBLE_DEVICES]{.title-ref} environment variable
    within [smart validate]{.title-ref} prior to importing any ML deps
    to prevent false negatives on multi-GPU systems. Additionally, move
    SmartRedis logs from standard out to dedicated log file in the
    validation temporary directory as well as suppress
    [sklearn]{.title-ref} deprecation warning by pinning
    [KMeans]{.title-ref} constructor argument. Lastly, move TF test to
    last as TF may reserve the GPUs it uses.
    ([SmartSim-PR458](https://github.com/CrayLabs/SmartSim/pull/458))
-   Some actions in the current GitHub CI/CD workflows were outdated.
    They were replaced with the latest versions.
    ([SmartSim-PR446](https://github.com/CrayLabs/SmartSim/pull/446))
-   As the Cobalt workload manager is not used on any system we are
    aware of, its support in SmartSim was terminated and classes such as
    [CobaltLauncher]{.title-ref} have been removed.
    ([SmartSim-PR448](https://github.com/CrayLabs/SmartSim/pull/448))
-   Experiment logs are written to a file that can be read by the
    dashboard.
    ([SmartSim-PR452](https://github.com/CrayLabs/SmartSim/pull/452))
-   Updated SmartSim\'s machine learning backends to PyTorch 2.0.1,
    Tensorflow 2.13.1, ONNX 1.14.1, and ONNX Runtime 1.16.1. As a result
    of this change, there is now an available ONNX wheel for use with
    Python 3.10, and wheels for all of SmartSim\'s machine learning
    backends with Python 3.11.
    ([SmartSim-PR451](https://github.com/CrayLabs/SmartSim/pull/451))
    ([SmartSim-PR461](https://github.com/CrayLabs/SmartSim/pull/461))
-   The sphinx-tabs documentation extension uses a white background for
    the tabs component. A custom CSS for those components to inherit the
    overall theme color has been added.
    ([SmartSim-PR453](https://github.com/CrayLabs/SmartSim/pull/453))
-   Add concurrency groups to GitHub\'s CI/CD workflows, preventing
    multiple workflows from the same PR to be launched concurrently.
    ([SmartSim-PR439](https://github.com/CrayLabs/SmartSim/pull/439))
-   Torch changed their preferred indexing when trying to install their
    provided wheels. Updated the [pip install]{.title-ref} command
    within [smart build]{.title-ref} to ensure that the appropriate
    packages can be found.
    ([SmartSim-PR449](https://github.com/CrayLabs/SmartSim/pull/449))

### 0.6.0

Released on 18 December, 2023

Description

-   Conflicting directives in the SmartSim packaging instructions were
    fixed
-   [sacct]{.title-ref} and [sstat]{.title-ref} errors are now fatal for
    Slurm-based workflow executions
-   Added documentation section about ML features and TorchScript
-   Added TorchScript functions to Online Analysis tutorial
-   Added multi-DB example to documentation
-   Improved test stability on HPC systems
-   Added support for producing & consuming telemetry outputs
-   Split tests into groups for parallel execution in CI/CD pipeline
-   Change signature of [Experiment.summary()]{.title-ref}
-   Expose first_device parameter for scripts, functions, models
-   Added support for MINBATCHTIMEOUT in model execution
-   Remove support for RedisAI 1.2.5, use RedisAI 1.2.7 commit
-   Add support for multiple databases

Detailed Notes

-   Several conflicting directives between the [setup.py]{.title-ref}
    and the [setup.cfg]{.title-ref} were fixed to mitigate warnings
    issued when building the pip wheel.
    ([SmartSim-PR435](https://github.com/CrayLabs/SmartSim/pull/435))
-   When the Slurm functions [sacct]{.title-ref} and [sstat]{.title-ref}
    returned an error, it would be ignored and SmartSim\'s state could
    become inconsistent. To prevent this, errors raised by
    [sacct]{.title-ref} or [sstat]{.title-ref} now result in an
    exception.
    ([SmartSim-PR392](https://github.com/CrayLabs/SmartSim/pull/392))
-   A section named *ML Features* was added to documentation. It
    contains multiple examples of how ML models and functions can be
    added to and executed on the DB. TorchScript-based post-processing
    was added to the *Online Analysis* tutorial
    ([SmartSim-PR411](https://github.com/CrayLabs/SmartSim/pull/411))
-   An example of how to use multiple Orchestrators concurrently was
    added to the documentation
    ([SmartSim-PR409](https://github.com/CrayLabs/SmartSim/pull/409))
-   The test infrastructure was improved. Tests on HPC system are now
    stable, and issues such as non-stopped [Orchestrators]{.title-ref}
    or experiments created in the wrong paths have been fixed
    ([SmartSim-PR381](https://github.com/CrayLabs/SmartSim/pull/381))
-   A telemetry monitor was added to check updates and produce events
    for SmartDashboard
    ([SmartSim-PR426](https://github.com/CrayLabs/SmartSim/pull/426))
-   Split tests into [group_a]{.title-ref}, [group_b]{.title-ref},
    [slow_tests]{.title-ref} for parallel execution in CI/CD pipeline
    ([SmartSim-PR417](https://github.com/CrayLabs/SmartSim/pull/417),
    [SmartSim-PR424](https://github.com/CrayLabs/SmartSim/pull/424))
-   Change [format]{.title-ref} argument to [style]{.title-ref} in
    [Experiment.summary()]{.title-ref}, this is an API break
    ([SmartSim-PR391](https://github.com/CrayLabs/SmartSim/pull/391))
-   Added support for first_device parameter for scripts, functions, and
    models. This causes them to be loaded to the first num_devices
    beginning with first_device
    ([SmartSim-PR394](https://github.com/CrayLabs/SmartSim/pull/394))
-   Added support for MINBATCHTIMEOUT in model execution, which caps the
    delay waiting for a minimium number of model execution operations to
    accumulate before executing them as a batch
    ([SmartSim-PR387](https://github.com/CrayLabs/SmartSim/pull/387))
-   RedisAI 1.2.5 is not supported anymore. The only RedisAI version is
    now 1.2.7. Since the officially released RedisAI 1.2.7 has a bug
    which breaks the build process on Mac OSX, it was decided to use
    commit
    [634916c](https://github.com/RedisAI/RedisAI/commit/634916c722e718cc6ea3fad46e63f7d798f9adc2)
    from RedisAI\'s GitHub repository, where such bug has been fixed.
    This applies to all operating systems.
    ([SmartSim-PR383](https://github.com/CrayLabs/SmartSim/pull/383))
-   Add support for creation of multiple databases with unique
    identifiers.
    ([SmartSim-PR342](https://github.com/CrayLabs/SmartSim/pull/342))

### 0.5.1

Released on 14 September, 2023

Description

-   Add typehints throughout the SmartSim codebase
-   Provide support for Slurm heterogeneous jobs
-   Provide better support for [PalsMpiexecSettings]{.title-ref}
-   Allow for easier inspection of SmartSim entities
-   Log ignored error messages from [sacct]{.title-ref}
-   Fix colocated db preparation bug when using
    [JsrunSettings]{.title-ref}
-   Fix bug when user specify CPU and devices greater than 1
-   Fix bug when get_allocation called with reserved keywords
-   Enabled mypy in CI for better type safety
-   Mitigate additional suppressed pylint errors
-   Update linting support and apply to existing errors
-   Various improvements to the [smart]{.title-ref} CLI
-   Various documentation improvements
-   Various test suite improvements

Detailed Notes

-   Add methods to allow users to inspect files attached to models and
    ensembles.
    ([SmartSim-PR352](https://github.com/CrayLabs/SmartSim/pull/352))
-   Add a [smart info]{.title-ref} target to provide rudimentary
    information about the SmartSim installation.
    ([SmartSim-PR350](https://github.com/CrayLabs/SmartSim/pull/350))
-   Remove unnecessary generation producing unexpected directories in
    the test suite.
    ([SmartSim-PR349](https://github.com/CrayLabs/SmartSim/pull/349))
-   Add support for heterogeneous jobs to [SrunSettings]{.title-ref} by
    allowing users to set the [\--het-group]{.title-ref} parameter.
    ([SmartSim-PR346](https://github.com/CrayLabs/SmartSim/pull/346))
-   Provide clearer guidelines on how to contribute to SmartSim.
    ([SmartSim-PR344](https://github.com/CrayLabs/SmartSim/pull/344))
-   Integrate [PalsMpiexecSettings]{.title-ref} into the
    [Experiment]{.title-ref} factory methods when using the
    [\"pals\"]{.title-ref} launcher.
    ([SmartSim-PR343](https://github.com/CrayLabs/SmartSim/pull/343))
-   Create public properties where appropriate to mitigate
    [protected-access]{.title-ref} errors.
    ([SmartSim-PR341](https://github.com/CrayLabs/SmartSim/pull/341))
-   Fix a failure to execute [\_prep_colocated_db]{.title-ref} due to
    incorrect named attr check.
    ([SmartSim-PR339](https://github.com/CrayLabs/SmartSim/pull/339))
-   Enabled and mitigated mypy [disallow_any_generics]{.title-ref} and
    [warn_return_any]{.title-ref}.
    ([SmartSim-PR338](https://github.com/CrayLabs/SmartSim/pull/338))
-   Add a [smart validate]{.title-ref} target to provide a simple smoke
    test to assess a SmartSim build.
    ([SmartSim-PR336](https://github.com/CrayLabs/SmartSim/pull/336),
    [SmartSim-PR351](https://github.com/CrayLabs/SmartSim/pull/351))
-   Add typehints to [smartsim.\_core.launcher.step.\*]{.title-ref}.
    ([SmartSim-PR334](https://github.com/CrayLabs/SmartSim/pull/334))
-   Log errors reported from slurm WLM when attempts to retrieve status
    fail.
    ([SmartSim-PR331](https://github.com/CrayLabs/SmartSim/pull/331),
    [SmartSim-PR332](https://github.com/CrayLabs/SmartSim/pull/332))
-   Fix incorrectly formatted positional arguments in log format
    strings.
    ([SmartSim-PR330](https://github.com/CrayLabs/SmartSim/pull/330))
-   Ensure that launchers pass environment variables to unmanaged job
    steps.
    ([SmartSim-PR329](https://github.com/CrayLabs/SmartSim/pull/329))
-   Add additional tests surrounding the [RAI_PATH]{.title-ref}
    configuration environment variable.
    ([SmartSim-PR328](https://github.com/CrayLabs/SmartSim/pull/328))
-   Remove unnecessary execution of unescaped shell commands.
    ([SmartSim-PR327](https://github.com/CrayLabs/SmartSim/pull/327))
-   Add error if user calls get_allocation with reserved keywords in
    slurm get_allocation.
    ([SmartSim-PR325](https://github.com/CrayLabs/SmartSim/pull/325))
-   Add error when user requests CPU with devices greater than 1 within
    add_ml_model and add_script.
    ([SmartSim-PR324](https://github.com/CrayLabs/SmartSim/pull/324))
-   Update documentation surrounding ensemble key prefixing.
    ([SmartSim-PR322](https://github.com/CrayLabs/SmartSim/pull/322))
-   Fix formatting of the Frontier site installation.
    ([SmartSim-PR321](https://github.com/CrayLabs/SmartSim/pull/321))
-   Update pylint dependency, update .pylintrc, mitigate non-breaking
    issues, suppress api breaks.
    ([SmartSim-PR311](https://github.com/CrayLabs/SmartSim/pull/311))
-   Refactor the [smart]{.title-ref} CLI to use subparsers for better
    documentation and extension.
    ([SmartSim-PR308](https://github.com/CrayLabs/SmartSim/pull/308))

### 0.5.0

Released on 6 July, 2023

Description

A full list of changes and detailed notes can be found below:

-   Update SmartRedis dependency to v0.4.1
-   Fix tests for db models and scripts
-   Fix add_ml_model() and add_script() documentation, tests, and code
-   Remove [requirements.txt]{.title-ref} and other places where
    dependencies were defined
-   Replace [limit_app_cpus]{.title-ref} with
    [limit_db_cpus]{.title-ref} for co-located orchestrators
-   Remove wait time associated with Experiment launch summary
-   Update and rename Redis conf file
-   Migrate from redis-py-cluster to redis-py
-   Update full test suite to not require a TF wheel at test time
-   Update doc strings
-   Remove deprecated code
-   Relax the coloredlogs version
-   Update Fortran tutorials for SmartRedis
-   Add support for multiple network interface binding in Orchestrator
    and Colocated DBs
-   Add typehints and static analysis

Detailed notes

-   Updates SmartRedis to the most current release
    ([SmartSim-PR316](https://github.com/CrayLabs/SmartSim/pull/316))
-   Fixes and enhancements to documentation
    ([SmartSim-PR317](https://github.com/CrayLabs/SmartSim/pull/317),
    [SmartSim-PR314](https://github.com/CrayLabs/SmartSim/pull/314),
    [SmartSim-PR287](https://github.com/CrayLabs/SmartSim/pull/287))
-   Various fixes and enhancements to the test suite
    ([SmartSim-PR315](https://github.com/CrayLabs/SmartSim/pull/314),
    [SmartSim-PR312](https://github.com/CrayLabs/SmartSim/pull/312),
    [SmartSim-PR310](https://github.com/CrayLabs/SmartSim/pull/310),
    [SmartSim-PR302](https://github.com/CrayLabs/SmartSim/pull/302),
    [SmartSim-PR283](https://github.com/CrayLabs/SmartSim/pull/283))
-   Fix a defect in the tests related to database models and scripts
    that was causing key collisions when testing on workload managers
    ([SmartSim-PR313](https://github.com/CrayLabs/SmartSim/pull/313))
-   Remove [requirements.txt]{.title-ref} and other places where
    dependencies were defined.
    ([SmartSim-PR307](https://github.com/CrayLabs/SmartSim/pull/307))
-   Fix defect where dictionaries used to create run settings can be
    changed unexpectedly due to copy-by-ref
    ([SmartSim-PR305](https://github.com/CrayLabs/SmartSim/pull/305))
-   The underlying code for Model.add_ml_model() and Model.add_script()
    was fixed to correctly handle multi-GPU configurations. Tests were
    updated to run on non-local launchers. Documentation was updated and
    fixed. Also, the default testing interface has been changed to lo
    instead of ipogif.
    ([SmartSim-PR304](https://github.com/CrayLabs/SmartSim/pull/304))
-   Typehints have been added. A makefile target [make
    check-mypy]{.title-ref} executes static analysis with mypy.
    ([SmartSim-PR295](https://github.com/CrayLabs/SmartSim/pull/295),
    [SmartSim-PR301](https://github.com/CrayLabs/SmartSim/pull/301),
    [SmartSim-PR303](https://github.com/CrayLabs/SmartSim/pull/303))
-   Replace [limit_app_cpus]{.title-ref} with
    [limit_db_cpus]{.title-ref} for co-located orchestrators. This
    resolves some incorrect behavior/assumptions about how the
    application would be pinned. Instead, users should directly specify
    the binding options in their application using the options
    appropriate for their launcher
    ([SmartSim-PR306](https://github.com/CrayLabs/SmartSim/pull/306))
-   Simplify code in [random_permutations]{.title-ref} parameter
    generation strategy
    ([SmartSim-PR300](https://github.com/CrayLabs/SmartSim/pull/300))
-   Remove wait time associated with Experiment launch summary
    ([SmartSim-PR298](https://github.com/CrayLabs/SmartSim/pull/298))
-   Update Redis conf file to conform with Redis v7.0.5 conf file
    ([SmartSim-PR293](https://github.com/CrayLabs/SmartSim/pull/293))
-   Migrate from redis-py-cluster to redis-py for cluster status checks
    ([SmartSim-PR292](https://github.com/CrayLabs/SmartSim/pull/292))
-   Update full test suite to no longer require a tensorflow wheel to be
    available at test time.
    ([SmartSim-PR291](https://github.com/CrayLabs/SmartSim/pull/291))
-   Correct spelling of colocated in doc strings
    ([SmartSim-PR290](https://github.com/CrayLabs/SmartSim/pull/290))
-   Deprecated launcher-specific orchestrators, constants, and ML
    utilities were removed.
    ([SmartSim-PR289](https://github.com/CrayLabs/SmartSim/pull/289))
-   Relax the coloredlogs version to be greater than 10.0
    ([SmartSim-PR288](https://github.com/CrayLabs/SmartSim/pull/288))
-   Update the Github Actions runner image from
    [macos-10.15]{.title-ref}[ to \`macos-12]{.title-ref}\`. The former
    began deprecation in May 2022 and was finally removed in May 2023.
    ([SmartSim-PR285](https://github.com/CrayLabs/SmartSim/pull/285))
-   The Fortran tutorials had not been fully updated to show how to
    handle return/error codes. These have now all been updated.
    ([SmartSim-PR284](https://github.com/CrayLabs/SmartSim/pull/284))
-   Orchestrator and Colocated DB now accept a list of interfaces to
    bind to. The argument name is still [interface]{.title-ref} for
    backward compatibility reasons.
    ([SmartSim-PR281](https://github.com/CrayLabs/SmartSim/pull/281))
-   Typehints have been added to public APIs. A makefile target to
    execute static analysis with mypy is available [make
    check-mypy]{.title-ref}.
    ([SmartSim-PR295](https://github.com/CrayLabs/SmartSim/pull/295))

### 0.4.2

Released on April 12, 2023

Description

This release of SmartSim had a focus on polishing and extending exiting
features already provided by SmartSim. Most notably, this release
provides support to allow users to colocate their models with an
orchestrator using Unix domain sockets and support for launching models
as batch jobs.

Additionally, SmartSim has updated its tool chains to provide a better
user experience. Notably, SmarSim can now be used with Python 3.10,
Redis 7.0.5, and RedisAI 1.2.7. Furthermore, SmartSim now utilizes
SmartRedis\'s aggregation lists to streamline the use and extension of
ML data loaders, making working with popular machine learning frameworks
in SmartSim a breeze.

A full list of changes and detailed notes can be found below:

-   Add support for colocating an orchestrator over UDS
-   Add support for Python 3.10, deprecate support for Python 3.7 and
    RedisAI 1.2.3
-   Drop support for Ray
-   Update ML data loaders to make use of SmartRedis\'s aggregation
    lists
-   Allow for models to be launched independently as batch jobs
-   Update to current version of Redis to 7.0.5
-   Add support for RedisAI 1.2.7, pyTorch 1.11.0, Tensorflow 2.8.0,
    ONNXRuntime 1.11.1
-   Fix bug in colocated database entrypoint when loading PyTorch models
-   Fix test suite behavior with environment variables

Detailed Notes

-   Running some tests could result in some SmartSim-specific
    environment variables to be set. Such environment variables are now
    reset after each test execution. Also, a warning for environment
    variable usage in Slurm was added, to make the user aware in case an
    environment variable will not be assigned the desired value with
    [\--export]{.title-ref}.
    ([SmartSim-PR270](https://github.com/CrayLabs/SmartSim/pull/270))
-   The PyTorch and TensorFlow data loaders were update to make use of
    aggregation lists. This breaks their API, but makes them easier to
    use.
    ([SmartSim-PR264](https://github.com/CrayLabs/SmartSim/pull/264))
-   The support for Ray was dropped, as its most recent versions caused
    problems when deployed through SmartSim. We plan to release a
    separate add-on library to accomplish the same results. If you are
    interested in getting the Ray launch functionality back in your
    workflow, please get in touch with us!
    ([SmartSim-PR263](https://github.com/CrayLabs/SmartSim/pull/263))
-   Update from Redis version 6.0.8 to 7.0.5.
    ([SmartSim-PR258](https://github.com/CrayLabs/SmartSim/pull/258))
-   Adds support for Python 3.10 without the ONNX machine learning
    backend. Deprecates support for Python 3.7 as it will stop receiving
    security updates. Deprecates support for RedisAI 1.2.3. Update the
    build process to be able to correctly fetch supported dependencies.
    If a user attempts to build an unsupported dependency, an error
    message is shown highlighting the discrepancy.
    ([SmartSim-PR256](https://github.com/CrayLabs/SmartSim/pull/256))
-   Models were given a [batch_settings]{.title-ref} attribute. When
    launching a model through [Experiment.start]{.title-ref} the
    [Experiment]{.title-ref} will first check for a non-nullish value at
    that attribute. If the check is satisfied, the
    [Experiment]{.title-ref} will attempt to wrap the underlying run
    command in a batch job using the object referenced at
    [Model.batch_settings]{.title-ref} as the batch settings for the
    job. If the check is not satisfied, the [Model]{.title-ref} is
    launched in the traditional manner as a job step.
    ([SmartSim-PR245](https://github.com/CrayLabs/SmartSim/pull/245))
-   Fix bug in colocated database entrypoint stemming from uninitialized
    variables. This bug affects PyTorch models being loaded into the
    database.
    ([SmartSim-PR237](https://github.com/CrayLabs/SmartSim/pull/237))
-   The release of RedisAI 1.2.7 allows us to update support for recent
    versions of PyTorch, Tensorflow, and ONNX
    ([SmartSim-PR234](https://github.com/CrayLabs/SmartSim/pull/234))
-   Make installation of correct Torch backend more reliable according
    to instruction from PyTorch
-   In addition to TCP, add UDS support for colocating an orchestrator
    with models. Methods [Model.colocate_db_tcp]{.title-ref} and
    [Model.colocate_db_uds]{.title-ref} were added to expose this
    functionality. The [Model.colocate_db]{.title-ref} method remains
    and uses TCP for backward compatibility
    ([SmartSim-PR246](https://github.com/CrayLabs/SmartSim/pull/246))

### 0.4.1

Released on June 24, 2022

Description: This release of SmartSim introduces a new experimental
feature to help make SmartSim workflows more portable: the ability to
run simulations models in a container via Singularity. This feature has
been tested on a small number of platforms and we encourage users to
provide feedback on its use.

We have also made improvements in a variety of areas: new utilities to
load scripts and machine learning models into the database directly from
SmartSim driver scripts and install-time choice to use either
[KeyDB]{.title-ref} or [Redis]{.title-ref} for the Orchestrator. The
[RunSettings]{.title-ref} API is now more consistent across subclasses.
Another key focus of this release was to aid new SmartSim users by
including more extensive tutorials and improving the documentation. The
docker image containing the SmartSim tutorials now also includes a
tutorial on online training.

Launcher improvements

-   New methods for specifying [RunSettings]{.title-ref} parameters
    ([SmartSim-PR166](https://github.com/CrayLabs/SmartSim/pull/166))
    ([SmartSim-PR170](https://github.com/CrayLabs/SmartSim/pull/170))
-   Better support for [mpirun]{.title-ref}, [mpiexec]{.title-ref},
    and [orterun]{.title-ref} as launchers
    ([SmartSim-PR186](https://github.com/CrayLabs/SmartSim/pull/186))
-   Experimental: add support for running models via Singularity
    ([SmartSim-PR204](https://github.com/CrayLabs/SmartSim/pull/204))

Documentation and tutorials

-   Tutorial updates
    ([SmartSim-PR155](https://github.com/CrayLabs/SmartSim/pull/155))
    ([SmartSim-PR203](https://github.com/CrayLabs/SmartSim/pull/203))
    ([SmartSim-PR208](https://github.com/CrayLabs/SmartSim/pull/208))
-   Add SmartSim Zoo info to documentation
    ([SmartSim-PR175](https://github.com/CrayLabs/SmartSim/pull/175))
-   New tutorial for demonstrating online training
    ([SmartSim-PR176](https://github.com/CrayLabs/SmartSim/pull/176))
    ([SmartSim-PR188](https://github.com/CrayLabs/SmartSim/pull/188))

General improvements and bug fixes

-   Set models and scripts at the driver level
    ([SmartSim-PR185](https://github.com/CrayLabs/SmartSim/pull/185))
-   Optionally use KeyDB for the orchestrator
    ([SmartSim-PR180](https://github.com/CrayLabs/SmartSim/pull/180))
-   Ability to specify system-level libraries
    ([SmartSim-PR154](https://github.com/CrayLabs/SmartSim/pull/154))
    ([SmartSim-PR182](https://github.com/CrayLabs/SmartSim/pull/182))
-   Fix the handling of LSF gpus_per_shard
    ([SmartSim-PR164](https://github.com/CrayLabs/SmartSim/pull/164))
-   Fix error when re-running [smart build]{.title-ref}
    ([SmartSim-PR165](https://github.com/CrayLabs/SmartSim/pull/165))
-   Fix generator hanging when tagged configuration variables are
    missing
    ([SmartSim-PR177](https://github.com/CrayLabs/SmartSim/pull/177))

Dependency updates

-   CMake version from 3.10 to 3.13
    ([SmartSim-PR152](https://github.com/CrayLabs/SmartSim/pull/152))
-   Update click to 8.0.2
    ([SmartSim-PR200](https://github.com/CrayLabs/SmartSim/pull/200))

### 0.4.0

Released on Feb 11, 2022

Description: In this release SmartSim continues to promote ease of use.
To this end SmartSim has introduced new portability features that allow
users to abstract away their targeted hardware, while providing even
more compatibility with existing libraries.

A new feature, Co-located orchestrator deployments has been added which
provides scalable online inference capabilities that overcome previous
performance limitations in seperated orchestrator/application
deployments. For more information on advantages of co-located
deployments, see the Orchestrator section of the SmartSim documentation.

The SmartSim build was significantly improved to increase customization
of build toolchain and the `smart` command line inferface was expanded.

Additional tweaks and upgrades have also been made to ensure an optimal
experience. Here is a comprehensive list of changes made in SmartSim
0.4.0.

Orchestrator Enhancements:

-   Add Orchestrator Co-location
    ([SmartSim-PR139](https://github.com/CrayLabs/SmartSim/pull/139))
-   Add Orchestrator configuration file edit methods
    ([SmartSim-PR109](https://github.com/CrayLabs/SmartSim/pull/109))

Emphasize Driver Script Portability:

-   Add ability to create run settings through an experiment
    ([SmartSim-PR110](https://github.com/CrayLabs/SmartSim/pull/110))
-   Add ability to create batch settings through an experiment
    ([SmartSim-PR112](https://github.com/CrayLabs/SmartSim/pull/112))
-   Add automatic launcher detection to experiment portability
    functions
    ([SmartSim-PR120](https://github.com/CrayLabs/SmartSim/pull/120))

Expand Machine Learning Library Support:

-   Data loaders for online training in Keras/TF and Pytorch
    ([SmartSim-PR115](https://github.com/CrayLabs/SmartSim/pull/115))
    ([SmartSim-PR140](https://github.com/CrayLabs/SmartSim/pull/140))
-   ML backend versions updated with expanded support for multiple
    versions
    ([SmartSim-PR122](https://github.com/CrayLabs/SmartSim/pull/122))
-   Launch Ray internally using `RunSettings`
    ([SmartSim-PR118](https://github.com/CrayLabs/SmartSim/pull/118))
-   Add Ray cluster setup and deployment to SmartSim
    ([SmartSim-PR50](https://github.com/CrayLabs/SmartSim/pull/50))

Expand Launcher Setting Options:

-   Add ability to use base `RunSettings` on a Slurm, or PBS launchers
    ([SmartSim-PR90](https://github.com/CrayLabs/SmartSim/pull/90))
-   Add ability to use base `RunSettings` on LFS launcher
    ([SmartSim-PR108](https://github.com/CrayLabs/SmartSim/pull/108))

Deprecations and Breaking Changes

-   Orchestrator classes combined into single implementation for
    portability
    ([SmartSim-PR139](https://github.com/CrayLabs/SmartSim/pull/139))
-   `smartsim.constants` changed to `smartsim.status`
    ([SmartSim-PR122](https://github.com/CrayLabs/SmartSim/pull/122))
-   `smartsim.tf` migrated to `smartsim.ml.tf`
    ([SmartSim-PR115](https://github.com/CrayLabs/SmartSim/pull/115))
    ([SmartSim-PR140](https://github.com/CrayLabs/SmartSim/pull/140))
-   TOML configuration option removed in favor of environment variable
    approach
    ([SmartSim-PR122](https://github.com/CrayLabs/SmartSim/pull/122))

General Improvements and Bug Fixes:

-   Improve and extend parameter handling
    ([SmartSim-PR107](https://github.com/CrayLabs/SmartSim/pull/107))
    ([SmartSim-PR119](https://github.com/CrayLabs/SmartSim/pull/119))
-   Abstract away non-user facing implementation details
    ([SmartSim-PR122](https://github.com/CrayLabs/SmartSim/pull/122))
-   Add various dimensions to the CI build matrix for SmartSim testing
    ([SmartSim-PR130](https://github.com/CrayLabs/SmartSim/pull/130))
-   Add missing functions to LSFSettings API
    ([SmartSim-PR113](https://github.com/CrayLabs/SmartSim/pull/113))
-   Add RedisAI checker for installed backends
    ([SmartSim-PR137](https://github.com/CrayLabs/SmartSim/pull/137))
-   Remove heavy and unnecessary dependencies
    ([SmartSim-PR116](https://github.com/CrayLabs/SmartSim/pull/116))
    ([SmartSim-PR132](https://github.com/CrayLabs/SmartSim/pull/132))
-   Fix LSFLauncher and LSFOrchestrator
    ([SmartSim-PR86](https://github.com/CrayLabs/SmartSim/pull/86))
-   Fix over greedy Workload Manager Parsers
    ([SmartSim-PR95](https://github.com/CrayLabs/SmartSim/pull/95))
-   Fix Slurm handling of comma-separated env vars
    ([SmartSim-PR104](https://github.com/CrayLabs/SmartSim/pull/104))
-   Fix internal method calls
    ([SmartSim-PR138](https://github.com/CrayLabs/SmartSim/pull/138))

Documentation Updates:

-   Updates to documentation build process
    ([SmartSim-PR133](https://github.com/CrayLabs/SmartSim/pull/133))
    ([SmartSim-PR143](https://github.com/CrayLabs/SmartSim/pull/143))
-   Updates to documentation content
    ([SmartSim-PR96](https://github.com/CrayLabs/SmartSim/pull/96))
    ([SmartSim-PR129](https://github.com/CrayLabs/SmartSim/pull/129))
    ([SmartSim-PR136](https://github.com/CrayLabs/SmartSim/pull/136))
    ([SmartSim-PR141](https://github.com/CrayLabs/SmartSim/pull/141))
-   Update SmartSim Examples
    ([SmartSim-PR68](https://github.com/CrayLabs/SmartSim/pull/68))
    ([SmartSim-PR100](https://github.com/CrayLabs/SmartSim/pull/100))

### 0.3.2

Released on August 10, 2021

Description:

-   Upgraded RedisAI backend to 1.2.3
    ([SmartSim-PR69](https://github.com/CrayLabs/SmartSim/pull/69))
-   PyTorch 1.7.1, TF 2.4.2, and ONNX 1.6-7
    ([SmartSim-PR69](https://github.com/CrayLabs/SmartSim/pull/69))
-   LSF launcher for IBM machines
    ([SmartSim-PR62](https://github.com/CrayLabs/SmartSim/pull/62))
-   Improved code coverage by adding more unit tests
    ([SmartSim-PR53](https://github.com/CrayLabs/SmartSim/pull/53))
-   Orchestrator methods to get address and check status
    ([SmartSim-PR60](https://github.com/CrayLabs/SmartSim/pull/60))
-   Added Manifest object that tracks deployables in Experiments
    ([SmartSim-PR61](https://github.com/CrayLabs/SmartSim/pull/61))
-   Bug fixes
    ([SmartSim-PR52](https://github.com/CrayLabs/SmartSim/pull/52))
    ([SmartSim-PR58](https://github.com/CrayLabs/SmartSim/pull/58))
    ([SmartSim-PR67](https://github.com/CrayLabs/SmartSim/pull/67))
    ([SmartSim-PR73](https://github.com/CrayLabs/SmartSim/pull/73))
-   Updated documentation and examples
    ([SmartSim-PR51](https://github.com/CrayLabs/SmartSim/pull/51))
    ([SmartSim-PR57](https://github.com/CrayLabs/SmartSim/pull/57))
    ([SmartSim-PR71](https://github.com/CrayLabs/SmartSim/pull/71))
-   Improved IP address aquisition
    ([SmartSim-PR72](https://github.com/CrayLabs/SmartSim/pull/72))
-   Binding database to network interfaces

### 0.3.1

Released on May 5, 2021

Description: This release was dedicated to making the install process
easier. SmartSim can be installed from PyPI now and the `smart` cli tool
makes installing the machine learning runtimes much easier.

-   Pip install
    ([SmartSim-PR42](https://github.com/CrayLabs/SmartSim/pull/42))
-   `smart` cli tool for ML backends
    ([SmartSim-PR42](https://github.com/CrayLabs/SmartSim/pull/42))
-   Build Documentation for updated install
    ([SmartSim-PR43](https://github.com/CrayLabs/SmartSim/pull/43))
-   Migrate from Jenkins to Github Actions CI
    ([SmartSim-PR42](https://github.com/CrayLabs/SmartSim/pull/42))
-   Bug fix for setup.cfg
    ([SmartSim-PR35](https://github.com/CrayLabs/SmartSim/pull/35))

### 0.3.0

Released on April 1, 2021

Description:

-   initial 0.3.0 (first public) release of SmartSim

------------------------------------------------------------------------

(smartredis-changelog)=
## SmartRedis

```{include} ../smartredis/doc/changelog.md
:start-line: 2
```

------------------------------------------------------------------------

(smartdashboard-changelog)=
## SmartDashboard

```{include} ../smartdashboard/doc/changelog.md
:start-line: 2
```<|MERGE_RESOLUTION|>--- conflicted
+++ resolved
@@ -9,18 +9,12 @@
 
 ## SmartSim
 
-<<<<<<< HEAD
-### develop
-=======
-### Develop
->>>>>>> 5c2de473
-
 To be released at some point in the future
 
 Description
 
-<<<<<<< HEAD
 - Implement workaround for Tensorflow that allows RedisAI to build with GCC-14
+- Add instructions for installing SmartSim on PML's Scylla
 
 Detailed Notes
 
@@ -31,16 +25,12 @@
   Future versions of Tensorflow may fix this problem, but for now this seems to be
   the best workaround.
   ([SmartSim-PR738](https://github.com/CrayLabs/SmartSim/pull/738))
-=======
-- Add instructions for installing SmartSim on PML's Scylla
-
-Detailed Notes
 - PML's Scylla is still under development. The usual SmartSim
   build instructions do not apply because the GPU dependencies
   have yet to be installed at a system-wide level. Scylla has
   its own entry in the documentation.
   ([SmartSim-PR733](https://github.com/CrayLabs/SmartSim/pull/733))
->>>>>>> 5c2de473
+
 
 ### 0.8.0
 
