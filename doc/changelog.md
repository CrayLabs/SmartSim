# Changelog

Listed here are the changes between each release of SmartSim,
SmartRedis and SmartDashboard.

Jump to:
- {ref}`SmartRedis changelog<smartredis-changelog>`
- {ref}`SmartDashboard changelog<smartdashboard-changelog>`

## SmartSim

### MLI branch

Description

- Add Model schema with model metadata included
- Removed device from schemas, MessageHandler and tests
- Add ML worker manager, sample worker, and feature store
- Added schemas and MessageHandler class for de/serialization of
  inference requests and response messages
<<<<<<< HEAD
- Removed device from schemas, MessageHandler and tests
- Add TorchWorker first implementation and mock inference app example
=======

>>>>>>> 8a2f1733

### Development branch

To be released at some future point in time

Description

- Pin NumPy version to 1.x
- New launcher support for SGE (and similar derivatives)
- Fix test outputs being created in incorrect directory
- Improve support for building SmartSim without ML backends
- Update packaging dependency
- Remove broken oss.redis.com URI blocking documentation generation

Detailed Notes

- The new major version release of Numpy is incompatible with modules
  compiled against Numpy 1.x. For both SmartSim and SmartRedis we
  request a 1.x version of numpy. This is needed in SmartSim because
  some of the downstream dependencies request NumPy
  ([SmartSim-PR623](https://github.com/CrayLabs/SmartSim/pull/623))
- SGE is now a supported launcher for SmartSim. Users can now define
  BatchSettings which will be monitored by the TaskManager. Additionally,
  if the MPI implementation was built with SGE support, Orchestrators can
  use `mpirun` without needing to specify the hosts
  ([SmartSim-PR610](https://github.com/CrayLabs/SmartSim/pull/610))
- Ensure outputs from tests are written to temporary `tests/test_output` directory
- Fix an error that would prevent ``smart build`` from moving a successfully
  compiled RedisAI shared object to the install location expected by SmartSim
  if no ML backend installations were found. Previously, this would effectively
  require users to build and install an ML backend to use the SmartSim
  orchestrator even if it was not necessary for their workflow. Users can
  install SmartSim without ML backends by running
  ``smart build --no_tf --no_pt`` and the RedisAI shared object will now be
  placed in the expected location.
  ([SmartSim-PR601](https://github.com/CrayLabs/SmartSim/pull/601))
- Fix packaging failures due to deprecated `pkg_resources`. ([SmartSim-PR598](https://github.com/CrayLabs/SmartSim/pull/598))

### 0.7.0

Released on 14 May, 2024

Description

-   Update tutorials and tutorial containers
-   Improve Dragon server shutdown
-   Add dragon runtime installer
-   Add launcher based on Dragon
-   Reuse Orchestrators within the testing suite to improve performance.
-   Fix building of documentation
-   Preview entities on experiment before start
-   Update authentication in release workflow
-   Auto-generate type-hints into documentation
-   Auto-post release PR to develop
-   Bump manifest.json to version 0.0.4
-   Fix symlinking batch ensemble and model bug
-   Fix noisy failing WLM test
-   Remove defensive regexp in .gitignore
-   Upgrade ubuntu to 22.04
-   Remove helper function `init_default`
-   Fix telemetry monitor logging errors for task history
-   Change default path for entities
-   Drop Python 3.8 support
-   Update watchdog dependency
-   Historical output files stored under .smartsim directory
-   Fixes unfalsifiable test that tests SmartSim's custom SIGINT signal
    handler
-   Add option to build Torch backend without the Intel Math Kernel
    Library
-   Fix ReadTheDocs build issue
-   Disallow uninitialized variable use
-   Promote device options to an Enum
-   Update telemetry monitor, add telemetry collectors
-   Add method to specify node features for a Slurm job
-   Colo Orchestrator setup now blocks application start until setup
    finished
-   Refactor areas of the code where mypy potential errors
-   Minor enhancements to test suite
-   ExecArgs handling correction
-   ReadTheDocs config file added and enabled on PRs
-   Enforce changelog updates
-   Fix Jupyter notebook math expressions
-   Remove deprecated SmartSim modules
-   SmartSim Documentation refactor
-   Promote SmartSim statuses to a dedicated type
-   Update the version of Redis from [7.0.4]{.title-ref} to
    [7.2.4]{.title-ref}
-   Increase disk space in doc builder container
-   Update Experiment API typing
-   Prevent duplicate entity names
-   Fix publishing of development docs

Detailed Notes

-   The tutorials are up-to date with SmartSim and SmartRedis APIs. Additionally,
    the tutorial containers' Docker files are updated. ([SmartSim-PR589](https://github.com/CrayLabs/SmartSim/pull/589))
-   The Dragon server will now terminate any process which is still running
    when a request of an immediate shutdown is sent. ([SmartSim-PR582](https://github.com/CrayLabs/SmartSim/pull/582))
-   Add `--dragon` option to `smart build`. Install appropriate Dragon
    runtime from Dragon GitHub release assets.
    ([SmartSim-PR580](https://github.com/CrayLabs/SmartSim/pull/580))
-   Add new launcher, based on [Dragon](https://dragonhpc.github.io/dragon/doc/_build/html/index.html).
    The new launcher is compatible with the Slurm and PBS schedulers and can
    be selected by specifying ``launcher="dragon"`` when creating an `Experiment`,
    or by using ``DragonRunSettings`` to launch a job. The Dragon launcher
    is at an early stage of development: early adopters are referred to the
    dedicated documentation section to learn more about it. ([SmartSim-PR580](https://github.com/CrayLabs/SmartSim/pull/580))
-   Tests may now request a given configuration and will reconnect to
    the existing orchestrator instead of building up and tearing down
    a new one each test.
    ([SmartSim-PR567](https://github.com/CrayLabs/SmartSim/pull/567))
-   Manually ensure that typing_extensions==4.6.1 in Dockerfile used to build
    docs. This fixes the deploy_dev_docs Github action ([SmartSim-PR564](https://github.com/CrayLabs/SmartSim/pull/564))
-   Added preview functionality to Experiment, including preview of all entities, active infrastructure and
    client configuration. ([SmartSim-PR525](https://github.com/CrayLabs/SmartSim/pull/525))
-   Replace the developer created token with the GH_TOKEN environment variable.
    ([SmartSim-PR570](https://github.com/CrayLabs/SmartSim/pull/570))
-   Add extension to auto-generate function type-hints into documentation.
    ([SmartSim-PR561](https://github.com/CrayLabs/SmartSim/pull/561))
-   Add to github release workflow to auto generate a pull request from
    master into develop for release.
    ([SmartSim-PR566](https://github.com/CrayLabs/SmartSim/pull/566))
-   The manifest.json version needs to match the SmartDashboard version,
    which is 0.0.4 in the upcoming release.
    ([SmartSim-PR563](https://github.com/CrayLabs/SmartSim/pull/563))
-   Properly symlinks batch ensembles and batch models.
    ([SmartSim-PR547](https://github.com/CrayLabs/SmartSim/pull/547))
-   Remove defensive regexp in .gitignore and ensure tests write to
    test_output.
    ([SmartSim-PR560](https://github.com/CrayLabs/SmartSim/pull/560))
-   After dropping support for Python 3.8, ubuntu needs to be upgraded.
    ([SmartSim-PR558](https://github.com/CrayLabs/SmartSim/pull/558))
-   Remove helper function `init_default` and replace with traditional
    type narrowing.
    ([SmartSim-PR545](https://github.com/CrayLabs/SmartSim/pull/545))
-   Ensure the telemetry monitor does not track a task_id for a managed
    task.
    ([SmartSim-PR557](https://github.com/CrayLabs/SmartSim/pull/557))
-   The default path for an entity is now the path to the experiment /
    the entity name. create_database and create_ensemble now have path
    arguments. All path arguments are compatible with relative paths.
    Relative paths are relative to the CWD.
    ([SmartSim-PR533](https://github.com/CrayLabs/SmartSim/pull/533))
-   Python 3.8 is reaching its end-of-life in October, 2024, so it will
    no longer continue to be supported.
    ([SmartSim-PR544](https://github.com/CrayLabs/SmartSim/pull/544))
-   Update watchdog dependency from 3.x to 4.x, fix new type issues
    ([SmartSim-PR540](https://github.com/CrayLabs/SmartSim/pull/540))
-   The dashboard needs to display historical logs, so log files are
    written out under the .smartsim directory and files under the
    experiment directory are symlinked to them.
    ([SmartSim-PR532](https://github.com/CrayLabs/SmartSim/pull/532))
-   Add an option to smart build
    \"\--torch_with_mkl\"/\"\--no_torch_with_mkl\" to prevent Torch from
    trying to link in the Intel Math Kernel Library. This is needed
    because on machines that have the Intel compilers installed, the
    Torch will unconditionally try to link in this library, however
    fails because the linking flags are incorrect.
    ([SmartSim-PR538](https://github.com/CrayLabs/SmartSim/pull/538))
-   Change typing\_extensions and pydantic versions in readthedocs
    environment to enable docs build.
    ([SmartSim-PR537](https://github.com/CrayLabs/SmartSim/pull/537))
-   Promote devices to a dedicated Enum type throughout the SmartSim
    code base.
    ([SmartSim-PR527](https://github.com/CrayLabs/SmartSim/pull/527))
-   Update the telemetry monitor to enable retrieval of metrics on a
    scheduled interval. Switch basic experiment tracking telemetry to
    default to on. Add database metric collectors. Improve telemetry
    monitor logging. Create telemetry subpackage at
    [smartsim.\_core.utils.telemetry]{.title-ref}. Refactor telemetry
    monitor entrypoint.
    ([SmartSim-PR460](https://github.com/CrayLabs/SmartSim/pull/460))
-   Users can now specify node features for a Slurm job through
    `SrunSettings.set_node_feature`. The method accepts a string or list
    of strings.
    ([SmartSim-PR529](https://github.com/CrayLabs/SmartSim/pull/529))
-   The request to the colocated entrypoints file within the shell
    script is now a blocking process. Once the Orchestrator is setup, it
    returns which moves the process to the background and allows the
    application to start. This prevents the application from requesting
    a ML model or script that has not been uploaded to the Orchestrator
    yet.
    ([SmartSim-PR522](https://github.com/CrayLabs/SmartSim/pull/522))
-   Add checks and tests to ensure SmartSim users cannot initialize run
    settings with a list of lists as the exe_args argument.
    ([SmartSim-PR517](https://github.com/CrayLabs/SmartSim/pull/517))
-   Add readthedocs configuration file and enable readthedocs builds on
    pull requests. Additionally added robots.txt file generation when
    readthedocs environment detected.
    ([SmartSim-PR512](https://github.com/CrayLabs/SmartSim/pull/512))
-   Add Github Actions workflow that checks if changelog is edited on
    pull requests into develop.
    ([SmartSim-PR518](https://github.com/CrayLabs/SmartSim/pull/518))
-   Add path to MathJax.js file so that Sphinx will use to render math
    expressions.
    ([SmartSim-PR516](https://github.com/CrayLabs/SmartSim/pull/516))
-   Removed deprecated SmartSim modules: slurm and mpirunSettings.
    ([SmartSim-PR514](https://github.com/CrayLabs/SmartSim/pull/514))
-   Implemented new structure of SmartSim documentation. Added examples
    images and further detail of SmartSim components.
    ([SmartSim-PR463](https://github.com/CrayLabs/SmartSim/pull/463))
-   Promote SmartSim statuses to a dedicated type named SmartSimStatus.
    ([SmartSim-PR509](https://github.com/CrayLabs/SmartSim/pull/509))
-   Update Redis version to [7.2.4]{.title-ref}. This change fixes an
    issue in the Redis build scripts causing failures on Apple Silicon
    hosts.
    ([SmartSim-PR507](https://github.com/CrayLabs/SmartSim/pull/507))
-   The container which builds the documentation for every merge to
    develop was failing due to a lack of space within the container.
    This was fixed by including an additional Github action that removes
    some unneeded software and files that come from the default Github
    Ubuntu container.
    ([SmartSim-PR504](https://github.com/CrayLabs/SmartSim/pull/504))
-   Update the generic [t.Any]{.title-ref} typehints in Experiment API.
    ([SmartSim-PR501](https://github.com/CrayLabs/SmartSim/pull/501))
-   The CI will fail static analysis if common erroneous truthy checks
    are detected.
    ([SmartSim-PR524](https://github.com/CrayLabs/SmartSim/pull/524))
-   Prevent the launch of duplicate named entities. Allow completed
    entities to run.
    ([SmartSim-PR480](https://github.com/CrayLabs/SmartSim/pull/480))
-   The CI will fail static analysis if a local variable used while
    potentially undefined.
    ([SmartSim-PR521](https://github.com/CrayLabs/SmartSim/pull/521))
-   Remove previously deprecated behavior present in test suite on
    machines with Slurm and Open MPI.
    ([SmartSim-PR520](https://github.com/CrayLabs/SmartSim/pull/520))
-   Experiments in the WLM tests are given explicit paths to prevent
    unexpected directory creation. Ensure database are not left open on
    test suite failures. Update path to pickle file in
    `tests/full_wlm/test_generic_orc_launch_batch.py::test_launch_cluster_orc_reconnect`
    to conform with changes made in
    ([SmartSim-PR533](https://github.com/CrayLabs/SmartSim/pull/533)).
    ([SmartSim-PR559](https://github.com/CrayLabs/SmartSim/pull/559))
-   When calling `Experiment.start` SmartSim would register a signal
    handler that would capture an interrupt signal (\^C) to kill any
    jobs launched through its `JobManager`. This would replace the
    default (or user defined) signal handler. SmartSim will now attempt
    to kill any launched jobs before calling the previously registered
    signal handler.
    ([SmartSim-PR535](https://github.com/CrayLabs/SmartSim/pull/535))

### 0.6.2

Released on 16 February, 2024

Description

-   Patch SmartSim dependency version

Detailed Notes

-   A critical performance concern was identified and addressed in
    SmartRedis. A patch fix was deployed, and SmartSim was updated to
    ensure users do not inadvertently pull the unpatched version of
    SmartRedis.
    ([SmartSim-PR493](https://github.com/CrayLabs/SmartSim/pull/493))

### 0.6.1

Released on 15 February, 2024

Description

-   Duplicate for DBModel/Script prevented
-   Update license to include 2024
-   Telemetry monitor is now active by default
-   Add support for Mac OSX on Apple Silicon
-   Remove Torch warnings during testing
-   Validate Slurm timing format
-   Expose Python Typehints
-   Fix test_logs to prevent generation of directory
-   Fix Python Typehint for colocated database settings
-   Python 3.11 Support
-   Quality of life [smart validate]{.title-ref} improvements
-   Remove Cobalt support
-   Enrich logging through context variables
-   Upgrade Machine Learning dependencies
-   Override sphinx-tabs background color
-   Add concurrency group to test workflow
-   Fix index when installing torch through smart build

Detailed Notes

-   Modify the [git clone]{.title-ref} for both Redis and RedisAI to set
    the line endings to unix-style line endings when using MacOS on ARM.
    ([SmartSim-PR482](https://github.com/CrayLabs/SmartSim/pull/482))
-   Separate install instructions are now provided for Mac OSX on x64 vs
    ARM64
    ([SmartSim-PR479](https://github.com/CrayLabs/SmartSim/pull/479))
-   Prevent duplicate ML model and script names being added to an
    Ensemble member if the names exists.
    ([SmartSim-PR475](https://github.com/CrayLabs/SmartSim/pull/475))
-   Updates [Copyright (c) 2021-2023]{.title-ref} to [Copyright (c)
    2021-2024]{.title-ref} in all of the necessary files.
    ([SmartSim-PR485](https://github.com/CrayLabs/SmartSim/pull/485))
-   Bug fix which prevents the expected behavior when the
    [SMARTSIM_LOG_LEVEL]{.title-ref} environment variable was set to
    [developer]{.title-ref}.
    ([SmartSim-PR473](https://github.com/CrayLabs/SmartSim/pull/473))
-   Sets the default value of the \"enable telemetry\" flag to on. Bumps
    the output [manifest.json]{.title-ref} version number to match that
    of [smartdashboard]{.title-ref} and pins a watchdog version to avoid
    build errors.
    ([SmartSim-PR477](https://github.com/CrayLabs/SmartSim/pull/477))
-   Refactor logic of [Manifest.has_db_objects]{.title-ref} to remove
    excess branching and improve readability/maintainability.
    ([SmartSim-PR476](https://github.com/CrayLabs/SmartSim/pull/476))
-   SmartSim can now be built and used on platforms using Apple Silicon
    (ARM64). Currently, only the PyTorch backend is supported. Note that
    libtorch will be downloaded from a CrayLabs github repo.
    ([SmartSim-PR465](https://github.com/CrayLabs/SmartSim/pull/465))
-   Tests that were saving Torch models were emitting warnings. These
    warnings were addressed by updating the model save test function.
    ([SmartSim-PR472](https://github.com/CrayLabs/SmartSim/pull/472))
-   Validate the timing format when requesting a slurm allocation.
    ([SmartSim-PR471](https://github.com/CrayLabs/SmartSim/pull/471))
-   Add and ship [py.typed]{.title-ref} marker to expose inline type
    hints. Fix type errors related to SmartRedis.
    ([SmartSim-PR468](https://github.com/CrayLabs/SmartSim/pull/468))
-   Fix the [test_logs.py::test_context_leak]{.title-ref} test that was
    erroneously creating a directory named [some value]{.title-ref} in
    SmartSim\'s root directory.
    ([SmartSim-PR467](https://github.com/CrayLabs/SmartSim/pull/467))
-   Add Python type hinting to colocated settings.
    ([SmartSim-PR462](https://github.com/CrayLabs/SmartSim/pull/462))
-   Add github actions for running black and isort checks.
    ([SmartSim-PR464](https://github.com/CrayLabs/SmartSim/pull/464))
-   Relax the required version of [typing_extensions]{.title-ref}.
    ([SmartSim-PR459](https://github.com/CrayLabs/SmartSim/pull/459))
-   Addition of Python 3.11 to SmartSim.
    ([SmartSim-PR461](https://github.com/CrayLabs/SmartSim/pull/461))
-   Quality of life [smart validate]{.title-ref} improvements such as
    setting [CUDA_VISIBLE_DEVICES]{.title-ref} environment variable
    within [smart validate]{.title-ref} prior to importing any ML deps
    to prevent false negatives on multi-GPU systems. Additionally, move
    SmartRedis logs from standard out to dedicated log file in the
    validation temporary directory as well as suppress
    [sklearn]{.title-ref} deprecation warning by pinning
    [KMeans]{.title-ref} constructor argument. Lastly, move TF test to
    last as TF may reserve the GPUs it uses.
    ([SmartSim-PR458](https://github.com/CrayLabs/SmartSim/pull/458))
-   Some actions in the current GitHub CI/CD workflows were outdated.
    They were replaced with the latest versions.
    ([SmartSim-PR446](https://github.com/CrayLabs/SmartSim/pull/446))
-   As the Cobalt workload manager is not used on any system we are
    aware of, its support in SmartSim was terminated and classes such as
    [CobaltLauncher]{.title-ref} have been removed.
    ([SmartSim-PR448](https://github.com/CrayLabs/SmartSim/pull/448))
-   Experiment logs are written to a file that can be read by the
    dashboard.
    ([SmartSim-PR452](https://github.com/CrayLabs/SmartSim/pull/452))
-   Updated SmartSim\'s machine learning backends to PyTorch 2.0.1,
    Tensorflow 2.13.1, ONNX 1.14.1, and ONNX Runtime 1.16.1. As a result
    of this change, there is now an available ONNX wheel for use with
    Python 3.10, and wheels for all of SmartSim\'s machine learning
    backends with Python 3.11.
    ([SmartSim-PR451](https://github.com/CrayLabs/SmartSim/pull/451))
    ([SmartSim-PR461](https://github.com/CrayLabs/SmartSim/pull/461))
-   The sphinx-tabs documentation extension uses a white background for
    the tabs component. A custom CSS for those components to inherit the
    overall theme color has been added.
    ([SmartSim-PR453](https://github.com/CrayLabs/SmartSim/pull/453))
-   Add concurrency groups to GitHub\'s CI/CD workflows, preventing
    multiple workflows from the same PR to be launched concurrently.
    ([SmartSim-PR439](https://github.com/CrayLabs/SmartSim/pull/439))
-   Torch changed their preferred indexing when trying to install their
    provided wheels. Updated the [pip install]{.title-ref} command
    within [smart build]{.title-ref} to ensure that the appropriate
    packages can be found.
    ([SmartSim-PR449](https://github.com/CrayLabs/SmartSim/pull/449))

### 0.6.0

Released on 18 December, 2023

Description

-   Conflicting directives in the SmartSim packaging instructions were
    fixed
-   [sacct]{.title-ref} and [sstat]{.title-ref} errors are now fatal for
    Slurm-based workflow executions
-   Added documentation section about ML features and TorchScript
-   Added TorchScript functions to Online Analysis tutorial
-   Added multi-DB example to documentation
-   Improved test stability on HPC systems
-   Added support for producing & consuming telemetry outputs
-   Split tests into groups for parallel execution in CI/CD pipeline
-   Change signature of [Experiment.summary()]{.title-ref}
-   Expose first_device parameter for scripts, functions, models
-   Added support for MINBATCHTIMEOUT in model execution
-   Remove support for RedisAI 1.2.5, use RedisAI 1.2.7 commit
-   Add support for multiple databases

Detailed Notes

-   Several conflicting directives between the [setup.py]{.title-ref}
    and the [setup.cfg]{.title-ref} were fixed to mitigate warnings
    issued when building the pip wheel.
    ([SmartSim-PR435](https://github.com/CrayLabs/SmartSim/pull/435))
-   When the Slurm functions [sacct]{.title-ref} and [sstat]{.title-ref}
    returned an error, it would be ignored and SmartSim\'s state could
    become inconsistent. To prevent this, errors raised by
    [sacct]{.title-ref} or [sstat]{.title-ref} now result in an
    exception.
    ([SmartSim-PR392](https://github.com/CrayLabs/SmartSim/pull/392))
-   A section named *ML Features* was added to documentation. It
    contains multiple examples of how ML models and functions can be
    added to and executed on the DB. TorchScript-based post-processing
    was added to the *Online Analysis* tutorial
    ([SmartSim-PR411](https://github.com/CrayLabs/SmartSim/pull/411))
-   An example of how to use multiple Orchestrators concurrently was
    added to the documentation
    ([SmartSim-PR409](https://github.com/CrayLabs/SmartSim/pull/409))
-   The test infrastructure was improved. Tests on HPC system are now
    stable, and issues such as non-stopped [Orchestrators]{.title-ref}
    or experiments created in the wrong paths have been fixed
    ([SmartSim-PR381](https://github.com/CrayLabs/SmartSim/pull/381))
-   A telemetry monitor was added to check updates and produce events
    for SmartDashboard
    ([SmartSim-PR426](https://github.com/CrayLabs/SmartSim/pull/426))
-   Split tests into [group_a]{.title-ref}, [group_b]{.title-ref},
    [slow_tests]{.title-ref} for parallel execution in CI/CD pipeline
    ([SmartSim-PR417](https://github.com/CrayLabs/SmartSim/pull/417),
    [SmartSim-PR424](https://github.com/CrayLabs/SmartSim/pull/424))
-   Change [format]{.title-ref} argument to [style]{.title-ref} in
    [Experiment.summary()]{.title-ref}, this is an API break
    ([SmartSim-PR391](https://github.com/CrayLabs/SmartSim/pull/391))
-   Added support for first_device parameter for scripts, functions, and
    models. This causes them to be loaded to the first num_devices
    beginning with first_device
    ([SmartSim-PR394](https://github.com/CrayLabs/SmartSim/pull/394))
-   Added support for MINBATCHTIMEOUT in model execution, which caps the
    delay waiting for a minimium number of model execution operations to
    accumulate before executing them as a batch
    ([SmartSim-PR387](https://github.com/CrayLabs/SmartSim/pull/387))
-   RedisAI 1.2.5 is not supported anymore. The only RedisAI version is
    now 1.2.7. Since the officially released RedisAI 1.2.7 has a bug
    which breaks the build process on Mac OSX, it was decided to use
    commit
    [634916c](https://github.com/RedisAI/RedisAI/commit/634916c722e718cc6ea3fad46e63f7d798f9adc2)
    from RedisAI\'s GitHub repository, where such bug has been fixed.
    This applies to all operating systems.
    ([SmartSim-PR383](https://github.com/CrayLabs/SmartSim/pull/383))
-   Add support for creation of multiple databases with unique
    identifiers.
    ([SmartSim-PR342](https://github.com/CrayLabs/SmartSim/pull/342))

### 0.5.1

Released on 14 September, 2023

Description

-   Add typehints throughout the SmartSim codebase
-   Provide support for Slurm heterogeneous jobs
-   Provide better support for [PalsMpiexecSettings]{.title-ref}
-   Allow for easier inspection of SmartSim entities
-   Log ignored error messages from [sacct]{.title-ref}
-   Fix colocated db preparation bug when using
    [JsrunSettings]{.title-ref}
-   Fix bug when user specify CPU and devices greater than 1
-   Fix bug when get_allocation called with reserved keywords
-   Enabled mypy in CI for better type safety
-   Mitigate additional suppressed pylint errors
-   Update linting support and apply to existing errors
-   Various improvements to the [smart]{.title-ref} CLI
-   Various documentation improvements
-   Various test suite improvements

Detailed Notes

-   Add methods to allow users to inspect files attached to models and
    ensembles.
    ([SmartSim-PR352](https://github.com/CrayLabs/SmartSim/pull/352))
-   Add a [smart info]{.title-ref} target to provide rudimentary
    information about the SmartSim installation.
    ([SmartSim-PR350](https://github.com/CrayLabs/SmartSim/pull/350))
-   Remove unnecessary generation producing unexpected directories in
    the test suite.
    ([SmartSim-PR349](https://github.com/CrayLabs/SmartSim/pull/349))
-   Add support for heterogeneous jobs to [SrunSettings]{.title-ref} by
    allowing users to set the [\--het-group]{.title-ref} parameter.
    ([SmartSim-PR346](https://github.com/CrayLabs/SmartSim/pull/346))
-   Provide clearer guidelines on how to contribute to SmartSim.
    ([SmartSim-PR344](https://github.com/CrayLabs/SmartSim/pull/344))
-   Integrate [PalsMpiexecSettings]{.title-ref} into the
    [Experiment]{.title-ref} factory methods when using the
    [\"pals\"]{.title-ref} launcher.
    ([SmartSim-PR343](https://github.com/CrayLabs/SmartSim/pull/343))
-   Create public properties where appropriate to mitigate
    [protected-access]{.title-ref} errors.
    ([SmartSim-PR341](https://github.com/CrayLabs/SmartSim/pull/341))
-   Fix a failure to execute [\_prep_colocated_db]{.title-ref} due to
    incorrect named attr check.
    ([SmartSim-PR339](https://github.com/CrayLabs/SmartSim/pull/339))
-   Enabled and mitigated mypy [disallow_any_generics]{.title-ref} and
    [warn_return_any]{.title-ref}.
    ([SmartSim-PR338](https://github.com/CrayLabs/SmartSim/pull/338))
-   Add a [smart validate]{.title-ref} target to provide a simple smoke
    test to assess a SmartSim build.
    ([SmartSim-PR336](https://github.com/CrayLabs/SmartSim/pull/336),
    [SmartSim-PR351](https://github.com/CrayLabs/SmartSim/pull/351))
-   Add typehints to [smartsim.\_core.launcher.step.\*]{.title-ref}.
    ([SmartSim-PR334](https://github.com/CrayLabs/SmartSim/pull/334))
-   Log errors reported from slurm WLM when attempts to retrieve status
    fail.
    ([SmartSim-PR331](https://github.com/CrayLabs/SmartSim/pull/331),
    [SmartSim-PR332](https://github.com/CrayLabs/SmartSim/pull/332))
-   Fix incorrectly formatted positional arguments in log format
    strings.
    ([SmartSim-PR330](https://github.com/CrayLabs/SmartSim/pull/330))
-   Ensure that launchers pass environment variables to unmanaged job
    steps.
    ([SmartSim-PR329](https://github.com/CrayLabs/SmartSim/pull/329))
-   Add additional tests surrounding the [RAI_PATH]{.title-ref}
    configuration environment variable.
    ([SmartSim-PR328](https://github.com/CrayLabs/SmartSim/pull/328))
-   Remove unnecessary execution of unescaped shell commands.
    ([SmartSim-PR327](https://github.com/CrayLabs/SmartSim/pull/327))
-   Add error if user calls get_allocation with reserved keywords in
    slurm get_allocation.
    ([SmartSim-PR325](https://github.com/CrayLabs/SmartSim/pull/325))
-   Add error when user requests CPU with devices greater than 1 within
    add_ml_model and add_script.
    ([SmartSim-PR324](https://github.com/CrayLabs/SmartSim/pull/324))
-   Update documentation surrounding ensemble key prefixing.
    ([SmartSim-PR322](https://github.com/CrayLabs/SmartSim/pull/322))
-   Fix formatting of the Frontier site installation.
    ([SmartSim-PR321](https://github.com/CrayLabs/SmartSim/pull/321))
-   Update pylint dependency, update .pylintrc, mitigate non-breaking
    issues, suppress api breaks.
    ([SmartSim-PR311](https://github.com/CrayLabs/SmartSim/pull/311))
-   Refactor the [smart]{.title-ref} CLI to use subparsers for better
    documentation and extension.
    ([SmartSim-PR308](https://github.com/CrayLabs/SmartSim/pull/308))

### 0.5.0

Released on 6 July, 2023

Description

A full list of changes and detailed notes can be found below:

-   Update SmartRedis dependency to v0.4.1
-   Fix tests for db models and scripts
-   Fix add_ml_model() and add_script() documentation, tests, and code
-   Remove [requirements.txt]{.title-ref} and other places where
    dependencies were defined
-   Replace [limit_app_cpus]{.title-ref} with
    [limit_db_cpus]{.title-ref} for co-located orchestrators
-   Remove wait time associated with Experiment launch summary
-   Update and rename Redis conf file
-   Migrate from redis-py-cluster to redis-py
-   Update full test suite to not require a TF wheel at test time
-   Update doc strings
-   Remove deprecated code
-   Relax the coloredlogs version
-   Update Fortran tutorials for SmartRedis
-   Add support for multiple network interface binding in Orchestrator
    and Colocated DBs
-   Add typehints and static analysis

Detailed notes

-   Updates SmartRedis to the most current release
    ([SmartSim-PR316](https://github.com/CrayLabs/SmartSim/pull/316))
-   Fixes and enhancements to documentation
    ([SmartSim-PR317](https://github.com/CrayLabs/SmartSim/pull/317),
    [SmartSim-PR314](https://github.com/CrayLabs/SmartSim/pull/314),
    [SmartSim-PR287](https://github.com/CrayLabs/SmartSim/pull/287))
-   Various fixes and enhancements to the test suite
    ([SmartSim-PR315](https://github.com/CrayLabs/SmartSim/pull/314),
    [SmartSim-PR312](https://github.com/CrayLabs/SmartSim/pull/312),
    [SmartSim-PR310](https://github.com/CrayLabs/SmartSim/pull/310),
    [SmartSim-PR302](https://github.com/CrayLabs/SmartSim/pull/302),
    [SmartSim-PR283](https://github.com/CrayLabs/SmartSim/pull/283))
-   Fix a defect in the tests related to database models and scripts
    that was causing key collisions when testing on workload managers
    ([SmartSim-PR313](https://github.com/CrayLabs/SmartSim/pull/313))
-   Remove [requirements.txt]{.title-ref} and other places where
    dependencies were defined.
    ([SmartSim-PR307](https://github.com/CrayLabs/SmartSim/pull/307))
-   Fix defect where dictionaries used to create run settings can be
    changed unexpectedly due to copy-by-ref
    ([SmartSim-PR305](https://github.com/CrayLabs/SmartSim/pull/305))
-   The underlying code for Model.add_ml_model() and Model.add_script()
    was fixed to correctly handle multi-GPU configurations. Tests were
    updated to run on non-local launchers. Documentation was updated and
    fixed. Also, the default testing interface has been changed to lo
    instead of ipogif.
    ([SmartSim-PR304](https://github.com/CrayLabs/SmartSim/pull/304))
-   Typehints have been added. A makefile target [make
    check-mypy]{.title-ref} executes static analysis with mypy.
    ([SmartSim-PR295](https://github.com/CrayLabs/SmartSim/pull/295),
    [SmartSim-PR301](https://github.com/CrayLabs/SmartSim/pull/301),
    [SmartSim-PR303](https://github.com/CrayLabs/SmartSim/pull/303))
-   Replace [limit_app_cpus]{.title-ref} with
    [limit_db_cpus]{.title-ref} for co-located orchestrators. This
    resolves some incorrect behavior/assumptions about how the
    application would be pinned. Instead, users should directly specify
    the binding options in their application using the options
    appropriate for their launcher
    ([SmartSim-PR306](https://github.com/CrayLabs/SmartSim/pull/306))
-   Simplify code in [random_permutations]{.title-ref} parameter
    generation strategy
    ([SmartSim-PR300](https://github.com/CrayLabs/SmartSim/pull/300))
-   Remove wait time associated with Experiment launch summary
    ([SmartSim-PR298](https://github.com/CrayLabs/SmartSim/pull/298))
-   Update Redis conf file to conform with Redis v7.0.5 conf file
    ([SmartSim-PR293](https://github.com/CrayLabs/SmartSim/pull/293))
-   Migrate from redis-py-cluster to redis-py for cluster status checks
    ([SmartSim-PR292](https://github.com/CrayLabs/SmartSim/pull/292))
-   Update full test suite to no longer require a tensorflow wheel to be
    available at test time.
    ([SmartSim-PR291](https://github.com/CrayLabs/SmartSim/pull/291))
-   Correct spelling of colocated in doc strings
    ([SmartSim-PR290](https://github.com/CrayLabs/SmartSim/pull/290))
-   Deprecated launcher-specific orchestrators, constants, and ML
    utilities were removed.
    ([SmartSim-PR289](https://github.com/CrayLabs/SmartSim/pull/289))
-   Relax the coloredlogs version to be greater than 10.0
    ([SmartSim-PR288](https://github.com/CrayLabs/SmartSim/pull/288))
-   Update the Github Actions runner image from
    [macos-10.15]{.title-ref}[ to \`macos-12]{.title-ref}\`. The former
    began deprecation in May 2022 and was finally removed in May 2023.
    ([SmartSim-PR285](https://github.com/CrayLabs/SmartSim/pull/285))
-   The Fortran tutorials had not been fully updated to show how to
    handle return/error codes. These have now all been updated.
    ([SmartSim-PR284](https://github.com/CrayLabs/SmartSim/pull/284))
-   Orchestrator and Colocated DB now accept a list of interfaces to
    bind to. The argument name is still [interface]{.title-ref} for
    backward compatibility reasons.
    ([SmartSim-PR281](https://github.com/CrayLabs/SmartSim/pull/281))
-   Typehints have been added to public APIs. A makefile target to
    execute static analysis with mypy is available [make
    check-mypy]{.title-ref}.
    ([SmartSim-PR295](https://github.com/CrayLabs/SmartSim/pull/295))

### 0.4.2

Released on April 12, 2023

Description

This release of SmartSim had a focus on polishing and extending exiting
features already provided by SmartSim. Most notably, this release
provides support to allow users to colocate their models with an
orchestrator using Unix domain sockets and support for launching models
as batch jobs.

Additionally, SmartSim has updated its tool chains to provide a better
user experience. Notably, SmarSim can now be used with Python 3.10,
Redis 7.0.5, and RedisAI 1.2.7. Furthermore, SmartSim now utilizes
SmartRedis\'s aggregation lists to streamline the use and extension of
ML data loaders, making working with popular machine learning frameworks
in SmartSim a breeze.

A full list of changes and detailed notes can be found below:

-   Add support for colocating an orchestrator over UDS
-   Add support for Python 3.10, deprecate support for Python 3.7 and
    RedisAI 1.2.3
-   Drop support for Ray
-   Update ML data loaders to make use of SmartRedis\'s aggregation
    lists
-   Allow for models to be launched independently as batch jobs
-   Update to current version of Redis to 7.0.5
-   Add support for RedisAI 1.2.7, pyTorch 1.11.0, Tensorflow 2.8.0,
    ONNXRuntime 1.11.1
-   Fix bug in colocated database entrypoint when loading PyTorch models
-   Fix test suite behavior with environment variables

Detailed Notes

-   Running some tests could result in some SmartSim-specific
    environment variables to be set. Such environment variables are now
    reset after each test execution. Also, a warning for environment
    variable usage in Slurm was added, to make the user aware in case an
    environment variable will not be assigned the desired value with
    [\--export]{.title-ref}.
    ([SmartSim-PR270](https://github.com/CrayLabs/SmartSim/pull/270))
-   The PyTorch and TensorFlow data loaders were update to make use of
    aggregation lists. This breaks their API, but makes them easier to
    use.
    ([SmartSim-PR264](https://github.com/CrayLabs/SmartSim/pull/264))
-   The support for Ray was dropped, as its most recent versions caused
    problems when deployed through SmartSim. We plan to release a
    separate add-on library to accomplish the same results. If you are
    interested in getting the Ray launch functionality back in your
    workflow, please get in touch with us!
    ([SmartSim-PR263](https://github.com/CrayLabs/SmartSim/pull/263))
-   Update from Redis version 6.0.8 to 7.0.5.
    ([SmartSim-PR258](https://github.com/CrayLabs/SmartSim/pull/258))
-   Adds support for Python 3.10 without the ONNX machine learning
    backend. Deprecates support for Python 3.7 as it will stop receiving
    security updates. Deprecates support for RedisAI 1.2.3. Update the
    build process to be able to correctly fetch supported dependencies.
    If a user attempts to build an unsupported dependency, an error
    message is shown highlighting the discrepancy.
    ([SmartSim-PR256](https://github.com/CrayLabs/SmartSim/pull/256))
-   Models were given a [batch_settings]{.title-ref} attribute. When
    launching a model through [Experiment.start]{.title-ref} the
    [Experiment]{.title-ref} will first check for a non-nullish value at
    that attribute. If the check is satisfied, the
    [Experiment]{.title-ref} will attempt to wrap the underlying run
    command in a batch job using the object referenced at
    [Model.batch_settings]{.title-ref} as the batch settings for the
    job. If the check is not satisfied, the [Model]{.title-ref} is
    launched in the traditional manner as a job step.
    ([SmartSim-PR245](https://github.com/CrayLabs/SmartSim/pull/245))
-   Fix bug in colocated database entrypoint stemming from uninitialized
    variables. This bug affects PyTorch models being loaded into the
    database.
    ([SmartSim-PR237](https://github.com/CrayLabs/SmartSim/pull/237))
-   The release of RedisAI 1.2.7 allows us to update support for recent
    versions of PyTorch, Tensorflow, and ONNX
    ([SmartSim-PR234](https://github.com/CrayLabs/SmartSim/pull/234))
-   Make installation of correct Torch backend more reliable according
    to instruction from PyTorch
-   In addition to TCP, add UDS support for colocating an orchestrator
    with models. Methods [Model.colocate_db_tcp]{.title-ref} and
    [Model.colocate_db_uds]{.title-ref} were added to expose this
    functionality. The [Model.colocate_db]{.title-ref} method remains
    and uses TCP for backward compatibility
    ([SmartSim-PR246](https://github.com/CrayLabs/SmartSim/pull/246))

### 0.4.1

Released on June 24, 2022

Description: This release of SmartSim introduces a new experimental
feature to help make SmartSim workflows more portable: the ability to
run simulations models in a container via Singularity. This feature has
been tested on a small number of platforms and we encourage users to
provide feedback on its use.

We have also made improvements in a variety of areas: new utilities to
load scripts and machine learning models into the database directly from
SmartSim driver scripts and install-time choice to use either
[KeyDB]{.title-ref} or [Redis]{.title-ref} for the Orchestrator. The
[RunSettings]{.title-ref} API is now more consistent across subclasses.
Another key focus of this release was to aid new SmartSim users by
including more extensive tutorials and improving the documentation. The
docker image containing the SmartSim tutorials now also includes a
tutorial on online training.

Launcher improvements

-   New methods for specifying [RunSettings]{.title-ref} parameters
    ([SmartSim-PR166](https://github.com/CrayLabs/SmartSim/pull/166))
    ([SmartSim-PR170](https://github.com/CrayLabs/SmartSim/pull/170))
-   Better support for [mpirun]{.title-ref}, [mpiexec]{.title-ref},
    and [orterun]{.title-ref} as launchers
    ([SmartSim-PR186](https://github.com/CrayLabs/SmartSim/pull/186))
-   Experimental: add support for running models via Singularity
    ([SmartSim-PR204](https://github.com/CrayLabs/SmartSim/pull/204))

Documentation and tutorials

-   Tutorial updates
    ([SmartSim-PR155](https://github.com/CrayLabs/SmartSim/pull/155))
    ([SmartSim-PR203](https://github.com/CrayLabs/SmartSim/pull/203))
    ([SmartSim-PR208](https://github.com/CrayLabs/SmartSim/pull/208))
-   Add SmartSim Zoo info to documentation
    ([SmartSim-PR175](https://github.com/CrayLabs/SmartSim/pull/175))
-   New tutorial for demonstrating online training
    ([SmartSim-PR176](https://github.com/CrayLabs/SmartSim/pull/176))
    ([SmartSim-PR188](https://github.com/CrayLabs/SmartSim/pull/188))

General improvements and bug fixes

-   Set models and scripts at the driver level
    ([SmartSim-PR185](https://github.com/CrayLabs/SmartSim/pull/185))
-   Optionally use KeyDB for the orchestrator
    ([SmartSim-PR180](https://github.com/CrayLabs/SmartSim/pull/180))
-   Ability to specify system-level libraries
    ([SmartSim-PR154](https://github.com/CrayLabs/SmartSim/pull/154))
    ([SmartSim-PR182](https://github.com/CrayLabs/SmartSim/pull/182))
-   Fix the handling of LSF gpus_per_shard
    ([SmartSim-PR164](https://github.com/CrayLabs/SmartSim/pull/164))
-   Fix error when re-running [smart build]{.title-ref}
    ([SmartSim-PR165](https://github.com/CrayLabs/SmartSim/pull/165))
-   Fix generator hanging when tagged configuration variables are
    missing
    ([SmartSim-PR177](https://github.com/CrayLabs/SmartSim/pull/177))

Dependency updates

-   CMake version from 3.10 to 3.13
    ([SmartSim-PR152](https://github.com/CrayLabs/SmartSim/pull/152))
-   Update click to 8.0.2
    ([SmartSim-PR200](https://github.com/CrayLabs/SmartSim/pull/200))

### 0.4.0

Released on Feb 11, 2022

Description: In this release SmartSim continues to promote ease of use.
To this end SmartSim has introduced new portability features that allow
users to abstract away their targeted hardware, while providing even
more compatibility with existing libraries.

A new feature, Co-located orchestrator deployments has been added which
provides scalable online inference capabilities that overcome previous
performance limitations in seperated orchestrator/application
deployments. For more information on advantages of co-located
deployments, see the Orchestrator section of the SmartSim documentation.

The SmartSim build was significantly improved to increase customization
of build toolchain and the `smart` command line inferface was expanded.

Additional tweaks and upgrades have also been made to ensure an optimal
experience. Here is a comprehensive list of changes made in SmartSim
0.4.0.

Orchestrator Enhancements:

-   Add Orchestrator Co-location
    ([SmartSim-PR139](https://github.com/CrayLabs/SmartSim/pull/139))
-   Add Orchestrator configuration file edit methods
    ([SmartSim-PR109](https://github.com/CrayLabs/SmartSim/pull/109))

Emphasize Driver Script Portability:

-   Add ability to create run settings through an experiment
    ([SmartSim-PR110](https://github.com/CrayLabs/SmartSim/pull/110))
-   Add ability to create batch settings through an experiment
    ([SmartSim-PR112](https://github.com/CrayLabs/SmartSim/pull/112))
-   Add automatic launcher detection to experiment portability
    functions
    ([SmartSim-PR120](https://github.com/CrayLabs/SmartSim/pull/120))

Expand Machine Learning Library Support:

-   Data loaders for online training in Keras/TF and Pytorch
    ([SmartSim-PR115](https://github.com/CrayLabs/SmartSim/pull/115))
    ([SmartSim-PR140](https://github.com/CrayLabs/SmartSim/pull/140))
-   ML backend versions updated with expanded support for multiple
    versions
    ([SmartSim-PR122](https://github.com/CrayLabs/SmartSim/pull/122))
-   Launch Ray internally using `RunSettings`
    ([SmartSim-PR118](https://github.com/CrayLabs/SmartSim/pull/118))
-   Add Ray cluster setup and deployment to SmartSim
    ([SmartSim-PR50](https://github.com/CrayLabs/SmartSim/pull/50))

Expand Launcher Setting Options:

-   Add ability to use base `RunSettings` on a Slurm, or PBS launchers
    ([SmartSim-PR90](https://github.com/CrayLabs/SmartSim/pull/90))
-   Add ability to use base `RunSettings` on LFS launcher
    ([SmartSim-PR108](https://github.com/CrayLabs/SmartSim/pull/108))

Deprecations and Breaking Changes

-   Orchestrator classes combined into single implementation for
    portability
    ([SmartSim-PR139](https://github.com/CrayLabs/SmartSim/pull/139))
-   `smartsim.constants` changed to `smartsim.status`
    ([SmartSim-PR122](https://github.com/CrayLabs/SmartSim/pull/122))
-   `smartsim.tf` migrated to `smartsim.ml.tf`
    ([SmartSim-PR115](https://github.com/CrayLabs/SmartSim/pull/115))
    ([SmartSim-PR140](https://github.com/CrayLabs/SmartSim/pull/140))
-   TOML configuration option removed in favor of environment variable
    approach
    ([SmartSim-PR122](https://github.com/CrayLabs/SmartSim/pull/122))

General Improvements and Bug Fixes:

-   Improve and extend parameter handling
    ([SmartSim-PR107](https://github.com/CrayLabs/SmartSim/pull/107))
    ([SmartSim-PR119](https://github.com/CrayLabs/SmartSim/pull/119))
-   Abstract away non-user facing implementation details
    ([SmartSim-PR122](https://github.com/CrayLabs/SmartSim/pull/122))
-   Add various dimensions to the CI build matrix for SmartSim testing
    ([SmartSim-PR130](https://github.com/CrayLabs/SmartSim/pull/130))
-   Add missing functions to LSFSettings API
    ([SmartSim-PR113](https://github.com/CrayLabs/SmartSim/pull/113))
-   Add RedisAI checker for installed backends
    ([SmartSim-PR137](https://github.com/CrayLabs/SmartSim/pull/137))
-   Remove heavy and unnecessary dependencies
    ([SmartSim-PR116](https://github.com/CrayLabs/SmartSim/pull/116))
    ([SmartSim-PR132](https://github.com/CrayLabs/SmartSim/pull/132))
-   Fix LSFLauncher and LSFOrchestrator
    ([SmartSim-PR86](https://github.com/CrayLabs/SmartSim/pull/86))
-   Fix over greedy Workload Manager Parsers
    ([SmartSim-PR95](https://github.com/CrayLabs/SmartSim/pull/95))
-   Fix Slurm handling of comma-separated env vars
    ([SmartSim-PR104](https://github.com/CrayLabs/SmartSim/pull/104))
-   Fix internal method calls
    ([SmartSim-PR138](https://github.com/CrayLabs/SmartSim/pull/138))

Documentation Updates:

-   Updates to documentation build process
    ([SmartSim-PR133](https://github.com/CrayLabs/SmartSim/pull/133))
    ([SmartSim-PR143](https://github.com/CrayLabs/SmartSim/pull/143))
-   Updates to documentation content
    ([SmartSim-PR96](https://github.com/CrayLabs/SmartSim/pull/96))
    ([SmartSim-PR129](https://github.com/CrayLabs/SmartSim/pull/129))
    ([SmartSim-PR136](https://github.com/CrayLabs/SmartSim/pull/136))
    ([SmartSim-PR141](https://github.com/CrayLabs/SmartSim/pull/141))
-   Update SmartSim Examples
    ([SmartSim-PR68](https://github.com/CrayLabs/SmartSim/pull/68))
    ([SmartSim-PR100](https://github.com/CrayLabs/SmartSim/pull/100))

### 0.3.2

Released on August 10, 2021

Description:

-   Upgraded RedisAI backend to 1.2.3
    ([SmartSim-PR69](https://github.com/CrayLabs/SmartSim/pull/69))
-   PyTorch 1.7.1, TF 2.4.2, and ONNX 1.6-7
    ([SmartSim-PR69](https://github.com/CrayLabs/SmartSim/pull/69))
-   LSF launcher for IBM machines
    ([SmartSim-PR62](https://github.com/CrayLabs/SmartSim/pull/62))
-   Improved code coverage by adding more unit tests
    ([SmartSim-PR53](https://github.com/CrayLabs/SmartSim/pull/53))
-   Orchestrator methods to get address and check status
    ([SmartSim-PR60](https://github.com/CrayLabs/SmartSim/pull/60))
-   Added Manifest object that tracks deployables in Experiments
    ([SmartSim-PR61](https://github.com/CrayLabs/SmartSim/pull/61))
-   Bug fixes
    ([SmartSim-PR52](https://github.com/CrayLabs/SmartSim/pull/52))
    ([SmartSim-PR58](https://github.com/CrayLabs/SmartSim/pull/58))
    ([SmartSim-PR67](https://github.com/CrayLabs/SmartSim/pull/67))
    ([SmartSim-PR73](https://github.com/CrayLabs/SmartSim/pull/73))
-   Updated documentation and examples
    ([SmartSim-PR51](https://github.com/CrayLabs/SmartSim/pull/51))
    ([SmartSim-PR57](https://github.com/CrayLabs/SmartSim/pull/57))
    ([SmartSim-PR71](https://github.com/CrayLabs/SmartSim/pull/71))
-   Improved IP address aquisition
    ([SmartSim-PR72](https://github.com/CrayLabs/SmartSim/pull/72))
-   Binding database to network interfaces

### 0.3.1

Released on May 5, 2021

Description: This release was dedicated to making the install process
easier. SmartSim can be installed from PyPI now and the `smart` cli tool
makes installing the machine learning runtimes much easier.

-   Pip install
    ([SmartSim-PR42](https://github.com/CrayLabs/SmartSim/pull/42))
-   `smart` cli tool for ML backends
    ([SmartSim-PR42](https://github.com/CrayLabs/SmartSim/pull/42))
-   Build Documentation for updated install
    ([SmartSim-PR43](https://github.com/CrayLabs/SmartSim/pull/43))
-   Migrate from Jenkins to Github Actions CI
    ([SmartSim-PR42](https://github.com/CrayLabs/SmartSim/pull/42))
-   Bug fix for setup.cfg
    ([SmartSim-PR35](https://github.com/CrayLabs/SmartSim/pull/35))

### 0.3.0

Released on April 1, 2021

Description:

-   initial 0.3.0 (first public) release of SmartSim

------------------------------------------------------------------------

(smartredis-changelog)=
## SmartRedis

```{include} ../smartredis/doc/changelog.md
:start-line: 2
```

------------------------------------------------------------------------

(smartdashboard-changelog)=
## SmartDashboard

```{include} ../smartdashboard/doc/changelog.md
:start-line: 2
```<|MERGE_RESOLUTION|>--- conflicted
+++ resolved
@@ -13,17 +13,13 @@
 
 Description
 
+- Add TorchWorker first implementation and mock inference app example
 - Add Model schema with model metadata included
 - Removed device from schemas, MessageHandler and tests
 - Add ML worker manager, sample worker, and feature store
 - Added schemas and MessageHandler class for de/serialization of
   inference requests and response messages
-<<<<<<< HEAD
-- Removed device from schemas, MessageHandler and tests
-- Add TorchWorker first implementation and mock inference app example
-=======
-
->>>>>>> 8a2f1733
+
 
 ### Development branch
 
