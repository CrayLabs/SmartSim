--- conflicted
+++ resolved
@@ -35,25 +35,16 @@
 from dragon.channels import Channel
 from dragon.data.ddict.ddict import DDict
 from dragon.globalservices.api_setup import connect_to_infrastructure
-<<<<<<< HEAD
 from dragon.managed_memory import MemoryPool
 from dragon.utils import b64decode, b64encode
 # pylint enable=import-error
 
 # isort: off
-=======
-
->>>>>>> 74d6e78c
 # isort: on
 
 import argparse
 import base64
-<<<<<<< HEAD
 import multiprocessing as mp
-=======
-import cloudpickle
-import optparse
->>>>>>> 74d6e78c
 import os
 import pickle
 import socket
@@ -62,18 +53,18 @@
 import typing as t
 
 import cloudpickle
+import optparse
+import os
 
 from smartsim._core.entrypoints.service import Service
 from smartsim._core.mli.comm.channel.channel import CommChannelBase
 from smartsim._core.mli.comm.channel.dragonchannel import DragonCommChannel
 from smartsim._core.mli.comm.channel.dragonfli import DragonFLIChannel
-<<<<<<< HEAD
+from smartsim._core.mli.infrastructure.storage.dragonfeaturestore import (
+    DragonFeatureStore,
+)
 from smartsim._core.mli.infrastructure.control.requestdispatcher import (
     RequestDispatcher,
-=======
-from smartsim._core.mli.infrastructure.storage.dragonfeaturestore import (
-    DragonFeatureStore,
->>>>>>> 74d6e78c
 )
 from smartsim._core.mli.infrastructure.control.workermanager import WorkerManager
 from smartsim._core.mli.infrastructure.environmentloader import EnvironmentConfigLoader
@@ -169,23 +160,21 @@
     to_worker_fli_serialized = to_worker_fli.serialize()
     ddict["to_worker_fli"] = to_worker_fli_serialized
 
-<<<<<<< HEAD
     arg_worker_type = cloudpickle.loads(
         base64.b64decode(args.worker_class.encode("ascii"))
     )
 
     dfs = DragonFeatureStore(ddict)
     comm_channel = DragonFLIChannel(to_worker_fli_serialized)
-=======
-    worker_type_name = base64.b64decode(args.worker_class.encode("ascii"))
-    torch_worker = cloudpickle.loads(worker_type_name)()
->>>>>>> 74d6e78c
 
     descriptor = base64.b64encode(to_worker_fli_serialized).decode("utf-8")
     os.environ["SS_REQUEST_QUEUE"] = descriptor
 
-<<<<<<< HEAD
-    ss_config_loader = EnvironmentConfigLoader()
+    config_loader = EnvironmentConfigLoader(
+        featurestore_factory=DragonFeatureStore.from_descriptor,
+        callback_factory=DragonCommChannel,
+        queue_factory=DragonFLIChannel.from_descriptor,
+    )
 
     dispatcher = RequestDispatcher(
         batch_timeout=args.batch_timeout,
@@ -193,20 +182,6 @@
         config_loader=ss_config_loader,
         comm_channel_type=DragonCommChannel,
         worker_type=arg_worker_type,
-=======
-    config_loader = EnvironmentConfigLoader(
-        featurestore_factory=DragonFeatureStore.from_descriptor,
-        callback_factory=DragonCommChannel,
-        queue_factory=DragonFLIChannel.from_descriptor,
-    )
-
-    worker_manager = WorkerManager(
-        config_loader=config_loader,
-        worker=torch_worker,
-        as_service=True,
-        cooldown=10,
-        device=args.device,
->>>>>>> 74d6e78c
     )
 
     wms = []
