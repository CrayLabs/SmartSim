--- conflicted
+++ resolved
@@ -23,8 +23,8 @@
 # CAUSED AND ON ANY THEORY OF LIABILITY, WHETHER IN CONTRACT, STRICT LIABILITY,
 # OR TORT (INCLUDING NEGLIGENCE OR OTHERWISE) ARISING IN ANY WAY OUT OF THE USE
 # OF THIS SOFTWARE, EVEN IF ADVISED OF THE POSSIBILITY OF SUCH DAMAGE.
-
 import pathlib
+from os import path as osp
 
 import pytest
 
@@ -32,30 +32,25 @@
 from smartsim import Experiment
 from smartsim._core import Manifest, previewrenderer
 from smartsim._core.config import CONFIG
-<<<<<<< HEAD
-from smartsim.settings import RunSettings
-=======
 from smartsim.error.errors import PreviewFormatError
->>>>>>> 4fd9f261
 
 
 @pytest.fixture
 def choose_host():
-    def _choose_host(wlmutils, index=0):
+    def _choose_host(wlmutils, index: int = 0):
         hosts = wlmutils.get_test_hostlist()
         if hosts:
             return hosts[index]
-        else:
-            return None
+        return None
 
     return _choose_host
 
 
 def test_experiment_preview(test_dir, wlmutils):
-    """Test correct preview output items for Experiment preview"""
-    # Prepare entities
-    test_launcher = wlmutils.get_test_launcher()
-    exp_name = "test_prefix"
+    """Test correct preview output fields for Experiment preview"""
+    # Prepare entities
+    test_launcher = wlmutils.get_test_launcher()
+    exp_name = "test_experiment_preview"
     exp = Experiment(exp_name, exp_path=test_dir, launcher=test_launcher)
 
     # Execute method for template rendering
@@ -149,9 +144,6 @@
     assert path.exists()
     assert path.is_file()
 
-    # Execute preview method
-    exp.preview(output_format="html", output_filename=str(path))
-
 
 def test_orchestrator_preview_output_format_html(test_dir, wlmutils, choose_host):
     """Test that an html file is rendered for Orchestrator preview"""
@@ -183,49 +175,91 @@
     test_launcher = wlmutils.get_test_launcher()
     test_interface = wlmutils.get_test_interface()
     test_port = wlmutils.get_test_port()
-    exp_name = "test_experiment_preview_properties"
-    exp = Experiment(exp_name, exp_path=test_dir, launcher=test_launcher)
-    # create regular database
-    orc = exp.create_database(
-        port=test_port,
-        interface=test_interface,
-        hosts=choose_host(wlmutils),
-    )
-    preview_manifest = Manifest(orc)
-
-    print(orc.ports)
-    print(orc.is_active())
+    exp_name = "test_active_infrastructure_preview"
+    exp = Experiment(exp_name, exp_path=test_dir, launcher=test_launcher)
+
+    orc = exp.create_database(
+        port=test_port,
+        interface=test_interface,
+        hosts=choose_host(wlmutils),
+        db_identifier="orc_1",
+    )
 
     exp.start(orc)
 
-    print(orc.is_active())
-    # print(exp.summary())
+    assert orc.is_active() == True
+
+    orc2 = exp.create_database(
+        port=test_port,
+        interface=test_interface,
+        hosts=choose_host(wlmutils),
+        db_identifier="orc_2",
+    )
+
+    orc3 = exp.create_database(
+        port=test_port,
+        interface=test_interface,
+        hosts=choose_host(wlmutils),
+        db_identifier="orc_3",
+    )
+
+    preview_manifest = Manifest(orc, orc2, orc3)
 
     # Execute method for template rendering
     output = previewrenderer.render(exp, preview_manifest)
-
     print(output)
 
-
-## how to get job id??
-# def test_preview_jobid(test_dir, wlmutils, choose_host):
-#     test_launcher = wlmutils.get_test_launcher()
-#     test_interface = wlmutils.get_test_interface()
-#     test_port = wlmutils.get_test_port()
-#     exp_name = "test_exp_summary"
-#     exp = Experiment(exp_name, exp_path=test_dir)
-#     orc = exp.create_database(
-#         port=test_port,
-#         interface=test_interface,
-#         hosts=choose_host(wlmutils),
-#     )
-
-#     m = exp.create_model(
-#         "model", path=test_dir, run_settings=RunSettings("echo", "Hello")
-#     )
-#     exp.start(m, orc)
-#     summary_str = exp.summary(style="plain")
-#     print(summary_str)
+    assert "Active Infrastructure" in output
+    assert "Database identifier" in output
+    assert "Shards" in output
+    assert "Network interface" in output
+    assert "Type" in output
+    assert "TCP/IP" in output
+    assert "Orchestrators" in output
+
+    exp.stop(orc)
+
+
+def test_active_infrastructure_preview_output_format_html(
+    test_dir, wlmutils, choose_host
+):
+    """Test that an html file is rendered for active infrastructure preview"""
+    # Prepare entities
+    test_launcher = wlmutils.get_test_launcher()
+    test_interface = wlmutils.get_test_interface()
+    test_port = wlmutils.get_test_port()
+    exp_name = "test_orchestrator_preview_output_format_html"
+    exp = Experiment(exp_name, exp_path=test_dir, launcher=test_launcher)
+
+    orc = exp.create_database(
+        port=test_port,
+        interface=test_interface,
+        hosts=choose_host(wlmutils),
+        db_identifier="orc_1",
+    )
+    exp.start(orc)
+    assert orc.is_active() == True
+
+    orc2 = exp.create_database(
+        port=test_port,
+        interface=test_interface,
+        hosts=choose_host(wlmutils),
+        db_identifier="orc_2",
+    )
+
+    assert orc2.is_active() == False
+
+    filename = "test_active_infrastructure_preview_output_format_html.html"
+    path = pathlib.Path(test_dir) / filename
+
+    # Execute preview method
+    exp.preview(orc, orc2, output_format="html", output_filename=str(path))
+
+    # Evaluate output
+    assert path.exists()
+    assert path.is_file()
+
+    exp.stop(orc)
 
 
 def test_output_format_error():
