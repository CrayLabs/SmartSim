# BSD 2-Clause License
#
# Copyright (c) 2021-2023, Hewlett Packard Enterprise
# All rights reserved.
#
# Redistribution and use in source and binary forms, with or without
# modification, are permitted provided that the following conditions are met:
#
# 1. Redistributions of source code must retain the above copyright notice, this
#    list of conditions and the following disclaimer.
#
# 2. Redistributions in binary form must reproduce the above copyright notice,
#    this list of conditions and the following disclaimer in the documentation
#    and/or other materials provided with the distribution.
#
# THIS SOFTWARE IS PROVIDED BY THE COPYRIGHT HOLDERS AND CONTRIBUTORS "AS IS"
# AND ANY EXPRESS OR IMPLIED WARRANTIES, INCLUDING, BUT NOT LIMITED TO, THE
# IMPLIED WARRANTIES OF MERCHANTABILITY AND FITNESS FOR A PARTICULAR PURPOSE ARE
# DISCLAIMED. IN NO EVENT SHALL THE COPYRIGHT HOLDER OR CONTRIBUTORS BE LIABLE
# FOR ANY DIRECT, INDIRECT, INCIDENTAL, SPECIAL, EXEMPLARY, OR CONSEQUENTIAL
# DAMAGES (INCLUDING, BUT NOT LIMITED TO, PROCUREMENT OF SUBSTITUTE GOODS OR
# SERVICES; LOSS OF USE, DATA, OR PROFITS; OR BUSINESS INTERRUPTION) HOWEVER
# CAUSED AND ON ANY THEORY OF LIABILITY, WHETHER IN CONTRACT, STRICT LIABILITY,
# OR TORT (INCLUDING NEGLIGENCE OR OTHERWISE) ARISING IN ANY WAY OUT OF THE USE
# OF THIS SOFTWARE, EVEN IF ADVISED OF THE POSSIBILITY OF SUCH DAMAGE.
<<<<<<< HEAD
=======

>>>>>>> 15ba1450
import pytest

from smartsim import Experiment
from smartsim.entity import Model
from smartsim.error import SmartSimError
from smartsim.settings import RunSettings
from smartsim.status import STATUS_NEVER_STARTED

# The tests in this file belong to the slow_tests group
pytestmark = pytest.mark.slow_tests


def test_model_prefix(test_dir):
    exp_name = "test_prefix"
    exp = Experiment(exp_name)

    model = exp.create_model(
        "model",
        path=test_dir,
        run_settings=RunSettings("python"),
        enable_key_prefixing=True,
    )
    assert model._key_prefixing_enabled == True


def test_bad_exp_path():
    with pytest.raises(NotADirectoryError):
        exp = Experiment("test", "not-a-directory")


def test_type_exp_path():
    with pytest.raises(TypeError):
        exp = Experiment("test", ["this-is-a-list-dummy"])


def test_stop_type():
    """Wrong argument type given to stop"""
    exp = Experiment("name")
    with pytest.raises(TypeError):
        exp.stop("model")


def test_finished_new_model():
    # finished should fail as this model hasn't been
    # launched yet.

    model = Model("name", {}, "./", RunSettings("python"))
    exp = Experiment("test")
    with pytest.raises(ValueError):
        exp.finished(model)


def test_status_typeerror():
    exp = Experiment("test")
    with pytest.raises(TypeError):
        exp.get_status([])


def test_status_pre_launch():
    model = Model("name", {}, "./", RunSettings("python"))
    exp = Experiment("test")
    assert exp.get_status(model)[0] == STATUS_NEVER_STARTED


def test_bad_ensemble_init_no_rs():
    """params supplied without run settings"""
    exp = Experiment("test")
    with pytest.raises(SmartSimError):
        exp.create_ensemble("name", {"param1": 1})


def test_bad_ensemble_init_no_params():
    """params supplied without run settings"""
    exp = Experiment("test")
    with pytest.raises(SmartSimError):
        exp.create_ensemble("name", run_settings=RunSettings("python"))


def test_bad_ensemble_init_no_rs_bs():
    """ensemble init without run settings or batch settings"""
    exp = Experiment("test")
    with pytest.raises(SmartSimError):
        exp.create_ensemble("name")


def test_stop_entity(test_dir):
    exp_name = "test_stop_entity"
    exp = Experiment(exp_name)

    m = exp.create_model("model", path=test_dir, run_settings=RunSettings("sleep", "5"))
    exp.start(m, block=False)
    assert exp.finished(m) == False
    exp.stop(m)
    assert exp.finished(m) == True


def test_poll(test_dir):
    # Ensure that a SmartSimError is not raised
    exp_name = "test_exp_poll"
    exp = Experiment(exp_name)

    model = exp.create_model(
        "model", path=test_dir, run_settings=RunSettings("sleep", "5")
    )
    exp.start(model, block=False)
    exp.poll(interval=1)
    exp.stop(model)


def test_summary(test_dir):
    exp_name = "test_exp_summary"
    exp = Experiment(exp_name)

    m = exp.create_model(
        "model", path=test_dir, run_settings=RunSettings("echo", "Hello")
    )
    exp.start(m)
    summary_str = exp.summary(style="plain")
    print(summary_str)

    summary_lines = summary_str.split("\n")
    assert 2 == len(summary_lines)

    headers, values = [s.split() for s in summary_lines]
    headers = ["Index"] + headers

    row = dict(zip(headers, values))
    assert m.name == row["Name"]
    assert m.type == row["Entity-Type"]
    assert 0 == int(row["RunID"])
    assert 0 == int(row["Returncode"])

def test_launcher_detection(wlmutils, monkeypatch):
    if wlmutils.get_test_launcher() == "pals":
        pytest.skip(reason="Launcher detection cannot currently detect pbs vs pals")
    if wlmutils.get_test_launcher() == "local":
        monkeypatch.setenv("PATH", "")  # Remove all WLMs from PATH

    exp = Experiment("test-launcher-detection", launcher="auto")

    assert exp._launcher == wlmutils.get_test_launcher()<|MERGE_RESOLUTION|>--- conflicted
+++ resolved
@@ -23,10 +23,6 @@
 # CAUSED AND ON ANY THEORY OF LIABILITY, WHETHER IN CONTRACT, STRICT LIABILITY,
 # OR TORT (INCLUDING NEGLIGENCE OR OTHERWISE) ARISING IN ANY WAY OUT OF THE USE
 # OF THIS SOFTWARE, EVEN IF ADVISED OF THE POSSIBILITY OF SUCH DAMAGE.
-<<<<<<< HEAD
-=======
-
->>>>>>> 15ba1450
 import pytest
 
 from smartsim import Experiment
