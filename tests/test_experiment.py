--- conflicted
+++ resolved
@@ -53,15 +53,11 @@
     """
     exp = Experiment(f"test-exp-{uuid.uuid4()}", test_dir)
     monkeypatch.setattr(dispatch, "DEFAULT_DISPATCHER", dispatcher)
-<<<<<<< HEAD
     monkeypatch.setattr(
         exp,
         "_generate",
         lambda gen, job, idx: ("/tmp/job", "/tmp/job/out.txt", "/tmp/job/err.txt"),
     )
-=======
-    monkeypatch.setattr(exp, "_generate", lambda gen, job, idx: "/tmp/job")
->>>>>>> 7ddb12f8
     yield exp
 
 
@@ -72,13 +68,9 @@
     """
     d = dispatch.Dispatcher()
     to_record: dispatch._FormatterType[MockLaunchArgs, LaunchRecord] = (
-<<<<<<< HEAD
         lambda settings, exe, path, env, out, err: LaunchRecord(
             settings, exe, env, path, out, err
         )
-=======
-        lambda settings, exe, path, env: LaunchRecord(settings, exe, env, path)
->>>>>>> 7ddb12f8
     )
     d.dispatch(MockLaunchArgs, with_format=to_record, to_launcher=NoOpRecordLauncher)
     yield d
@@ -155,11 +147,8 @@
     entity: entity.SmartSimEntity
     env: t.Mapping[str, str | None]
     path: str
-<<<<<<< HEAD
     out: str
     err: str
-=======
->>>>>>> 7ddb12f8
 
     @classmethod
     def from_job(cls, job: job.Job):
@@ -175,13 +164,9 @@
         entity = job._entity
         env = job._launch_settings.env_vars
         path = "/tmp/job"
-<<<<<<< HEAD
         out = "/tmp/job/out.txt"
         err = "/tmp/job/err.txt"
         return cls(args, entity, env, path, out, err)
-=======
-        return cls(args, entity, env, path)
->>>>>>> 7ddb12f8
 
 
 class MockLaunchArgs(launchArguments.LaunchArguments):
