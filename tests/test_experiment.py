--- conflicted
+++ resolved
@@ -69,8 +69,6 @@
         _ = exp.create_model(name=None, run_settings=RunSettings("python"))
 
 
-<<<<<<< HEAD
-=======
 def test_ensemble_no_name():
     exp = Experiment("test_ensemble_no_name")
     with pytest.raises(AttributeError):
@@ -79,7 +77,6 @@
         )
 
 
->>>>>>> f5beb410
 def test_bad_exp_path() -> None:
     with pytest.raises(NotADirectoryError):
         exp = Experiment("test", "not-a-directory")
@@ -324,10 +321,6 @@
     assert orch_path.exists()
     assert db.path == str(orch_path)
     shutil.rmtree(orch_path)
-<<<<<<< HEAD
-    assert not orch_path.exists()
-=======
->>>>>>> f5beb410
 
 
 def test_default_model_with_path(
@@ -347,10 +340,6 @@
     assert model_path.exists()
     assert model.path == str(model_path)
     shutil.rmtree(model_path)
-<<<<<<< HEAD
-    assert not model_path.exists()
-=======
->>>>>>> f5beb410
 
 
 def test_default_ensemble_with_path(
@@ -376,9 +365,4 @@
         member_path = ensemble_path / member.name
         assert member_path.exists()
         assert member.path == str(member_path)
-<<<<<<< HEAD
-    shutil.rmtree(ensemble_path)
-    assert not ensemble_path.exists()
-=======
-    shutil.rmtree(ensemble_path)
->>>>>>> f5beb410
+    shutil.rmtree(ensemble_path)