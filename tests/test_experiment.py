--- conflicted
+++ resolved
@@ -360,13 +360,8 @@
 def test_get_status_returns_not_started_for_unrecognized_ids(
     monkeypatch, make_populated_experiment
 ):
-<<<<<<< HEAD
     exp = make_populated_experiment(num_active_launchers=1)
-    brand_new_id = dispatch.create_job_id()
-=======
-    exp = make_populated_experment(num_active_launchers=1)
     brand_new_id = create_job_id()
->>>>>>> 0569c05d
     ((launcher, (id_not_known_by_exp, *rest)),) = (
         exp._launch_history.group_by_launcher().items()
     )
@@ -412,7 +407,7 @@
     completion
     """
     now = time.perf_counter()
-    experiment.wait(dispatch.create_job_id())
+    experiment.wait(create_job_id())
     assert time.perf_counter() - now < 1
 
 
