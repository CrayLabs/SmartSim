--- conflicted
+++ resolved
@@ -36,10 +36,7 @@
 import pytest
 
 from smartsim._core import dispatch
-<<<<<<< HEAD
-=======
 from smartsim._core.control.launch_history import LaunchHistory
->>>>>>> ddde9c5f
 from smartsim.entity import _mock, entity
 from smartsim.experiment import Experiment
 from smartsim.launchable import job
