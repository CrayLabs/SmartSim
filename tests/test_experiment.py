# BSD 2-Clause License
#
# Copyright (c) 2021-2024, Hewlett Packard Enterprise
# All rights reserved.
#
# Redistribution and use in source and binary forms, with or without
# modification, are permitted provided that the following conditions are met:
#
# 1. Redistributions of source code must retain the above copyright notice, this
#    list of conditions and the following disclaimer.
#
# 2. Redistributions in binary form must reproduce the above copyright notice,
#    this list of conditions and the following disclaimer in the documentation
#    and/or other materials provided with the distribution.
#
# THIS SOFTWARE IS PROVIDED BY THE COPYRIGHT HOLDERS AND CONTRIBUTORS "AS IS"
# AND ANY EXPRESS OR IMPLIED WARRANTIES, INCLUDING, BUT NOT LIMITED TO, THE
# IMPLIED WARRANTIES OF MERCHANTABILITY AND FITNESS FOR A PARTICULAR PURPOSE ARE
# DISCLAIMED. IN NO EVENT SHALL THE COPYRIGHT HOLDER OR CONTRIBUTORS BE LIABLE
# FOR ANY DIRECT, INDIRECT, INCIDENTAL, SPECIAL, EXEMPLARY, OR CONSEQUENTIAL
# DAMAGES (INCLUDING, BUT NOT LIMITED TO, PROCUREMENT OF SUBSTITUTE GOODS OR
# SERVICES; LOSS OF USE, DATA, OR PROFITS; OR BUSINESS INTERRUPTION) HOWEVER
# CAUSED AND ON ANY THEORY OF LIABILITY, WHETHER IN CONTRACT, STRICT LIABILITY,
# OR TORT (INCLUDING NEGLIGENCE OR OTHERWISE) ARISING IN ANY WAY OUT OF THE USE
# OF THIS SOFTWARE, EVEN IF ADVISED OF THE POSSIBILITY OF SUCH DAMAGE.

from __future__ import annotations

import dataclasses
import io
import itertools
import random
import re
import time
import typing as t
import uuid

import pytest

from smartsim._core import dispatch
from smartsim._core.control.interval import SynchronousTimeInterval
from smartsim._core.control.launch_history import LaunchHistory
from smartsim._core.utils.launcher import LauncherProtocol, create_job_id
from smartsim.entity import entity
from smartsim.experiment import Experiment
from smartsim.launchable import job
from smartsim.settings import launchSettings
from smartsim.settings.arguments import launchArguments
from smartsim.status import InvalidJobStatus, JobStatus

pytestmark = pytest.mark.group_a


@pytest.fixture
def experiment(monkeypatch, test_dir, dispatcher):
    """A simple experiment instance with a unique name anda unique name and its
    own directory to be used by tests
    """
    exp = Experiment(f"test-exp-{uuid.uuid4()}", test_dir)
    monkeypatch.setattr(dispatch, "DEFAULT_DISPATCHER", dispatcher)
    monkeypatch.setattr(
        exp,
        "_generate",
        lambda gen, job, idx: ("/tmp/job", "/tmp/job/out.txt", "/tmp/job/err.txt"),
    )
    yield exp


@pytest.fixture
def dispatcher():
    """A pre-configured dispatcher to be used by experiments that simply
    dispatches any jobs with `MockLaunchArgs` to a `NoOpRecordLauncher`
    """
    d = dispatch.Dispatcher()
    to_record: dispatch.FormatterType[MockLaunchArgs, LaunchRecord] = (
        lambda settings, exe, path, env, out, err: LaunchRecord(
            settings, exe, env, path, out, err
        )
    )
    d.dispatch(MockLaunchArgs, with_format=to_record, to_launcher=NoOpRecordLauncher)
    yield d


@pytest.fixture
def job_maker(monkeypatch):
    """A fixture to generate a never ending stream of `Job` instances each
    configured with a unique `MockLaunchArgs` instance, but identical
    executable.
    """

    def iter_jobs():
        for i in itertools.count():
            settings = launchSettings.LaunchSettings("local")
            monkeypatch.setattr(settings, "_arguments", MockLaunchArgs(i))
            yield job.Job(EchoHelloWorldEntity(), settings)

    jobs = iter_jobs()
    yield lambda: next(jobs)


JobMakerType: t.TypeAlias = t.Callable[[], job.Job]


@dataclasses.dataclass(frozen=True, eq=False)
class NoOpRecordLauncher(LauncherProtocol):
    """Simple launcher to track the order of and mapping of ids to `start`
    method calls. It has exactly three attrs:

        - `created_by_experiment`:
              A back ref to the experiment used when calling
              `NoOpRecordLauncher.create`.

        - `launched_order`:
              An append-only list of `LaunchRecord`s that it has "started". Notice
              that this launcher will not actually open any subprocesses/run any
              threads/otherwise execute the contents of the record on the system

        - `ids_to_launched`:
              A mapping where keys are the generated launched id returned from
              a `NoOpRecordLauncher.start` call and the values are the
              `LaunchRecord` that was passed into `NoOpRecordLauncher.start` to
              cause the id to be generated.

    This is helpful for testing that launchers are handling the expected input
    """

    created_by_experiment: Experiment
    launched_order: list[LaunchRecord] = dataclasses.field(default_factory=list)
    ids_to_launched: dict[dispatch.LaunchedJobID, LaunchRecord] = dataclasses.field(
        default_factory=dict
    )

    __hash__ = object.__hash__

    @classmethod
    def create(cls, exp):
        return cls(exp)

    def start(self, record: LaunchRecord):
        id_ = create_job_id()
        self.launched_order.append(record)
        self.ids_to_launched[id_] = record
        return id_

    def get_status(self, *ids):
        raise NotImplementedError

    def stop_jobs(self, *ids):
        raise NotImplementedError


@dataclasses.dataclass(frozen=True)
class LaunchRecord:
    launch_args: launchArguments.LaunchArguments
    entity: entity.SmartSimEntity
    env: t.Mapping[str, str | None]
    path: str
    out: str
    err: str

    @classmethod
    def from_job(cls, job: job.Job):
        """Create a launch record for what we would expect a launch record to
        look like having gone through the launching process

        :param job: A job that has or will be launched through an experiment
            and dispatched to a `NoOpRecordLauncher`
        :returns: A `LaunchRecord` that should evaluate to being equivilient to
            that of the one stored in the `NoOpRecordLauncher`
        """
        args = job._launch_settings.launch_args
        entity = job._entity
        env = job._launch_settings.env_vars
        path = "/tmp/job"
        out = "/tmp/job/out.txt"
        err = "/tmp/job/err.txt"
        return cls(args, entity, env, path, out, err)


class MockLaunchArgs(launchArguments.LaunchArguments):
    """A `LaunchArguments` subclass that will evaluate as true with another if
    and only if they were initialized with the same id. In practice this class
    has no arguments to set.
    """

    def __init__(self, id_: int):
        super().__init__({})
        self.id = id_

    def __eq__(self, other):
        if type(self) is not type(other):
            return NotImplemented
        return other.id == self.id

    def launcher_str(self):
        return "test-launch-args"

    def set(self, arg, val): ...


class EchoHelloWorldEntity(entity.SmartSimEntity):
    """A simple smartsim entity that meets the `ExecutableProtocol` protocol"""

    def __init__(self):
        super().__init__("test-entity")

    def __eq__(self, other):
        if type(self) is not type(other):
            return NotImplemented
        return self.as_program_arguments() == other.as_program_arguments()

    def as_program_arguments(self):
        return ("echo", "Hello", "World!")


def test_start_raises_if_no_args_supplied(experiment):
    with pytest.raises(TypeError, match="missing 1 required positional argument"):
        experiment.start()


# fmt: off
@pytest.mark.parametrize(
    "num_jobs", [pytest.param(i, id=f"{i} job(s)") for i in (1, 2, 3, 5, 10, 100, 1_000)]
)
@pytest.mark.parametrize(
    "make_jobs", (
        pytest.param(lambda maker, n: tuple(maker() for _ in range(n)), id="many job instances"),
        pytest.param(lambda maker, n: (maker(),) * n                  , id="same job instance many times"),
    ),
)
# fmt: on
def test_start_can_launch_jobs(
    experiment: Experiment,
    job_maker: JobMakerType,
    make_jobs: t.Callable[[JobMakerType, int], tuple[job.Job, ...]],
    num_jobs: int,
) -> None:
    jobs = make_jobs(job_maker, num_jobs)
    assert (
        len(list(experiment._launch_history.iter_past_launchers())) == 0
    ), "Initialized w/ launchers"
    launched_ids = experiment.start(*jobs)
    assert (
        len(list(experiment._launch_history.iter_past_launchers())) == 1
    ), "Unexpected number of launchers"
    ((launcher, exp_cached_ids),) = (
        experiment._launch_history.group_by_launcher().items()
    )
    assert isinstance(launcher, NoOpRecordLauncher), "Unexpected launcher type"
    assert launcher.created_by_experiment is experiment, "Not created by experiment"
    assert (
        len(jobs) == len(launcher.launched_order) == len(launched_ids) == num_jobs
    ), "Inconsistent number of jobs/launched jobs/launched ids/expected number of jobs"
    expected_launched = [LaunchRecord.from_job(job) for job in jobs]

    # Check that `job_a, job_b, job_c, ...` are started in that order when
    # calling `experiemnt.start(job_a, job_b, job_c, ...)`
    assert expected_launched == list(launcher.launched_order), "Unexpected launch order"
    assert sorted(launched_ids) == sorted(exp_cached_ids), "Exp did not cache ids"

    # Similarly, check that `id_a, id_b, id_c, ...` corresponds to
    # `job_a, job_b, job_c, ...` when calling
    # `id_a, id_b, id_c, ... = experiemnt.start(job_a, job_b, job_c, ...)`
    expected_id_map = dict(zip(launched_ids, expected_launched))
    assert expected_id_map == launcher.ids_to_launched, "IDs returned in wrong order"


@pytest.mark.parametrize(
    "num_starts",
    [pytest.param(i, id=f"{i} start(s)") for i in (1, 2, 3, 5, 10, 100, 1_000)],
)
def test_start_can_start_a_job_multiple_times_accross_multiple_calls(
    experiment: Experiment, job_maker: JobMakerType, num_starts: int
) -> None:
    assert (
        len(list(experiment._launch_history.iter_past_launchers())) == 0
    ), "Initialized w/ launchers"
    job = job_maker()
    ids_to_launches = {
        experiment.start(job)[0]: LaunchRecord.from_job(job) for _ in range(num_starts)
    }
    assert (
        len(list(experiment._launch_history.iter_past_launchers())) == 1
    ), "Did not reuse the launcher"
    ((launcher, exp_cached_ids),) = (
        experiment._launch_history.group_by_launcher().items()
    )
    assert isinstance(launcher, NoOpRecordLauncher), "Unexpected launcher type"
    assert len(launcher.launched_order) == num_starts, "Unexpected number launches"

    # Check that a single `job` instance can be launched and re-launched and
    # that `id_a, id_b, id_c, ...` corresponds to
    # `"start_a", "start_b", "start_c", ...` when calling
    # ```py
    # id_a = experiment.start(job)  # "start_a"
    # id_b = experiment.start(job)  # "start_b"
    # id_c = experiment.start(job)  # "start_c"
    # ...
    # ```
    assert ids_to_launches == launcher.ids_to_launched, "Job was not re-launched"
    assert sorted(ids_to_launches) == sorted(exp_cached_ids), "Exp did not cache ids"


class GetStatusLauncher(LauncherProtocol):
    def __init__(self):
        self.id_to_status = {create_job_id(): stat for stat in JobStatus}

    __hash__ = object.__hash__

    @property
    def known_ids(self):
        return tuple(self.id_to_status)

    @classmethod
    def create(cls, _):
        raise NotImplementedError("{type(self).__name__} should not be created")

    def start(self, _):
        raise NotImplementedError("{type(self).__name__} should not start anything")

    def get_status(self, *ids: LaunchedJobID):
        return {id_: self.id_to_status[id_] for id_ in ids}

    def stop_jobs(self, *ids: LaunchedJobID):
        stopped = {id_: JobStatus.CANCELLED for id_ in ids}
        self.id_to_status |= stopped
        return stopped


@pytest.fixture
def make_populated_experiment(monkeypatch, experiment):
    def impl(num_active_launchers):
        new_launchers = (GetStatusLauncher() for _ in range(num_active_launchers))
        id_to_launcher = {
            id_: launcher for launcher in new_launchers for id_ in launcher.known_ids
        }
        monkeypatch.setattr(
            experiment, "_launch_history", LaunchHistory(id_to_launcher)
        )
        return experiment

    yield impl


def test_experiment_can_get_statuses(make_populated_experiment):
    exp = make_populated_experiment(num_active_launchers=1)
    (launcher,) = exp._launch_history.iter_past_launchers()
    ids = tuple(launcher.known_ids)
    recieved_stats = exp.get_status(*ids)
    assert len(recieved_stats) == len(ids), "Unexpected number of statuses"
    assert (
        dict(zip(ids, recieved_stats)) == launcher.id_to_status
    ), "Statuses in wrong order"


@pytest.mark.parametrize(
    "num_launchers",
    [pytest.param(i, id=f"{i} launcher(s)") for i in (2, 3, 5, 10, 20, 100)],
)
def test_experiment_can_get_statuses_from_many_launchers(
    make_populated_experiment, num_launchers
):
    exp = make_populated_experiment(num_active_launchers=num_launchers)
    launcher_and_rand_ids = (
        (launcher, random.choice(tuple(launcher.id_to_status)))
        for launcher in exp._launch_history.iter_past_launchers()
    )
    expected_id_to_stat = {
        id_: launcher.id_to_status[id_] for launcher, id_ in launcher_and_rand_ids
    }
    query_ids = tuple(expected_id_to_stat)
    stats = exp.get_status(*query_ids)
    assert len(stats) == len(expected_id_to_stat), "Unexpected number of statuses"
    assert dict(zip(query_ids, stats)) == expected_id_to_stat, "Statuses in wrong order"


def test_get_status_returns_not_started_for_unrecognized_ids(
    monkeypatch, make_populated_experiment
):
    exp = make_populated_experiment(num_active_launchers=1)
    brand_new_id = create_job_id()
    ((launcher, (id_not_known_by_exp, *rest)),) = (
        exp._launch_history.group_by_launcher().items()
    )
    new_history = LaunchHistory({id_: launcher for id_ in rest})
    monkeypatch.setattr(exp, "_launch_history", new_history)
    expected_stats = (InvalidJobStatus.NEVER_STARTED,) * 2
    actual_stats = exp.get_status(brand_new_id, id_not_known_by_exp)
    assert expected_stats == actual_stats


def test_get_status_de_dups_ids_passed_to_launchers(
    monkeypatch, make_populated_experiment
):
    def track_calls(fn):
        calls = []

        def impl(*a, **kw):
            calls.append((a, kw))
            return fn(*a, **kw)

        return calls, impl

    exp = make_populated_experiment(num_active_launchers=1)
    ((launcher, (id_, *_)),) = exp._launch_history.group_by_launcher().items()
    calls, tracked_get_status = track_calls(launcher.get_status)
    monkeypatch.setattr(launcher, "get_status", tracked_get_status)
    stats = exp.get_status(id_, id_, id_)
    assert len(stats) == 3, "Unexpected number of statuses"
    assert all(stat == stats[0] for stat in stats), "Statuses are not eq"
    assert len(calls) == 1, "Launcher's `get_status` was called more than once"
    (call,) = calls
    assert call == ((id_,), {}), "IDs were not de-duplicated"


<<<<<<< HEAD
@pytest.mark.parametrize(
    "num_launchers",
    [pytest.param(i, id=f"{i} launcher(s)") for i in (2, 3, 5, 10, 20, 100)],
)
@pytest.mark.parametrize(
    "select_ids",
    [
        pytest.param(
            lambda history: history._id_to_issuer.keys(), id="All launched jobs"
        ),
        pytest.param(
            lambda history: next(iter(history.group_by_launcher().values())),
            id="All from one launcher",
        ),
        pytest.param(
            lambda history: itertools.chain.from_iterable(
                random.sample(tuple(ids), len(JobStatus) // 2)
                for ids in history.group_by_launcher().values()
            ),
            id="Subset per launcher",
        ),
        pytest.param(
            lambda history: random.sample(
                tuple(history._id_to_issuer), len(history._id_to_issuer) // 3
            ),
            id=f"Random subset across all launchers",
        ),
    ],
)
def test_experiment_can_stop_jobs(make_populated_experiment, num_launchers, select_ids):
    exp = make_populated_experiment(num_launchers)
    ids = (launcher.known_ids for launcher in exp._launch_history.iter_past_launchers())
    ids = tuple(itertools.chain.from_iterable(ids))
    before_stop_stats = exp.get_status(*ids)
    to_cancel = tuple(select_ids(exp._launch_history))
    stats = exp.stop(*to_cancel)
    after_stop_stats = exp.get_status(*ids)
    assert stats == (JobStatus.CANCELLED,) * len(to_cancel)
    assert dict(zip(ids, before_stop_stats)) | dict(zip(to_cancel, stats)) == dict(
        zip(ids, after_stop_stats)
    )


def test_experiment_raises_if_asked_to_stop_no_jobs(experiment):
    with pytest.raises(ValueError, match="No job ids provided"):
        experiment.stop()


@pytest.mark.parametrize(
    "num_launchers",
    [pytest.param(i, id=f"{i} launcher(s)") for i in (2, 3, 5, 10, 20, 100)],
)
def test_experiment_stop_does_not_raise_on_unknown_job_id(
    make_populated_experiment, num_launchers
):
    exp = make_populated_experiment(num_launchers)
    new_id = create_job_id()
    all_known_ids = tuple(exp._launch_history._id_to_issuer)
    before_cancel = exp.get_status(*all_known_ids)
    (stat,) = exp.stop(new_id)
    assert stat == InvalidJobStatus.NEVER_STARTED
    after_cancel = exp.get_status(*all_known_ids)
    assert before_cancel == after_cancel
=======
def test_wait_handles_empty_call_args(experiment):
    """An exception is raised when there are no jobs to complete"""
    with pytest.raises(ValueError, match="No job ids"):
        experiment.wait()


def test_wait_does_not_block_unknown_id(experiment):
    """If an experiment does not recognize a job id, it should not wait for its
    completion
    """
    now = time.perf_counter()
    experiment.wait(create_job_id())
    assert time.perf_counter() - now < 1


def test_wait_calls_prefered_impl(make_populated_experiment, monkeypatch):
    """Make wait is calling the expected method for checking job statuses.
    Right now we only have the "polling" impl, but in future this might change
    to an event based system.
    """
    exp = make_populated_experiment(1)
    ((_, (id_, *_)),) = exp._launch_history.group_by_launcher().items()
    was_called = False

    def mocked_impl(*args, **kwargs):
        nonlocal was_called
        was_called = True

    monkeypatch.setattr(exp, "_poll_for_statuses", mocked_impl)
    exp.wait(id_)
    assert was_called


@pytest.mark.parametrize(
    "num_polls",
    [
        pytest.param(i, id=f"Poll for status {i} times")
        for i in (1, 5, 10, 20, 100, 1_000)
    ],
)
@pytest.mark.parametrize("verbose", [True, False])
def test_poll_status_blocks_until_job_is_completed(
    monkeypatch, make_populated_experiment, num_polls, verbose
):
    """Make sure that the polling based implementation blocks the calling
    thread. Use varying number of polls to simulate varying lengths of job time
    for a job to complete.

    Additionally check to make sure that the expected log messages are present
    """
    exp = make_populated_experiment(1)
    ((launcher, (id_, *_)),) = exp._launch_history.group_by_launcher().items()
    (current_status,) = launcher.get_status(id_).values()
    different_statuses = set(JobStatus) - {current_status}
    (new_status, *_) = different_statuses
    mock_log = io.StringIO()

    @dataclasses.dataclass
    class ChangeStatusAfterNPolls:
        n: int
        from_: JobStatus
        to: JobStatus
        num_calls: int = dataclasses.field(default=0, init=False)

        def __call__(self, *args, **kwargs):
            self.num_calls += 1
            ret_status = self.to if self.num_calls >= self.n else self.from_
            return (ret_status,)

    mock_get_status = ChangeStatusAfterNPolls(num_polls, current_status, new_status)
    monkeypatch.setattr(exp, "get_status", mock_get_status)
    monkeypatch.setattr(
        "smartsim.experiment.logger.info", lambda s: mock_log.write(f"{s}\n")
    )
    final_statuses = exp._poll_for_statuses(
        [id_], different_statuses, timeout=10, interval=0, verbose=verbose
    )
    assert final_statuses == {id_: new_status}

    expected_log = io.StringIO()
    expected_log.writelines(
        f"Job({id_}): Running with status '{current_status.value}'\n"
        for _ in range(num_polls - 1)
    )
    expected_log.write(f"Job({id_}): Finished with status '{new_status.value}'\n")
    assert mock_get_status.num_calls == num_polls
    assert mock_log.getvalue() == (expected_log.getvalue() if verbose else "")


def test_poll_status_raises_when_called_with_infinite_iter_wait(
    make_populated_experiment,
):
    """Cannot wait forever between polls. That will just block the thread after
    the first poll
    """
    exp = make_populated_experiment(1)
    ((_, (id_, *_)),) = exp._launch_history.group_by_launcher().items()
    with pytest.raises(ValueError, match="Polling interval cannot be infinite"):
        exp._poll_for_statuses(
            [id_],
            [],
            timeout=10,
            interval=float("inf"),
        )


def test_poll_for_status_raises_if_ids_not_found_within_timeout(
    make_populated_experiment,
):
    """If there is a timeout, a timeout error should be raised when it is exceeded"""
    exp = make_populated_experiment(1)
    ((launcher, (id_, *_)),) = exp._launch_history.group_by_launcher().items()
    (current_status,) = launcher.get_status(id_).values()
    different_statuses = set(JobStatus) - {current_status}
    with pytest.raises(
        TimeoutError,
        match=re.escape(
            f"Job ID(s) {id_} failed to reach terminal status before timeout"
        ),
    ):
        exp._poll_for_statuses(
            [id_],
            different_statuses,
            timeout=1,
            interval=0,
        )
>>>>>>> 5611a16c
<|MERGE_RESOLUTION|>--- conflicted
+++ resolved
@@ -413,7 +413,134 @@
     assert call == ((id_,), {}), "IDs were not de-duplicated"
 
 
-<<<<<<< HEAD
+def test_wait_handles_empty_call_args(experiment):
+    """An exception is raised when there are no jobs to complete"""
+    with pytest.raises(ValueError, match="No job ids"):
+        experiment.wait()
+
+
+def test_wait_does_not_block_unknown_id(experiment):
+    """If an experiment does not recognize a job id, it should not wait for its
+    completion
+    """
+    now = time.perf_counter()
+    experiment.wait(create_job_id())
+    assert time.perf_counter() - now < 1
+
+
+def test_wait_calls_prefered_impl(make_populated_experiment, monkeypatch):
+    """Make wait is calling the expected method for checking job statuses.
+    Right now we only have the "polling" impl, but in future this might change
+    to an event based system.
+    """
+    exp = make_populated_experiment(1)
+    ((_, (id_, *_)),) = exp._launch_history.group_by_launcher().items()
+    was_called = False
+
+    def mocked_impl(*args, **kwargs):
+        nonlocal was_called
+        was_called = True
+
+    monkeypatch.setattr(exp, "_poll_for_statuses", mocked_impl)
+    exp.wait(id_)
+    assert was_called
+
+
+@pytest.mark.parametrize(
+    "num_polls",
+    [
+        pytest.param(i, id=f"Poll for status {i} times")
+        for i in (1, 5, 10, 20, 100, 1_000)
+    ],
+)
+@pytest.mark.parametrize("verbose", [True, False])
+def test_poll_status_blocks_until_job_is_completed(
+    monkeypatch, make_populated_experiment, num_polls, verbose
+):
+    """Make sure that the polling based implementation blocks the calling
+    thread. Use varying number of polls to simulate varying lengths of job time
+    for a job to complete.
+
+    Additionally check to make sure that the expected log messages are present
+    """
+    exp = make_populated_experiment(1)
+    ((launcher, (id_, *_)),) = exp._launch_history.group_by_launcher().items()
+    (current_status,) = launcher.get_status(id_).values()
+    different_statuses = set(JobStatus) - {current_status}
+    (new_status, *_) = different_statuses
+    mock_log = io.StringIO()
+
+    @dataclasses.dataclass
+    class ChangeStatusAfterNPolls:
+        n: int
+        from_: JobStatus
+        to: JobStatus
+        num_calls: int = dataclasses.field(default=0, init=False)
+
+        def __call__(self, *args, **kwargs):
+            self.num_calls += 1
+            ret_status = self.to if self.num_calls >= self.n else self.from_
+            return (ret_status,)
+
+    mock_get_status = ChangeStatusAfterNPolls(num_polls, current_status, new_status)
+    monkeypatch.setattr(exp, "get_status", mock_get_status)
+    monkeypatch.setattr(
+        "smartsim.experiment.logger.info", lambda s: mock_log.write(f"{s}\n")
+    )
+    final_statuses = exp._poll_for_statuses(
+        [id_], different_statuses, timeout=10, interval=0, verbose=verbose
+    )
+    assert final_statuses == {id_: new_status}
+
+    expected_log = io.StringIO()
+    expected_log.writelines(
+        f"Job({id_}): Running with status '{current_status.value}'\n"
+        for _ in range(num_polls - 1)
+    )
+    expected_log.write(f"Job({id_}): Finished with status '{new_status.value}'\n")
+    assert mock_get_status.num_calls == num_polls
+    assert mock_log.getvalue() == (expected_log.getvalue() if verbose else "")
+
+
+def test_poll_status_raises_when_called_with_infinite_iter_wait(
+    make_populated_experiment,
+):
+    """Cannot wait forever between polls. That will just block the thread after
+    the first poll
+    """
+    exp = make_populated_experiment(1)
+    ((_, (id_, *_)),) = exp._launch_history.group_by_launcher().items()
+    with pytest.raises(ValueError, match="Polling interval cannot be infinite"):
+        exp._poll_for_statuses(
+            [id_],
+            [],
+            timeout=10,
+            interval=float("inf"),
+        )
+
+
+def test_poll_for_status_raises_if_ids_not_found_within_timeout(
+    make_populated_experiment,
+):
+    """If there is a timeout, a timeout error should be raised when it is exceeded"""
+    exp = make_populated_experiment(1)
+    ((launcher, (id_, *_)),) = exp._launch_history.group_by_launcher().items()
+    (current_status,) = launcher.get_status(id_).values()
+    different_statuses = set(JobStatus) - {current_status}
+    with pytest.raises(
+        TimeoutError,
+        match=re.escape(
+            f"Job ID(s) {id_} failed to reach terminal status before timeout"
+        ),
+    ):
+        exp._poll_for_statuses(
+            [id_],
+            different_statuses,
+            timeout=1,
+            interval=0,
+        )
+
+
 @pytest.mark.parametrize(
     "num_launchers",
     [pytest.param(i, id=f"{i} launcher(s)") for i in (2, 3, 5, 10, 20, 100)],
@@ -476,132 +603,4 @@
     (stat,) = exp.stop(new_id)
     assert stat == InvalidJobStatus.NEVER_STARTED
     after_cancel = exp.get_status(*all_known_ids)
-    assert before_cancel == after_cancel
-=======
-def test_wait_handles_empty_call_args(experiment):
-    """An exception is raised when there are no jobs to complete"""
-    with pytest.raises(ValueError, match="No job ids"):
-        experiment.wait()
-
-
-def test_wait_does_not_block_unknown_id(experiment):
-    """If an experiment does not recognize a job id, it should not wait for its
-    completion
-    """
-    now = time.perf_counter()
-    experiment.wait(create_job_id())
-    assert time.perf_counter() - now < 1
-
-
-def test_wait_calls_prefered_impl(make_populated_experiment, monkeypatch):
-    """Make wait is calling the expected method for checking job statuses.
-    Right now we only have the "polling" impl, but in future this might change
-    to an event based system.
-    """
-    exp = make_populated_experiment(1)
-    ((_, (id_, *_)),) = exp._launch_history.group_by_launcher().items()
-    was_called = False
-
-    def mocked_impl(*args, **kwargs):
-        nonlocal was_called
-        was_called = True
-
-    monkeypatch.setattr(exp, "_poll_for_statuses", mocked_impl)
-    exp.wait(id_)
-    assert was_called
-
-
-@pytest.mark.parametrize(
-    "num_polls",
-    [
-        pytest.param(i, id=f"Poll for status {i} times")
-        for i in (1, 5, 10, 20, 100, 1_000)
-    ],
-)
-@pytest.mark.parametrize("verbose", [True, False])
-def test_poll_status_blocks_until_job_is_completed(
-    monkeypatch, make_populated_experiment, num_polls, verbose
-):
-    """Make sure that the polling based implementation blocks the calling
-    thread. Use varying number of polls to simulate varying lengths of job time
-    for a job to complete.
-
-    Additionally check to make sure that the expected log messages are present
-    """
-    exp = make_populated_experiment(1)
-    ((launcher, (id_, *_)),) = exp._launch_history.group_by_launcher().items()
-    (current_status,) = launcher.get_status(id_).values()
-    different_statuses = set(JobStatus) - {current_status}
-    (new_status, *_) = different_statuses
-    mock_log = io.StringIO()
-
-    @dataclasses.dataclass
-    class ChangeStatusAfterNPolls:
-        n: int
-        from_: JobStatus
-        to: JobStatus
-        num_calls: int = dataclasses.field(default=0, init=False)
-
-        def __call__(self, *args, **kwargs):
-            self.num_calls += 1
-            ret_status = self.to if self.num_calls >= self.n else self.from_
-            return (ret_status,)
-
-    mock_get_status = ChangeStatusAfterNPolls(num_polls, current_status, new_status)
-    monkeypatch.setattr(exp, "get_status", mock_get_status)
-    monkeypatch.setattr(
-        "smartsim.experiment.logger.info", lambda s: mock_log.write(f"{s}\n")
-    )
-    final_statuses = exp._poll_for_statuses(
-        [id_], different_statuses, timeout=10, interval=0, verbose=verbose
-    )
-    assert final_statuses == {id_: new_status}
-
-    expected_log = io.StringIO()
-    expected_log.writelines(
-        f"Job({id_}): Running with status '{current_status.value}'\n"
-        for _ in range(num_polls - 1)
-    )
-    expected_log.write(f"Job({id_}): Finished with status '{new_status.value}'\n")
-    assert mock_get_status.num_calls == num_polls
-    assert mock_log.getvalue() == (expected_log.getvalue() if verbose else "")
-
-
-def test_poll_status_raises_when_called_with_infinite_iter_wait(
-    make_populated_experiment,
-):
-    """Cannot wait forever between polls. That will just block the thread after
-    the first poll
-    """
-    exp = make_populated_experiment(1)
-    ((_, (id_, *_)),) = exp._launch_history.group_by_launcher().items()
-    with pytest.raises(ValueError, match="Polling interval cannot be infinite"):
-        exp._poll_for_statuses(
-            [id_],
-            [],
-            timeout=10,
-            interval=float("inf"),
-        )
-
-
-def test_poll_for_status_raises_if_ids_not_found_within_timeout(
-    make_populated_experiment,
-):
-    """If there is a timeout, a timeout error should be raised when it is exceeded"""
-    exp = make_populated_experiment(1)
-    ((launcher, (id_, *_)),) = exp._launch_history.group_by_launcher().items()
-    (current_status,) = launcher.get_status(id_).values()
-    different_statuses = set(JobStatus) - {current_status}
-    with pytest.raises(
-        TimeoutError,
-        match=re.escape(
-            f"Job ID(s) {id_} failed to reach terminal status before timeout"
-        ),
-    ):
-        exp._poll_for_statuses(
-            [id_],
-            different_statuses,
-            timeout=1,
-            interval=0,
-        )
->>>>>>> 5611a16c
+    assert before_cancel == after_cancel