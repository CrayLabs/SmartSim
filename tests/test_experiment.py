--- conflicted
+++ resolved
@@ -28,11 +28,8 @@
 
 import dataclasses
 import itertools
-<<<<<<< HEAD
-=======
 import random
 import tempfile
->>>>>>> e44e099d
 import typing as t
 import uuid
 
