# BSD 2-Clause License
#
# Copyright (c) 2021-2024, Hewlett Packard Enterprise
# All rights reserved.
#
# Redistribution and use in source and binary forms, with or without
# modification, are permitted provided that the following conditions are met:
#
# 1. Redistributions of source code must retain the above copyright notice, this
#    list of conditions and the following disclaimer.
#
# 2. Redistributions in binary form must reproduce the above copyright notice,
#    this list of conditions and the following disclaimer in the documentation
#    and/or other materials provided with the distribution.
#
# THIS SOFTWARE IS PROVIDED BY THE COPYRIGHT HOLDERS AND CONTRIBUTORS "AS IS"
# AND ANY EXPRESS OR IMPLIED WARRANTIES, INCLUDING, BUT NOT LIMITED TO, THE
# IMPLIED WARRANTIES OF MERCHANTABILITY AND FITNESS FOR A PARTICULAR PURPOSE ARE
# DISCLAIMED. IN NO EVENT SHALL THE COPYRIGHT HOLDER OR CONTRIBUTORS BE LIABLE
# FOR ANY DIRECT, INDIRECT, INCIDENTAL, SPECIAL, EXEMPLARY, OR CONSEQUENTIAL
# DAMAGES (INCLUDING, BUT NOT LIMITED TO, PROCUREMENT OF SUBSTITUTE GOODS OR
# SERVICES; LOSS OF USE, DATA, OR PROFITS; OR BUSINESS INTERRUPTION) HOWEVER
# CAUSED AND ON ANY THEORY OF LIABILITY, WHETHER IN CONTRACT, STRICT LIABILITY,
# OR TORT (INCLUDING NEGLIGENCE OR OTHERWISE) ARISING IN ANY WAY OUT OF THE USE
# OF THIS SOFTWARE, EVEN IF ADVISED OF THE POSSIBILITY OF SUCH DAMAGE.

import os.path as osp
import pathlib
import time

import pytest

from smartsim import Experiment
from smartsim.settings.pbsSettings import QsubBatchSettings
from smartsim.status import SmartSimStatus

# retrieved from pytest fixtures
if pytest.test_launcher not in pytest.wlm_options:
    pytestmark = pytest.mark.skip(reason="Not testing WLM integrations")

if (pytest.test_launcher == "pbs") and (not pytest.has_aprun):
    pytestmark = pytest.mark.skip(
        reason="Launching orchestrators in a batch job is not supported on PBS without ALPS"
    )


def add_batch_resources(wlmutils, batch_settings):
    if isinstance(batch_settings, QsubBatchSettings):
        for key, value in wlmutils.get_batch_resources().items():
            if key == "queue":
                batch_settings.set_queue(value)
            else:
                batch_settings.set_resource(key, value)


def test_launch_orc_auto_batch(test_dir, wlmutils):
    """test single node orchestrator"""
    launcher = wlmutils.get_test_launcher()

    exp_name = "test-launch-auto-orc-batch"
    exp = Experiment(exp_name, launcher=launcher, exp_path=test_dir)

    # batch = False to launch on existing allocation
    network_interface = wlmutils.get_test_interface()
    orc = exp.create_database(
        wlmutils.get_test_port(),
        batch=True,
        interface=network_interface,
        single_cmd=False,
    )

    orc.batch_settings.set_account(wlmutils.get_test_account())
    add_batch_resources(wlmutils, orc.batch_settings)

<<<<<<< HEAD
    orc.batch_settings.set_walltime("00:05:00")
    orc.set_path(test_dir)
=======
    orc.batch_settings.set_walltime("00:02:00")
>>>>>>> 4cc94318

    exp.start(orc, block=True)
    statuses = exp.get_status(orc)

    # don't use assert so that we don't leave an orphan process
    if SmartSimStatus.STATUS_FAILED in statuses:
        exp.stop(orc)
        assert False

    exp.stop(orc)
    statuses = exp.get_status(orc)
    assert all([stat == SmartSimStatus.STATUS_CANCELLED for stat in statuses])


def test_launch_cluster_orc_batch_single(test_dir, wlmutils):
    """test clustered 3-node orchestrator with single command"""
    # TODO detect number of nodes in allocation and skip if not sufficent
    launcher = wlmutils.get_test_launcher()

    exp_name = "test-launch-auto-cluster-orc-batch-single"
    exp = Experiment(exp_name, launcher=launcher, exp_path=test_dir)

    # batch = False to launch on existing allocation
    network_interface = wlmutils.get_test_interface()
    orc = exp.create_database(
        wlmutils.get_test_port(),
        db_nodes=3,
        batch=True,
        interface=network_interface,
        single_cmd=True,
    )

    orc.batch_settings.set_account(wlmutils.get_test_account())
    add_batch_resources(wlmutils, orc.batch_settings)

<<<<<<< HEAD
    orc.batch_settings.set_walltime("00:05:00")
    orc.set_path(test_dir)
=======
    orc.batch_settings.set_walltime("00:02:00")
>>>>>>> 4cc94318

    exp.start(orc, block=True)
    statuses = exp.get_status(orc)

    # don't use assert so that orc we don't leave an orphan process
    if SmartSimStatus.STATUS_FAILED in statuses:
        exp.stop(orc)
        assert False

    exp.stop(orc)
    statuses = exp.get_status(orc)
    assert all([stat == SmartSimStatus.STATUS_CANCELLED for stat in statuses])


def test_launch_cluster_orc_batch_multi(test_dir, wlmutils):
    """test clustered 3-node orchestrator"""
    # TODO detect number of nodes in allocation and skip if not sufficent
    launcher = wlmutils.get_test_launcher()

    exp_name = "test-launch-auto-cluster-orc-batch-multi"
    exp = Experiment(exp_name, launcher=launcher, exp_path=test_dir)

    # batch = False to launch on existing allocation
    network_interface = wlmutils.get_test_interface()
    orc = exp.create_database(
        wlmutils.get_test_port(),
        db_nodes=3,
        batch=True,
        interface=network_interface,
        single_cmd=False,
    )

    orc.batch_settings.set_account(wlmutils.get_test_account())
    add_batch_resources(wlmutils, orc.batch_settings)

<<<<<<< HEAD
    orc.batch_settings.set_walltime("00:05:00")
    orc.set_path(test_dir)
=======
    orc.batch_settings.set_walltime("00:03:00")
>>>>>>> 4cc94318

    exp.start(orc, block=True)
    statuses = exp.get_status(orc)

    # don't use assert so that orc we don't leave an orphan process
    if SmartSimStatus.STATUS_FAILED in statuses:
        exp.stop(orc)
        assert False

    exp.stop(orc)
    statuses = exp.get_status(orc)
    assert all([stat == SmartSimStatus.STATUS_CANCELLED for stat in statuses])


def test_launch_cluster_orc_reconnect(test_dir, wlmutils):
    """test reconnecting to clustered 3-node orchestrator"""
    p_test_dir = pathlib.Path(test_dir)
    launcher = wlmutils.get_test_launcher()
    exp_name = "test-launch-cluster-orc-batch-reconect"
    exp_1_dir = p_test_dir / exp_name
    exp_1_dir.mkdir()
    exp = Experiment(exp_name, launcher=launcher, exp_path=str(exp_1_dir))

    # batch = False to launch on existing allocation
    network_interface = wlmutils.get_test_interface()
    orc = exp.create_database(
        wlmutils.get_test_port(), db_nodes=3, batch=True, interface=network_interface
    )

    orc.batch_settings.set_account(wlmutils.get_test_account())
    add_batch_resources(wlmutils, orc.batch_settings)

    orc.batch_settings.set_walltime("00:05:00")

    exp.start(orc, block=True)

    statuses = exp.get_status(orc)
    try:
        assert all(stat == SmartSimStatus.STATUS_RUNNING for stat in statuses)
    except Exception:
        exp.stop(orc)
        raise

    exp_name = "test-orc-cluster-orc-batch-reconnect-2nd"
    exp_2_dir = p_test_dir / exp_name
    exp_2_dir.mkdir()
    exp_2 = Experiment(exp_name, launcher=launcher, exp_path=str(exp_2_dir))

    try:
        checkpoint = osp.join(orc.path, "smartsim_db.dat")
        reloaded_orc = exp_2.reconnect_orchestrator(checkpoint)

        # let statuses update once
        time.sleep(5)

        statuses = exp_2.get_status(reloaded_orc)
        assert all(stat == SmartSimStatus.STATUS_RUNNING for stat in statuses)
    except Exception:
        # Something went wrong! Let the experiment that started the DB
        # clean up the DB
        exp.stop(orc)
        raise

    try:
        # Test experiment 2 can stop the DB
        exp_2.stop(reloaded_orc)
        assert all(
            stat == SmartSimStatus.STATUS_CANCELLED
            for stat in exp_2.get_status(reloaded_orc)
        )
    except Exception:
        # Something went wrong! Let the experiment that started the DB
        # clean up the DB
        exp.stop(orc)
        raise
    else:
        # Ensure  it is the same DB that Experiment 1 was tracking
        time.sleep(5)
        assert not any(
            stat == SmartSimStatus.STATUS_RUNNING for stat in exp.get_status(orc)
        )<|MERGE_RESOLUTION|>--- conflicted
+++ resolved
@@ -72,12 +72,8 @@
     orc.batch_settings.set_account(wlmutils.get_test_account())
     add_batch_resources(wlmutils, orc.batch_settings)
 
-<<<<<<< HEAD
     orc.batch_settings.set_walltime("00:05:00")
     orc.set_path(test_dir)
-=======
-    orc.batch_settings.set_walltime("00:02:00")
->>>>>>> 4cc94318
 
     exp.start(orc, block=True)
     statuses = exp.get_status(orc)
@@ -113,12 +109,8 @@
     orc.batch_settings.set_account(wlmutils.get_test_account())
     add_batch_resources(wlmutils, orc.batch_settings)
 
-<<<<<<< HEAD
     orc.batch_settings.set_walltime("00:05:00")
     orc.set_path(test_dir)
-=======
-    orc.batch_settings.set_walltime("00:02:00")
->>>>>>> 4cc94318
 
     exp.start(orc, block=True)
     statuses = exp.get_status(orc)
@@ -154,12 +146,8 @@
     orc.batch_settings.set_account(wlmutils.get_test_account())
     add_batch_resources(wlmutils, orc.batch_settings)
 
-<<<<<<< HEAD
     orc.batch_settings.set_walltime("00:05:00")
     orc.set_path(test_dir)
-=======
-    orc.batch_settings.set_walltime("00:03:00")
->>>>>>> 4cc94318
 
     exp.start(orc, block=True)
     statuses = exp.get_status(orc)
