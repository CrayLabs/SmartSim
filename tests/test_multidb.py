# BSD 2-Clause License
#
# Copyright (c) 2021-2023, Hewlett Packard Enterprise
# All rights reserved.
#
# Redistribution and use in source and binary forms, with or without
# modification, are permitted provided that the following conditions are met:
#
# 1. Redistributions of source code must retain the above copyright notice, this
#    list of conditions and the following disclaimer.
#
# 2. Redistributions in binary form must reproduce the above copyright notice,
#    this list of conditions and the following disclaimer in the documentation
#    and/or other materials provided with the distribution.
#
# THIS SOFTWARE IS PROVIDED BY THE COPYRIGHT HOLDERS AND CONTRIBUTORS "AS IS"
# AND ANY EXPRESS OR IMPLIED WARRANTIES, INCLUDING, BUT NOT LIMITED TO, THE
# IMPLIED WARRANTIES OF MERCHANTABILITY AND FITNESS FOR A PARTICULAR PURPOSE ARE
# DISCLAIMED. IN NO EVENT SHALL THE COPYRIGHT HOLDER OR CONTRIBUTORS BE LIABLE
# FOR ANY DIRECT, INDIRECT, INCIDENTAL, SPECIAL, EXEMPLARY, OR CONSEQUENTIAL
# DAMAGES (INCLUDING, BUT NOT LIMITED TO, PROCUREMENT OF SUBSTITUTE GOODS OR
# SERVICES; LOSS OF USE, DATA, OR PROFITS; OR BUSINESS INTERRUPTION) HOWEVER
# CAUSED AND ON ANY THEORY OF LIABILITY, WHETHER IN CONTRACT, STRICT LIABILITY,
# OR TORT (INCLUDING NEGLIGENCE OR OTHERWISE) ARISING IN ANY WAY OUT OF THE USE
# OF THIS SOFTWARE, EVEN IF ADVISED OF THE POSSIBILITY OF SUCH DAMAGE.
from contextlib import contextmanager
import pytest

from smartsim import Experiment, status
from smartsim.entity.entity import SmartSimEntity
from smartsim.error.errors import SSDBIDConflictError
from smartsim.log import get_logger

from smartsim.entity.dbobject import DBScript

from smartredis import *

logger = get_logger(__name__)

should_run = True

supported_dbs = ["uds", "tcp"]

@contextmanager
<<<<<<< HEAD
def make_entity_context(exp, entity):
=======
def start_in_context(exp: Experiment, entity: SmartSimEntity):
>>>>>>> 380c8eff
    """Start entity in a context to ensure that it is always stopped"""
    exp.generate(entity, overwrite=True)
    try:
        yield entity
    finally:
<<<<<<< HEAD
        print(exp.get_status(entity)[0])
        if exp.get_status(entity)[0] == status.STATUS_RUNNING:
            print(f"Stopping {entity.name}")
=======
        if exp.get_status(entity)[0] == status.STATUS_RUNNING:
>>>>>>> 380c8eff
            exp.stop(entity)

def choose_host(wlmutils, index=0):
    hosts = wlmutils.get_test_hostlist()
    if hosts:
        hosts = hosts[index]
    return hosts

@pytest.mark.parametrize("db_type", supported_dbs)
def test_db_identifier_standard_then_colo(fileutils, wlmutils, coloutils, db_type, make_test_dir):
    """Test that it is possible to create_database then colocate_db_uds/colocate_db_tcp
    with unique db_identifiers"""

    # Set experiment name
    exp_name = "test_db_identifier_standard_then_colo"

    # Retrieve parameters from testing environment
    test_launcher = wlmutils.get_test_launcher()
    test_interface = wlmutils.get_test_interface()
    test_port = wlmutils.get_test_port()
    test_dir = make_test_dir
    test_script = fileutils.get_test_conf_path("smartredis/db_id_err.py")

    # Create SmartSim Experiment
    exp = Experiment(exp_name, launcher=test_launcher, exp_path=test_dir)

    # create regular database
    orc = exp.create_database(
        port=test_port, interface=test_interface, db_identifier="my_db",
        hosts=choose_host(wlmutils),
    )
    assert orc.name == "my_db"

    # create run settings
    colo_settings = exp.create_run_settings("python", test_script)
    colo_settings.set_nodes(1)
    colo_settings.set_tasks_per_node(1)

    #  # Create the SmartSim Model
    smartsim_model = exp.create_model("colocated_model", colo_settings)

    db_args = {
        "port": test_port + 1,
        "db_cpus": 1,
        "debug": True,
        "db_identifier": "my_db",
    }

    smartsim_model = coloutils.setup_test_colo(
        fileutils,
        db_type,
        exp,
        "send_data_local_smartredis_with_dbid_error_test.py",
        db_args,
    )

    assert smartsim_model.run_settings.colocated_db_settings["db_identifier"] == "my_db"

    with make_entity_context(exp, orc) as orc, make_entity_context(exp, smartsim_model) as smartsim_model:
        exp.start(orc)
        with pytest.raises(SSDBIDConflictError) as ex:
            exp.start(smartsim_model)

        assert (
            "has already been used. Pass in a unique name for db_identifier"
            in ex.value.args[0]
        )


@pytest.mark.parametrize("db_type", supported_dbs)
def test_db_identifier_colo_then_standard(fileutils, wlmutils, coloutils, db_type, make_test_dir):
    """Test colocate_db_uds/colocate_db_tcp then create_database with database
    identifiers.
    """

    # Set experiment name
    exp_name = "test_db_identifier_colo_then_standard"

    # Retrieve parameters from testing environment
    test_launcher = wlmutils.get_test_launcher()
    test_interface = wlmutils.get_test_interface()
    test_port = wlmutils.get_test_port()
    test_dir = make_test_dir
    test_script = fileutils.get_test_conf_path("smartredis/db_id_err.py")

    # Create SmartSim Experiment
    exp = Experiment(exp_name, launcher=test_launcher, exp_path=test_dir)

    # Create run settings
    colo_settings = exp.create_run_settings("python", test_script)
    colo_settings.set_nodes(1)
    colo_settings.set_tasks_per_node(1)

    # Create the SmartSim Model
    smartsim_model = exp.create_model("colocated_model", colo_settings)

    db_args = {
        "port": test_port,
        "db_cpus": 1,
        "debug": True,
        "db_identifier": "my_db",
    }

    smartsim_model = coloutils.setup_test_colo(
        fileutils,
        db_type,
        exp,
        "send_data_local_smartredis_with_dbid_error_test.py",
        db_args,
    )

    assert smartsim_model.run_settings.colocated_db_settings["db_identifier"] == "my_db"

    # Create Database
    orc = exp.create_database(
        port=test_port + 1, interface=test_interface, db_identifier="my_db",
        hosts=choose_host(wlmutils),
    )

    exp.generate(orc, smartsim_model)
    assert orc.name == "my_db"

    with make_entity_context(exp, orc) as orc, make_entity_context(exp, smartsim_model) as smartsim_model:
        exp.start(smartsim_model, block=True)
        exp.start(orc)


def test_db_identifier_standard_twice_not_unique(wlmutils, make_test_dir):
    """Test uniqueness of db_identifier several calls to create_database, with non unique names,
    checking error is raised before exp start is called"""

    # Set experiment name
    exp_name = "test_db_identifier_multiple_create_database_not_unique"

    # Retrieve parameters from testing environment
    test_launcher = wlmutils.get_test_launcher()
    test_interface = wlmutils.get_test_interface()
    test_port = wlmutils.get_test_port()
    test_dir = make_test_dir

    # Create SmartSim Experiment
    exp = Experiment(exp_name, launcher=test_launcher, exp_path=test_dir)

    # CREATE DATABASE with db_identifier
    orc = exp.create_database(
        port=test_port, interface=test_interface, db_identifier="my_db",
        hosts=choose_host(wlmutils),
    )

    assert orc.name == "my_db"

    orc2 = exp.create_database(
        port=test_port + 1, interface=test_interface, db_identifier="my_db",
        hosts=choose_host(wlmutils, index=1),
    )

    assert orc2.name == "my_db"

    # CREATE DATABASE with db_identifier
    with make_entity_context(exp, orc) as orc, make_entity_context(exp, orc2):
        exp.start(orc)
        with pytest.raises(SSDBIDConflictError) as ex:
            exp.start(orc2)
        assert (
            "has already been used. Pass in a unique name for db_identifier"
            in ex.value.args[0]
        )


def test_db_identifier_create_standard_once(make_test_dir, wlmutils):
    """One call to create database with a database identifier"""

    # Set experiment name
    exp_name = "test_db_identifier_create_standard_once"

    # Retrieve parameters from testing environment
    test_launcher = wlmutils.get_test_launcher()
    test_interface = wlmutils.get_test_interface()
    test_port = wlmutils.get_test_port()
    test_dir = make_test_dir

    # Create the SmartSim Experiment
    exp = Experiment(exp_name, exp_path=test_dir, launcher=test_launcher)

    # Create the SmartSim database
    db = exp.create_database(
        port=test_port,
        db_nodes=1,
        interface=test_interface,
        db_identifier="testdb_reg",
        hosts=choose_host(wlmutils)
    )
    with make_entity_context(exp, db):
        exp.start(db)

def test_multidb_create_standard_twice(fileutils, wlmutils, make_test_dir):
    """Multiple calls to create database with unique db_identifiers"""

    # Retrieve parameters from testing environment
    test_launcher = wlmutils.get_test_launcher()
    test_interface = wlmutils.get_test_interface()
    test_port = wlmutils.get_test_port()
    test_dir = make_test_dir

    # start a new Experiment for this section
    exp = Experiment(
        "test_multidb_create_standard_twice", exp_path=test_dir, launcher=test_launcher
    )

    # create and start an instance of the Orchestrator database
    db = exp.create_database(
        port=test_port, interface=test_interface, db_identifier="testdb_reg",
        hosts=choose_host(wlmutils,1),
    )

    # create database with different db_id
    db2 = exp.create_database(
        port=test_port + 1, interface=test_interface, db_identifier="testdb_reg2",
        hosts=choose_host(wlmutils,2),
    )

    # launch
    with make_entity_context(exp, db) as db, make_entity_context(exp, db2) as db2:
        exp.start(db, db2)

    with make_entity_context(exp, db) as db, make_entity_context(exp, db2) as db2:
        exp.start(db, db2)

@pytest.mark.parametrize("db_type", supported_dbs)
def test_multidb_colo_once(fileutils, make_test_dir, wlmutils, coloutils, db_type):
    """create one model with colocated database with db_identifier"""

    # Retrieve parameters from testing environment
    test_launcher = wlmutils.get_test_launcher()
    test_port = wlmutils.get_test_port()
    test_dir = make_test_dir
    test_script = fileutils.get_test_conf_path("smartredis/dbid.py")

    # start a new Experiment for this section
    exp = Experiment("test_multidb_colo_once", launcher=test_launcher, exp_path=test_dir)

    # create run settings
    run_settings = exp.create_run_settings("python", test_script)
    run_settings.set_nodes(1)
    run_settings.set_tasks_per_node(1)

    # Create the SmartSim Model
    smartsim_model = exp.create_model("smartsim_model", run_settings)

    db_args = {
        "port": test_port + 1,
        "db_cpus": 1,
        "debug": True,
        "db_identifier": "testdb_colo",
    }
    # Create model with colocated database

    smartsim_model = coloutils.setup_test_colo(
        fileutils,
        db_type,
        exp,
        "send_data_local_smartredis_with_dbid.py",
        db_args,
    )

    with make_entity_context(exp, smartsim_model):
        exp.start(smartsim_model)


@pytest.mark.parametrize("db_type", supported_dbs)
def test_multidb_standard_then_colo(fileutils, make_test_dir, wlmutils, coloutils, db_type):
    """Create regular database then colocate_db_tcp/uds with unique db_identifiers"""

    # Retrieve parameters from testing environment
    test_port = wlmutils.get_test_port()
    test_dir = make_test_dir
    test_script = fileutils.get_test_conf_path("smartredis/multidbid.py")
    test_interface = wlmutils.get_test_interface()
    test_launcher = wlmutils.get_test_launcher()

    # start a new Experiment for this section
    exp = Experiment(
        "test_multidb_standard_then_colo", exp_path=test_dir, launcher=test_launcher
    )

    # create run settings
    run_settings = exp.create_run_settings("python", test_script)
    run_settings.set_nodes(1)
    run_settings.set_tasks_per_node(1)

    # create and generate an instance of the Orchestrator database
    db = exp.create_database(
        port=test_port, interface=test_interface, db_identifier="testdb_reg",
        hosts=choose_host(wlmutils),
    )

    # Create the SmartSim Model
    smartsim_model = exp.create_model("smartsim_model", run_settings)

    db_args = {
        "port": test_port + 1,
        "db_cpus": 1,
        "debug": True,
        "db_identifier": "testdb_colo",
    }
    # Create model with colocated database
    smartsim_model = coloutils.setup_test_colo(
        fileutils,
        db_type,
        exp,
        "send_data_local_smartredis_with_dbid.py",
        db_args,
    )


    with make_entity_context(exp, db) as db, \
         make_entity_context(exp, smartsim_model) as smartsim_model:
        exp.start(db)
        exp.start(smartsim_model, block=True)

    assert all(stat is not status.STATUS_FAILED for stat in exp.get_status(db, smartsim_model))


@pytest.mark.parametrize("db_type", supported_dbs)
def test_multidb_colo_then_standard(fileutils, make_test_dir, wlmutils, coloutils, db_type):
    """create regular database then colocate_db_tcp/uds with unique db_identifiers"""

    # Retrieve parameters from testing environment
    test_port = wlmutils.get_test_port()
    test_dir = make_test_dir
    test_script = fileutils.get_test_conf_path("smartredis/multidbid.py")
    test_interface = wlmutils.get_test_interface()
    test_launcher = wlmutils.get_test_launcher()

    # start a new Experiment
    exp = Experiment(
        "test_multidb_colo_then_standard", exp_path=test_dir, launcher=test_launcher
    )

    # create run settings
    run_settings = exp.create_run_settings("python", test_script)
    run_settings.set_nodes(1)
    run_settings.set_tasks_per_node(1)

    smartsim_model = exp.create_model("smartsim_model", run_settings)
    smartsim_model.set_path(test_dir)

    db_args = {
        "port": test_port,
        "db_cpus": 1,
        "debug": True,
        "db_identifier": "testdb_colo",
    }

    # Create model with colocated database
    smartsim_model = coloutils.setup_test_colo(
        fileutils,
        db_type,
        exp,
        "send_data_local_smartredis_with_dbid.py",
        db_args,
    )

    # create and start an instance of the Orchestrator database
    db = exp.create_database(
        port=test_port + 1, interface=test_interface, db_identifier="testdb_reg",
        hosts=wlmutils.get_test_hostlist(),
    )
    exp.generate(db, smartsim_model)

    exp.start(db)
    exp.start(smartsim_model)

    # test restart colocated db
    exp.start(smartsim_model)

    exp.stop(db)

    # test restart standard db
    exp.start(db)

    exp.stop(smartsim_model)
    exp.stop(db)
    print(exp.summary())


@pytest.mark.skipif(
    pytest.test_launcher not in pytest.wlm_options,
    reason="Not testing WLM integrations",
)
def test_launch_cluster_orc_single_dbid(make_test_dir, wlmutils):
    """test clustered 3-node orchestrator with single command with a database identifier"""
    # TODO detect number of nodes in allocation and skip if not sufficent

    exp_name = "test_launch_cluster_orc_single_dbid"
    launcher = wlmutils.get_test_launcher()
    test_dir = make_test_dir
    exp = Experiment(exp_name, launcher=launcher, exp_path=test_dir)

    # batch = False to launch on existing allocation
    network_interface = wlmutils.get_test_interface()
    orc = exp.create_database(
        wlmutils.get_test_port(),
        db_nodes=3,
        batch=False,
        interface=network_interface,
        single_cmd=True,
        hosts=wlmutils.get_test_hostlist(),
        db_identifier="testdb_reg",
    )
    exp.generate(orc)
    exp.start(orc, block=True)
    statuses = exp.get_status(orc)

    # don't use assert so that orc we don't leave an orphan process
    if status.STATUS_FAILED in statuses:
        exp.stop(orc)
        assert False

    exp.stop(orc)
    statuses = exp.get_status(orc)
    assert all([stat == status.STATUS_CANCELLED for stat in statuses])<|MERGE_RESOLUTION|>--- conflicted
+++ resolved
@@ -42,23 +42,13 @@
 supported_dbs = ["uds", "tcp"]
 
 @contextmanager
-<<<<<<< HEAD
-def make_entity_context(exp, entity):
-=======
-def start_in_context(exp: Experiment, entity: SmartSimEntity):
->>>>>>> 380c8eff
+def make_entity_context(exp: Experiment, entity: SmartSimEntity):
     """Start entity in a context to ensure that it is always stopped"""
     exp.generate(entity, overwrite=True)
     try:
         yield entity
     finally:
-<<<<<<< HEAD
-        print(exp.get_status(entity)[0])
         if exp.get_status(entity)[0] == status.STATUS_RUNNING:
-            print(f"Stopping {entity.name}")
-=======
-        if exp.get_status(entity)[0] == status.STATUS_RUNNING:
->>>>>>> 380c8eff
             exp.stop(entity)
 
 def choose_host(wlmutils, index=0):
