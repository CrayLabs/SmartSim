--- conflicted
+++ resolved
@@ -24,25 +24,19 @@
 # OR TORT (INCLUDING NEGLIGENCE OR OTHERWISE) ARISING IN ANY WAY OUT OF THE USE
 # OF THIS SOFTWARE, EVEN IF ADVISED OF THE POSSIBILITY OF SUCH DAMAGE.
 
-<<<<<<< HEAD
-=======
 import logging
 import multiprocessing as mp
 import os
 import sys
->>>>>>> ca38b8ab
 import typing as t
 
 import pytest
 
 from smartsim._core.launcher.dragon.dragonLauncher import DragonLauncher
-<<<<<<< HEAD
-=======
 from smartsim._core.launcher.dragon.dragonSockets import (
     get_authenticator,
     get_secure_socket,
 )
->>>>>>> ca38b8ab
 from smartsim._core.schemas.dragonRequests import DragonBootstrapRequest
 from smartsim._core.utils.network import IFConfig
 from smartsim.error.errors import LauncherError
@@ -95,8 +89,6 @@
         return self._bind_address
 
 
-<<<<<<< HEAD
-=======
 class MockAuthenticator:
     def __init__(self, context: zmq.Context) -> None:
         self.num_starts: int = 0
@@ -182,7 +174,6 @@
         logger.info(f"exception occurred while configuring mock handshaker: {ex}")
 
 
->>>>>>> ca38b8ab
 def test_dragon_connect_bind_address(monkeypatch: pytest.MonkeyPatch, test_dir: str):
     """Test the connection to a dragon environment dynamically selects an open port
     in the range supplied"""
@@ -207,9 +198,6 @@
         dragon_launcher._connector.connect_to_dragon()
 
         chosen_port = int(mock_socket.bind_address.split(":")[-1])
-<<<<<<< HEAD
-        assert chosen_port >= 5995
-=======
         assert chosen_port >= 5995
 
 
@@ -355,5 +343,4 @@
             launcher.connect_to_dragon(test_dir)
         finally:
             launcher.cleanup()
-            ...
->>>>>>> ca38b8ab
+            ...