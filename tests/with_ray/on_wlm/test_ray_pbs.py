import logging
import sys
import time
from os import environ
from shutil import which

import pytest

from smartsim import Experiment
from smartsim.exp.ray import RayCluster

"""Test Ray cluster Slurm launch and shutdown.
"""

# retrieved from pytest fixtures
if pytest.test_launcher not in pytest.wlm_options:
    pytestmark = pytest.mark.skip(reason="Not testing WLM integrations")

INTERFACE = "ipogif0"

environ["OMP_NUM_THREADS"] = "1"
try:
    import ray
except ImportError:
    pass


pytestmark = pytest.mark.skipif(
    ("ray" not in sys.modules),
    reason="requires Ray",
)


def test_ray_launch_and_shutdown(fileutils, wlmutils, caplog):
    launcher = wlmutils.get_test_launcher()
    if launcher != "pbs":
        pytest.skip("Test only runs on systems with PBS as WLM")

    caplog.set_level(logging.CRITICAL)
    test_dir = fileutils.make_test_dir("test-ray-pbs-launch-and-shutdown")

    exp = Experiment("ray-cluster", test_dir, launcher=launcher)
    cluster = RayCluster(
        name="ray-cluster",
        run_args={},
        ray_args={"num-cpus": 4},
        launcher=launcher,
        workers=1,
        alloc=None,
        batch=False,
        time="00:05:00",
        ray_port=6830,
<<<<<<< HEAD
        password=None,
        interface=INTERFACE,
=======
        interface=wlmutils.get_test_interface(),
>>>>>>> 191288ad
    )

    exp.generate(cluster)
    exp.start(cluster, block=False, summary=False)
    ctx = ray.client(cluster.get_head_address() + ":10001").connect()

    right_resources = False
    trials = 10
    while not right_resources and trials > 0:
        right_resources = (len(ray.nodes()), ray.cluster_resources()["CPU"]) == (2, 8)
        trials -= 1
        time.sleep(1)

    if not right_resources:
        ctx.disconnect()
        ray.shutdown()
        exp.stop(cluster)
        assert False

    ctx.disconnect()
    ray.shutdown()
    exp.stop(cluster)<|MERGE_RESOLUTION|>--- conflicted
+++ resolved
@@ -16,7 +16,6 @@
 if pytest.test_launcher not in pytest.wlm_options:
     pytestmark = pytest.mark.skip(reason="Not testing WLM integrations")
 
-INTERFACE = "ipogif0"
 
 environ["OMP_NUM_THREADS"] = "1"
 try:
@@ -50,12 +49,7 @@
         batch=False,
         time="00:05:00",
         ray_port=6830,
-<<<<<<< HEAD
-        password=None,
-        interface=INTERFACE,
-=======
         interface=wlmutils.get_test_interface(),
->>>>>>> 191288ad
     )
 
     exp.generate(cluster)
