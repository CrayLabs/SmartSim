--- conflicted
+++ resolved
@@ -29,8 +29,6 @@
     reason="requires Ray",
 )
 
-INTERFACE = "ipogif0"
-
 
 def test_ray_launch_and_shutdown_batch(fileutils, wlmutils, caplog):
     launcher = wlmutils.get_test_launcher()
@@ -51,12 +49,7 @@
         batch=True,
         ray_port=6830,
         time="00:05:00",
-<<<<<<< HEAD
-        password=None,
-        interface=INTERFACE,
-=======
         interface=wlmutils.get_test_interface(),
->>>>>>> 191288ad
     )
 
     exp.generate(cluster)
