# BSD 2-Clause License
#
# Copyright (c) 2021-2024, Hewlett Packard Enterprise
# All rights reserved.
#
# Redistribution and use in source and binary forms, with or without
# modification, are permitted provided that the following conditions are met:
#
# 1. Redistributions of source code must retain the above copyright notice, this
#    list of conditions and the following disclaimer.
#
# 2. Redistributions in binary form must reproduce the above copyright notice,
#    this list of conditions and the following disclaimer in the documentation
#    and/or other materials provided with the distribution.
#
# THIS SOFTWARE IS PROVIDED BY THE COPYRIGHT HOLDERS AND CONTRIBUTORS "AS IS"
# AND ANY EXPRESS OR IMPLIED WARRANTIES, INCLUDING, BUT NOT LIMITED TO, THE
# IMPLIED WARRANTIES OF MERCHANTABILITY AND FITNESS FOR A PARTICULAR PURPOSE ARE
# DISCLAIMED. IN NO EVENT SHALL THE COPYRIGHT HOLDER OR CONTRIBUTORS BE LIABLE
# FOR ANY DIRECT, INDIRECT, INCIDENTAL, SPECIAL, EXEMPLARY, OR CONSEQUENTIAL
# DAMAGES (INCLUDING, BUT NOT LIMITED TO, PROCUREMENT OF SUBSTITUTE GOODS OR
# SERVICES; LOSS OF USE, DATA, OR PROFITS; OR BUSINESS INTERRUPTION) HOWEVER
# CAUSED AND ON ANY THEORY OF LIABILITY, WHETHER IN CONTRACT, STRICT LIABILITY,
# OR TORT (INCLUDING NEGLIGENCE OR OTHERWISE) ARISING IN ANY WAY OUT OF THE USE
# OF THIS SOFTWARE, EVEN IF ADVISED OF THE POSSIBILITY OF SUCH DAMAGE.

import pytest

from smartsim import Experiment
from smartsim.settings import SrunSettings

# retrieved from pytest fixtures
if pytest.test_launcher != "slurm":
    pytestmark = pytest.mark.skip(reason="Test is only for Slurm WLM systems")


def test_mpmd_errors(monkeypatch, test_dir):
    monkeypatch.setenv("SLURM_HET_SIZE", "1")
    exp_name = "test-het-job-errors"
    exp = Experiment(exp_name, exp_path=test_dir, launcher="slurm")
    rs: SrunSettings = exp.create_run_settings("sleep", "1", run_command="srun")
    rs2: SrunSettings = exp.create_run_settings("sleep", "1", run_command="srun")
    with pytest.raises(ValueError):
        rs.make_mpmd(rs2)

    monkeypatch.delenv("SLURM_HET_SIZE")
    rs.make_mpmd(rs2)
    with pytest.raises(ValueError):
        rs.set_het_group(1)


def test_set_het_groups(monkeypatch, test_dir):
    """Test ability to set one or more het groups to run setting"""
    monkeypatch.setenv("SLURM_HET_SIZE", "4")
    exp_name = "test-set-het-group"
    exp = Experiment(exp_name, exp_path=test_dir, launcher="slurm")
    rs: SrunSettings = exp.create_run_settings("sleep", "1", run_command="srun")
    rs.set_het_group([1])
    assert rs.run_args["het-group"] == "1"
    rs.set_het_group([3, 2])
    assert rs.run_args["het-group"] == "3,2"
    with pytest.raises(ValueError):
        rs.set_het_group([4])


def test_orch_single_cmd(monkeypatch, wlmutils, test_dir):
    """Test that single cmd is rejected in a heterogeneous job"""
    monkeypatch.setenv("SLURM_HET_SIZE", "1")
    exp_name = "test-orch-single-cmd"
<<<<<<< HEAD
    exp = Experiment(exp_name, exp_path=test_dir, launcher="slurm")
=======
    exp = Experiment(exp_name, launcher="slurm", exp_path=test_dir)
>>>>>>> 75118bac
    orc = exp.create_database(
        wlmutils.get_test_port(),
        db_nodes=3,
        batch=False,
        interface=wlmutils.get_test_interface(),
        single_cmd=True,
        hosts=wlmutils.get_test_hostlist(),
    )

    for node in orc:
        assert node.is_mpmd == False<|MERGE_RESOLUTION|>--- conflicted
+++ resolved
@@ -67,11 +67,7 @@
     """Test that single cmd is rejected in a heterogeneous job"""
     monkeypatch.setenv("SLURM_HET_SIZE", "1")
     exp_name = "test-orch-single-cmd"
-<<<<<<< HEAD
-    exp = Experiment(exp_name, exp_path=test_dir, launcher="slurm")
-=======
     exp = Experiment(exp_name, launcher="slurm", exp_path=test_dir)
->>>>>>> 75118bac
     orc = exp.create_database(
         wlmutils.get_test_port(),
         db_nodes=3,
