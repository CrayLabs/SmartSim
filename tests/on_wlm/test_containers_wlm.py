--- conflicted
+++ resolved
@@ -61,12 +61,7 @@
     )
 
     # create and start a database
-<<<<<<< HEAD
-    orc = wlmutils.get_orchestrator()
-
-=======
     orc = exp.create_database(port=wlmutils.get_test_port(), interface=wlmutils.get_test_interface())
->>>>>>> f0ed512a
     exp.generate(orc)
     exp.start(orc, block=False)
 
