--- conflicted
+++ resolved
@@ -50,11 +50,7 @@
 
     db_args = { "debug": DEBUG_DB }
 
-<<<<<<< HEAD
-    exp = Experiment(f"colocated_model_defaults_{db_type}", launcher=launcher)
-=======
-    exp = Experiment("colocated_model_defaults", launcher=launcher, exp_path=make_test_dir)
->>>>>>> fde1efee
+    exp = Experiment(f"colocated_model_defaults_{db_type}", launcher=launcher, exp_path=make_test_dir)
     colo_model = coloutils.setup_test_colo(
         fileutils,
         db_type,
@@ -77,11 +73,7 @@
 @pytest.mark.parametrize("db_type", supported_dbs)
 def test_colocated_model_disable_pinning(fileutils, make_test_dir, coloutils, db_type):
 
-<<<<<<< HEAD
-    exp = Experiment(f"colocated_model_pinning_auto_1cpu_{db_type}", launcher=launcher)
-=======
-    exp = Experiment("colocated_model_pinning_auto_1cpu", launcher=launcher, exp_path=make_test_dir)
->>>>>>> fde1efee
+    exp = Experiment(f"colocated_model_pinning_auto_1cpu_{db_type}", launcher=launcher, exp_path=make_test_dir)
     db_args = {
         "db_cpus": 1,
         "custom_pinning": [],
@@ -106,11 +98,7 @@
 @pytest.mark.parametrize("db_type", supported_dbs)
 def test_colocated_model_pinning_auto_2cpu(fileutils, make_test_dir, coloutils, db_type):
 
-<<<<<<< HEAD
-    exp = Experiment(f"colocated_model_pinning_auto_2cpu_{db_type}", launcher=launcher)
-=======
-    exp = Experiment("colocated_model_pinning_auto_2cpu", launcher=launcher, exp_path=make_test_dir)
->>>>>>> fde1efee
+    exp = Experiment(f"colocated_model_pinning_auto_2cpu_{db_type}", launcher=launcher, exp_path=make_test_dir)
 
     db_args = {
         "db_cpus": 2,
@@ -137,11 +125,7 @@
     # Check to make sure that the CPU mask was correctly generated
     # Assume that there are at least 4 cpus on the node
 
-<<<<<<< HEAD
-    exp = Experiment(f"colocated_model_pinning_manual_{db_type}", launcher=launcher)
-=======
-    exp = Experiment("colocated_model_pinning_manual", launcher=launcher, exp_path=make_test_dir)
->>>>>>> fde1efee
+    exp = Experiment(f"colocated_model_pinning_manual_{db_type}", launcher=launcher, exp_path=make_test_dir)
 
     db_args = {
         "db_cpus": 4,
@@ -168,11 +152,7 @@
     # Check to make sure that the CPU mask was correctly generated
     # note we presume that this has more than 2 CPUs on the supercomputer node
 
-<<<<<<< HEAD
-    exp = Experiment(f"colocated_model_pinning_manual_{db_type}", launcher=launcher)
-=======
-    exp = Experiment("colocated_model_pinning_manual", launcher=launcher, exp_path=make_test_dir)
->>>>>>> fde1efee
+    exp = Experiment(f"colocated_model_pinning_manual_{db_type}", launcher=launcher, exp_path=make_test_dir)
 
     db_args = {
         "db_cpus": 2,
@@ -198,11 +178,7 @@
     # Check to make sure that the CPU mask was correctly generated
     # note we presume that this at least 4 CPUs on the supercomputer node
 
-<<<<<<< HEAD
-    exp = Experiment(f"colocated_model_pinning_manual_{db_type}", launcher=launcher)
-=======
-    exp = Experiment("colocated_model_pinning_manual", launcher=launcher, exp_path=make_test_dir)
->>>>>>> fde1efee
+    exp = Experiment(f"colocated_model_pinning_manual_{db_type}", launcher=launcher, exp_path=make_test_dir)
 
     db_args = {
         "db_cpus": 2,
