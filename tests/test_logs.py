--- conflicted
+++ resolved
@@ -116,8 +116,6 @@
     assert isinstance(logger, smartsim.log.ContextAwareLogger)
 
 
-<<<<<<< HEAD
-=======
 @pytest.mark.parametrize(
     "input_level,exp_level",
     [
@@ -137,7 +135,6 @@
     assert exp_level == translated_level
 
 
->>>>>>> 84083689
 def test_exp_logs(test_dir: str, turn_on_tm, monkeypatch):
     """Ensure that experiment loggers are added when context info exists"""
     monkeypatch.setenv("SMARTSIM_LOG_LEVEL", "developer")
