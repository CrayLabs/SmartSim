--- conflicted
+++ resolved
@@ -26,15 +26,11 @@
 
 import pytest
 
-from smartsim._core import dispatch
-<<<<<<< HEAD
 from smartsim._core.utils.launcher import (
     ExecutableProtocol,
     LauncherProtocol,
     create_job_id,
 )
-=======
->>>>>>> ddde9c5f
 from smartsim.settings.arguments import launchArguments as launch
 
 
