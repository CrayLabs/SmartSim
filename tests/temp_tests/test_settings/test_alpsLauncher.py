--- conflicted
+++ resolved
@@ -29,12 +29,12 @@
 
 import pytest
 
+from smartsim._core.dispatch import ShellLauncherCommand
 from smartsim.settings import LaunchSettings
 from smartsim.settings.arguments.launch.alps import (
     AprunLaunchArguments,
     _as_aprun_command,
 )
-from smartsim.settings.dispatch import ShellLauncherCommand
 from smartsim.settings.launchCommand import LauncherType
 
 pytestmark = pytest.mark.group_a
@@ -216,7 +216,6 @@
     ),
 )
 def test_formatting_launch_args(mock_echo_executable, args, expected, test_dir):
-<<<<<<< HEAD
     out = os.path.join(test_dir, "out.txt")
     err = os.path.join(test_dir, "err.txt")
     with open(out, "w") as _, open(err, "w") as _:
@@ -228,11 +227,4 @@
     assert shell_launch_cmd.path == pathlib.Path(test_dir)
     assert shell_launch_cmd.env == {}
     assert isinstance(shell_launch_cmd.stdout, io.TextIOWrapper)
-    assert isinstance(shell_launch_cmd.stderr, io.TextIOWrapper)
-=======
-    path, cmd = _as_aprun_command(
-        AprunLaunchArguments(args), mock_echo_executable, test_dir, {}
-    )
-    assert tuple(cmd) == expected
-    assert path == test_dir
->>>>>>> 7ddb12f8
+    assert isinstance(shell_launch_cmd.stderr, io.TextIOWrapper)