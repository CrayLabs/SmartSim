--- conflicted
+++ resolved
@@ -30,12 +30,12 @@
 
 import pytest
 
+from smartsim._core.dispatch import ShellLauncherCommand
 from smartsim.settings import LaunchSettings
 from smartsim.settings.arguments.launch.pals import (
     PalsMpiexecLaunchArguments,
     _as_pals_command,
 )
-from smartsim.settings.dispatch import ShellLauncherCommand
 from smartsim.settings.launchCommand import LauncherType
 
 pytestmark = pytest.mark.group_a
@@ -137,7 +137,6 @@
     ),
 )
 def test_formatting_launch_args(mock_echo_executable, args, expected, test_dir):
-<<<<<<< HEAD
     out = os.path.join(test_dir, "out.txt")
     err = os.path.join(test_dir, "err.txt")
     with open(out, "w") as _, open(err, "w") as _:
@@ -154,11 +153,4 @@
     assert shell_launch_cmd.path == pathlib.Path(test_dir)
     assert shell_launch_cmd.env == {}
     assert isinstance(shell_launch_cmd.stdout, io.TextIOWrapper)
-    assert isinstance(shell_launch_cmd.stderr, io.TextIOWrapper)
-=======
-    path, cmd = _as_pals_command(
-        PalsMpiexecLaunchArguments(args), mock_echo_executable, test_dir, {}
-    )
-    assert tuple(cmd) == expected
-    assert path == test_dir
->>>>>>> 7ddb12f8
+    assert isinstance(shell_launch_cmd.stderr, io.TextIOWrapper)