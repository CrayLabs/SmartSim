--- conflicted
+++ resolved
@@ -31,6 +31,7 @@
 
 import pytest
 
+from smartsim._core.dispatch import ShellLauncherCommand
 from smartsim.settings import LaunchSettings
 from smartsim.settings.arguments.launch.mpi import (
     MpiexecLaunchArguments,
@@ -40,7 +41,6 @@
     _as_mpirun_command,
     _as_orterun_command,
 )
-from smartsim.settings.dispatch import ShellLauncherCommand
 from smartsim.settings.launchCommand import LauncherType
 
 pytestmark = pytest.mark.group_a
@@ -290,7 +290,6 @@
 def test_formatting_launch_args(
     mock_echo_executable, cls, fmt, cmd, args, expected, test_dir
 ):
-<<<<<<< HEAD
     out = os.path.join(test_dir, "out.txt")
     err = os.path.join(test_dir, "err.txt")
     with open(out, "w") as _, open(err, "w") as _:
@@ -300,9 +299,4 @@
     assert shell_launch_cmd.path == pathlib.Path(test_dir)
     assert shell_launch_cmd.env == {}
     assert isinstance(shell_launch_cmd.stdout, io.TextIOWrapper)
-    assert isinstance(shell_launch_cmd.stderr, io.TextIOWrapper)
-=======
-    path, fmt_cmd = fmt(cls(args), mock_echo_executable, test_dir, {})
-    assert tuple(fmt_cmd) == (cmd,) + expected
-    assert path == test_dir
->>>>>>> 7ddb12f8
+    assert isinstance(shell_launch_cmd.stderr, io.TextIOWrapper)