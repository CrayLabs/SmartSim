# BSD 2-Clause License
#
# Copyright (c) 2021-2024, Hewlett Packard Enterprise
# All rights reserved.
#
# Redistribution and use in source and binary forms, with or without
# modification, are permitted provided that the following conditions are met:
#
# 1. Redistributions of source code must retain the above copyright notice, this
#    list of conditions and the following disclaimer.
#
# 2. Redistributions in binary form must reproduce the above copyright notice,
#    this list of conditions and the following disclaimer in the documentation
#    and/or other materials provided with the distribution.
#
# THIS SOFTWARE IS PROVIDED BY THE COPYRIGHT HOLDERS AND CONTRIBUTORS "AS IS"
# AND ANY EXPRESS OR IMPLIED WARRANTIES, INCLUDING, BUT NOT LIMITED TO, THE
# IMPLIED WARRANTIES OF MERCHANTABILITY AND FITNESS FOR A PARTICULAR PURPOSE ARE
# DISCLAIMED. IN NO EVENT SHALL THE COPYRIGHT HOLDER OR CONTRIBUTORS BE LIABLE
# FOR ANY DIRECT, INDIRECT, INCIDENTAL, SPECIAL, EXEMPLARY, OR CONSEQUENTIAL
# DAMAGES (INCLUDING, BUT NOT LIMITED TO, PROCUREMENT OF SUBSTITUTE GOODS OR
# SERVICES; LOSS OF USE, DATA, OR PROFITS; OR BUSINESS INTERRUPTION) HOWEVER
# CAUSED AND ON ANY THEORY OF LIABILITY, WHETHER IN CONTRACT, STRICT LIABILITY,
# OR TORT (INCLUDING NEGLIGENCE OR OTHERWISE) ARISING IN ANY WAY OUT OF THE USE
# OF THIS SOFTWARE, EVEN IF ADVISED OF THE POSSIBILITY OF SUCH DAMAGE.

import abc
import contextlib
import dataclasses
import io
import sys

import pytest

from smartsim._core import dispatch
from smartsim.error import errors
<<<<<<< HEAD
from smartsim._core import dispatch
=======
>>>>>>> 066efbf6

pytestmark = pytest.mark.group_a

FORMATTED = object()


def format_fn(args, exe, env):
    return FORMATTED


@pytest.fixture
def expected_dispatch_registry(mock_launcher, mock_launch_args):
    yield {
        type(mock_launch_args): dispatch._DispatchRegistration(
            format_fn, type(mock_launcher)
        )
    }


def test_declaritive_form_dispatch_declaration(
    mock_launcher, mock_launch_args, expected_dispatch_registry
):
    d = dispatch.Dispatcher()
    assert type(mock_launch_args) == d.dispatch(
        with_format=format_fn, to_launcher=type(mock_launcher)
    )(type(mock_launch_args))
    assert d._dispatch_registry == expected_dispatch_registry


def test_imperative_form_dispatch_declaration(
    mock_launcher, mock_launch_args, expected_dispatch_registry
):
    d = dispatch.Dispatcher()
    assert None == d.dispatch(
        type(mock_launch_args), to_launcher=type(mock_launcher), with_format=format_fn
    )
    assert d._dispatch_registry == expected_dispatch_registry


def test_dispatchers_from_same_registry_do_not_cross_polute(
    mock_launcher, mock_launch_args, expected_dispatch_registry
):
    some_starting_registry = {}
    d1 = dispatch.Dispatcher(dispatch_registry=some_starting_registry)
    d2 = dispatch.Dispatcher(dispatch_registry=some_starting_registry)
    assert (
        d1._dispatch_registry == d2._dispatch_registry == some_starting_registry == {}
    )
    assert (
        d1._dispatch_registry is not d2._dispatch_registry is not some_starting_registry
    )

    d2.dispatch(
        type(mock_launch_args), with_format=format_fn, to_launcher=type(mock_launcher)
    )
    assert d1._dispatch_registry == {}
    assert d2._dispatch_registry == expected_dispatch_registry


def test_copied_dispatchers_do_not_cross_pollute(
    mock_launcher, mock_launch_args, expected_dispatch_registry
):
    some_starting_registry = {}
    d1 = dispatch.Dispatcher(dispatch_registry=some_starting_registry)
    d2 = d1.copy()
    assert (
        d1._dispatch_registry == d2._dispatch_registry == some_starting_registry == {}
    )
    assert (
        d1._dispatch_registry is not d2._dispatch_registry is not some_starting_registry
    )

    d2.dispatch(
        type(mock_launch_args), to_launcher=type(mock_launcher), with_format=format_fn
    )
    assert d1._dispatch_registry == {}
    assert d2._dispatch_registry == expected_dispatch_registry


@pytest.mark.parametrize(
    "add_dispatch, expected_ctx",
    (
        pytest.param(
            lambda d, s, l: d.dispatch(s, to_launcher=l, with_format=format_fn),
            pytest.raises(TypeError, match="has already been registered"),
            id="Imperative -- Disallowed implicitly",
        ),
        pytest.param(
            lambda d, s, l: d.dispatch(
                s, to_launcher=l, with_format=format_fn, allow_overwrite=True
            ),
            contextlib.nullcontext(),
            id="Imperative -- Allowed with flag",
        ),
        pytest.param(
            lambda d, s, l: d.dispatch(to_launcher=l, with_format=format_fn)(s),
            pytest.raises(TypeError, match="has already been registered"),
            id="Declarative -- Disallowed implicitly",
        ),
        pytest.param(
            lambda d, s, l: d.dispatch(
                to_launcher=l, with_format=format_fn, allow_overwrite=True
            )(s),
            contextlib.nullcontext(),
            id="Declarative -- Allowed with flag",
        ),
    ),
)
def test_dispatch_overwriting(
    add_dispatch,
    expected_ctx,
    mock_launcher,
    mock_launch_args,
    expected_dispatch_registry,
):
    d = dispatch.Dispatcher(dispatch_registry=expected_dispatch_registry)
    with expected_ctx:
        add_dispatch(d, type(mock_launch_args), type(mock_launcher))


@pytest.mark.parametrize(
    "type_or_instance",
    (
        pytest.param(type, id="type"),
        pytest.param(lambda x: x, id="instance"),
    ),
)
def test_dispatch_can_retrieve_dispatch_info_from_dispatch_registry(
    expected_dispatch_registry, mock_launcher, mock_launch_args, type_or_instance
):
    d = dispatch.Dispatcher(dispatch_registry=expected_dispatch_registry)
    assert dispatch._DispatchRegistration(
        format_fn, type(mock_launcher)
    ) == d.get_dispatch(type_or_instance(mock_launch_args))


@pytest.mark.parametrize(
    "type_or_instance",
    (
        pytest.param(type, id="type"),
        pytest.param(lambda x: x, id="instance"),
    ),
)
def test_dispatch_raises_if_settings_type_not_registered(
    mock_launch_args, type_or_instance
):
    d = dispatch.Dispatcher(dispatch_registry={})
    with pytest.raises(
        TypeError, match="No dispatch for `.+?(?=`)` has been registered"
    ):
        d.get_dispatch(type_or_instance(mock_launch_args))


class LauncherABC(abc.ABC):
    @abc.abstractmethod
    def start(self, launchable): ...
    @classmethod
    @abc.abstractmethod
    def create(cls, exp): ...


class PartImplLauncherABC(LauncherABC):
    def start(self, launchable):
        return dispatch.create_job_id()


class FullImplLauncherABC(PartImplLauncherABC):
    @classmethod
    def create(cls, exp):
        return cls()


@pytest.mark.parametrize(
    "cls, ctx",
    (
        pytest.param(
            dispatch.LauncherProtocol,
            pytest.raises(TypeError, match="Cannot dispatch to protocol"),
            id="Cannot dispatch to protocol class",
        ),
        pytest.param(
            "mock_launcher",
            contextlib.nullcontext(None),
            id="Can dispatch to protocol implementation",
        ),
        pytest.param(
            LauncherABC,
            pytest.raises(TypeError, match="Cannot dispatch to abstract class"),
            id="Cannot dispatch to abstract class",
        ),
        pytest.param(
            PartImplLauncherABC,
            pytest.raises(TypeError, match="Cannot dispatch to abstract class"),
            id="Cannot dispatch to partially implemented abstract class",
        ),
        pytest.param(
            FullImplLauncherABC,
            contextlib.nullcontext(None),
            id="Can dispatch to fully implemented abstract class",
        ),
    ),
)
def test_register_dispatch_to_launcher_types(request, cls, ctx):
    if isinstance(cls, str):
        cls = request.getfixturevalue(cls)
    d = dispatch.Dispatcher()
    with ctx:
        d.dispatch(to_launcher=cls, with_format=format_fn)


@dataclasses.dataclass(frozen=True)
class BufferWriterLauncher(dispatch.LauncherProtocol[list[str]]):
    buf: io.StringIO

    if sys.version_info < (3, 10):
        __hash__ = object.__hash__

    @classmethod
    def create(cls, exp):
        return cls(io.StringIO())

    def start(self, strs):
        self.buf.writelines(f"{s}\n" for s in strs)
        return dispatch.create_job_id()

    def get_status(self, *ids):
        raise NotImplementedError


class BufferWriterLauncherSubclass(BufferWriterLauncher): ...


@pytest.fixture
def buffer_writer_dispatch():
    stub_format_fn = lambda *a, **kw: ["some", "strings"]
    return dispatch._DispatchRegistration(stub_format_fn, BufferWriterLauncher)


@pytest.mark.parametrize(
    "input_, map_,  expected",
    (
        pytest.param(
            ["list", "of", "strings"],
            lambda xs: xs,
            ["list\n", "of\n", "strings\n"],
            id="[str] -> [str]",
        ),
        pytest.param(
            "words on new lines",
            lambda x: x.split(),
            ["words\n", "on\n", "new\n", "lines\n"],
            id="str -> [str]",
        ),
        pytest.param(
            range(1, 4),
            lambda xs: [str(x) for x in xs],
            ["1\n", "2\n", "3\n"],
            id="[int] -> [str]",
        ),
    ),
)
def test_launcher_adapter_correctly_adapts_input_to_launcher(input_, map_, expected):
    buf = io.StringIO()
    adapter = dispatch._LauncherAdapter(BufferWriterLauncher(buf), map_)
    adapter.start(input_)
    buf.seek(0)
    assert buf.readlines() == expected


@pytest.mark.parametrize(
    "launcher_instance, ctx",
    (
        pytest.param(
            BufferWriterLauncher(io.StringIO()),
            contextlib.nullcontext(None),
            id="Correctly configures expected launcher",
        ),
        pytest.param(
            BufferWriterLauncherSubclass(io.StringIO()),
            pytest.raises(
                TypeError,
                match="^Cannot create launcher adapter.*expected launcher of type .+$",
            ),
            id="Errors if launcher types are disparate",
        ),
        pytest.param(
            "mock_launcher",
            pytest.raises(
                TypeError,
                match="^Cannot create launcher adapter.*expected launcher of type .+$",
            ),
            id="Errors if types are not an exact match",
        ),
    ),
)
def test_dispatch_registration_can_configure_adapter_for_existing_launcher_instance(
    request, mock_launch_args, buffer_writer_dispatch, launcher_instance, ctx
):
    if isinstance(launcher_instance, str):
        launcher_instance = request.getfixturevalue(launcher_instance)
    with ctx:
        adapter = buffer_writer_dispatch.create_adapter_from_launcher(
            launcher_instance, mock_launch_args
        )
        assert adapter._adapted_launcher is launcher_instance


@pytest.mark.parametrize(
    "launcher_instances, ctx",
    (
        pytest.param(
            (BufferWriterLauncher(io.StringIO()),),
            contextlib.nullcontext(None),
            id="Correctly configures expected launcher",
        ),
        pytest.param(
            (
                "mock_launcher",
                "mock_launcher",
                BufferWriterLauncher(io.StringIO()),
                "mock_launcher",
            ),
            contextlib.nullcontext(None),
            id="Correctly ignores incompatible launchers instances",
        ),
        pytest.param(
            (),
            pytest.raises(
                errors.LauncherNotFoundError,
                match="^No launcher of exactly type.+could be found from provided launchers$",
            ),
            id="Errors if no launcher could be found",
        ),
        pytest.param(
            (
                "mock_launcher",
                BufferWriterLauncherSubclass(io.StringIO),
                "mock_launcher",
            ),
            pytest.raises(
                errors.LauncherNotFoundError,
                match="^No launcher of exactly type.+could be found from provided launchers$",
            ),
            id="Errors if no launcher matches expected type exactly",
        ),
    ),
)
def test_dispatch_registration_configures_first_compatible_launcher_from_sequence_of_launchers(
    request, mock_launch_args, buffer_writer_dispatch, launcher_instances, ctx
):
    def resolve_instance(inst):
        return request.getfixturevalue(inst) if isinstance(inst, str) else inst

    launcher_instances = tuple(map(resolve_instance, launcher_instances))

    with ctx:
        adapter = buffer_writer_dispatch.configure_first_compatible_launcher(
            with_arguments=mock_launch_args, from_available_launchers=launcher_instances
        )


def test_dispatch_registration_can_create_a_laucher_for_an_experiment_and_can_reconfigure_it_later(
    mock_launch_args, buffer_writer_dispatch
):
    class MockExperiment: ...

    exp = MockExperiment()
    adapter_1 = buffer_writer_dispatch.create_new_launcher_configuration(
        for_experiment=exp, with_arguments=mock_launch_args
    )
    assert type(adapter_1._adapted_launcher) == buffer_writer_dispatch.launcher_type
    existing_launcher = adapter_1._adapted_launcher

    adapter_2 = buffer_writer_dispatch.create_adapter_from_launcher(
        existing_launcher, mock_launch_args
    )
    assert type(adapter_2._adapted_launcher) == buffer_writer_dispatch.launcher_type
    assert adapter_1._adapted_launcher is adapter_2._adapted_launcher
    assert adapter_1 is not adapter_2<|MERGE_RESOLUTION|>--- conflicted
+++ resolved
@@ -34,10 +34,6 @@
 
 from smartsim._core import dispatch
 from smartsim.error import errors
-<<<<<<< HEAD
-from smartsim._core import dispatch
-=======
->>>>>>> 066efbf6
 
 pytestmark = pytest.mark.group_a
 
