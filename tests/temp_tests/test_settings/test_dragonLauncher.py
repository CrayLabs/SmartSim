--- conflicted
+++ resolved
@@ -37,31 +37,12 @@
 @pytest.mark.parametrize("nodes", (NOT_SET, 20, 40))
 @pytest.mark.parametrize("tasks_per_node", (NOT_SET, 1, 20))
 def test_formatting_launch_args_into_request(
-<<<<<<< HEAD
-    echo_executable_like, nodes, tasks_per_node, test_dir
-=======
-    mock_echo_executable, nodes, tasks_per_node
->>>>>>> b729e915
+    mock_echo_executable, nodes, tasks_per_node, test_dir
 ):
     args = DragonLaunchArguments({})
     if nodes is not NOT_SET:
         args.set_nodes(nodes)
     if tasks_per_node is not NOT_SET:
-<<<<<<< HEAD
-        builder.set_tasks_per_node(tasks_per_node)
-    req = builder.finalize(echo_executable_like, {}, test_dir)
-
-    args = dict(
-        (k, v)
-        for k, v in (
-            ("nodes", nodes),
-            ("tasks_per_node", tasks_per_node),
-        )
-        if v is not NOT_SET
-    )
-    expected = DragonRunRequest(
-        exe="echo", exe_args=["hello", "world"], path=test_dir, env={}, **args
-=======
         args.set_tasks_per_node(tasks_per_node)
     req = _as_run_request_view(args, mock_echo_executable, {})
 
@@ -74,8 +55,7 @@
         if v is not NOT_SET
     }
     expected = DragonRunRequestView(
-        exe="echo", exe_args=["hello", "world"], path="/tmp", env={}, **args
->>>>>>> b729e915
+        exe="echo", exe_args=["hello", "world"], path=test_dir, env={}, **args
     )
     assert req.nodes == expected.nodes
     assert req.tasks_per_node == expected.tasks_per_node
