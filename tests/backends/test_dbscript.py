--- conflicted
+++ resolved
@@ -99,10 +99,7 @@
         script_path=torch_script,
         device=test_device,
         devices_per_node=test_num_gpus,
-<<<<<<< HEAD
-        first_device=0,
-=======
->>>>>>> a9e64c8a
+        first_device=0,
     )
 
     # Add script via string
@@ -111,10 +108,7 @@
         script=torch_script_str,
         device=test_device,
         devices_per_node=test_num_gpus,
-<<<<<<< HEAD
-        first_device=0,
-=======
->>>>>>> a9e64c8a
+        first_device=0,
     )
 
     # Add script function
@@ -123,10 +117,7 @@
         function=timestwo,
         device=test_device,
         devices_per_node=test_num_gpus,
-<<<<<<< HEAD
-        first_device=0,
-=======
->>>>>>> a9e64c8a
+        first_device=0,
     )
 
     # Assert we have all three scripts
@@ -189,10 +180,7 @@
         script_path=torch_script,
         device=test_device,
         devices_per_node=test_num_gpus,
-<<<<<<< HEAD
-        first_device=0,
-=======
->>>>>>> a9e64c8a
+        first_device=0,
     )
 
     # Add script via string for each ensemble entity
@@ -203,10 +191,7 @@
             script=torch_script_str,
             device=test_device,
             devices_per_node=test_num_gpus,
-<<<<<<< HEAD
             first_device=0,
-=======
->>>>>>> a9e64c8a
         )
 
     # Add script via function
@@ -215,10 +200,7 @@
         function=timestwo,
         device=test_device,
         devices_per_node=test_num_gpus,
-<<<<<<< HEAD
-        first_device=0,
-=======
->>>>>>> a9e64c8a
+        first_device=0,
     )
 
     # Add an additional ensemble member and attach a script to the new member
@@ -228,10 +210,7 @@
         script=torch_script_str,
         device=test_device,
         devices_per_node=test_num_gpus,
-<<<<<<< HEAD
-        first_device=0,
-=======
->>>>>>> a9e64c8a
+        first_device=0,
     )
 
     # Assert we have added both models to the ensemble
@@ -289,10 +268,7 @@
         script_path=torch_script,
         device=test_device,
         devices_per_node=test_num_gpus,
-<<<<<<< HEAD
-        first_device=0,
-=======
->>>>>>> a9e64c8a
+        first_device=0,
     )
     # Add script via string
     colo_model.add_script(
@@ -300,10 +276,7 @@
         script=torch_script_str,
         device=test_device,
         devices_per_node=test_num_gpus,
-<<<<<<< HEAD
-        first_device=0,
-=======
->>>>>>> a9e64c8a
+        first_device=0,
     )
 
     # Assert we have added both models
@@ -373,10 +346,7 @@
             script_path=torch_script,
             device=test_device,
             devices_per_node=test_num_gpus,
-<<<<<<< HEAD
             first_device=0,
-=======
->>>>>>> a9e64c8a
         )
 
     # Colocate a db with the non-ensemble Model
@@ -394,10 +364,7 @@
         script=torch_script_str,
         device=test_device,
         devices_per_node=test_num_gpus,
-<<<<<<< HEAD
-        first_device=0,
-=======
->>>>>>> a9e64c8a
+        first_device=0,
     )
 
     # Add the third SmartSim model to the ensemble
@@ -409,10 +376,7 @@
         script_path=torch_script,
         device=test_device,
         devices_per_node=test_num_gpus,
-<<<<<<< HEAD
-        first_device=0,
-=======
->>>>>>> a9e64c8a
+        first_device=0,
     )
 
     # Assert we have added one model to the ensemble
@@ -472,10 +436,7 @@
         script=torch_script_str,
         device=test_device,
         devices_per_node=test_num_gpus,
-<<<<<<< HEAD
-        first_device=0,
-=======
->>>>>>> a9e64c8a
+        first_device=0,
     )
 
     # Add a colocated database to the ensemble members
@@ -494,10 +455,7 @@
             script_path=torch_script,
             device=test_device,
             devices_per_node=test_num_gpus,
-<<<<<<< HEAD
             first_device=0,
-=======
->>>>>>> a9e64c8a
         )
 
     # Add a colocated database to the non-ensemble SmartSim Model
@@ -516,10 +474,7 @@
         script_path=torch_script,
         device=test_device,
         devices_per_node=test_num_gpus,
-<<<<<<< HEAD
-        first_device=0,
-=======
->>>>>>> a9e64c8a
+        first_device=0,
     )
 
     # Assert we have added one model to the ensemble
@@ -579,10 +534,7 @@
             function=timestwo,
             device=test_device,
             devices_per_node=test_num_gpus,
-<<<<<<< HEAD
             first_device=0,
-=======
->>>>>>> a9e64c8a
         )
 
     # Create ensemble with two identical SmartSim Model entities
@@ -609,10 +561,7 @@
             function=timestwo,
             device=test_device,
             devices_per_node=test_num_gpus,
-<<<<<<< HEAD
             first_device=0,
-=======
->>>>>>> a9e64c8a
         )
 
     # Create an ensemble with two identical SmartSim Model entities
@@ -628,10 +577,7 @@
         function=timestwo,
         device=test_device,
         devices_per_node=test_num_gpus,
-<<<<<<< HEAD
-        first_device=0,
-=======
->>>>>>> a9e64c8a
+        first_device=0,
     )
 
     # Check that an error is raised when trying to add
@@ -652,10 +598,6 @@
     with pytest.raises(SSUnsupportedError):
         colo_ensemble.add_model(colo_model)
 
-<<<<<<< HEAD
-=======
-
->>>>>>> a9e64c8a
 def test_inconsistent_params_db_script(fileutils):
     """Test error when devices_per_node>1 and when devices is set to CPU in DBScript constructor"""
 
@@ -669,12 +611,6 @@
             first_device=0,
         )
     assert (
-<<<<<<< HEAD
             ex.value.args[0]
             == "Cannot set devices_per_node>1 if CPU is specified under devices"
-        )
-=======
-        ex.value.args[0]
-        == "Cannot set devices_per_node>1 if CPU is specified under devices"
-    )
->>>>>>> a9e64c8a
+        )