--- conflicted
+++ resolved
@@ -32,8 +32,7 @@
 
 import pytest
 
-pytest.importorskip("torch")
-
+torch = pytest.importorskip("torch")
 dragon = pytest.importorskip("dragon")
 
 from smartsim._core.mli.infrastructure.control.workermanager import (
@@ -49,13 +48,8 @@
 from .worker import IntegratedTorchWorker
 
 logger = get_logger(__name__)
-<<<<<<< HEAD
-# The tests in this file belong to the group_a group
-pytestmark = pytest.mark.group_a
-=======
 # The tests in this file belong to the dragon group
 pytestmark = pytest.mark.dragon
->>>>>>> 52abd324
 
 
 def mock_work(worker_manager_queue: "mp.Queue[bytes]") -> None:
