# BSD 2-Clause License
#
# Copyright (c) 2021-2023, Hewlett Packard Enterprise
# All rights reserved.
#
# Redistribution and use in source and binary forms, with or without
# modification, are permitted provided that the following conditions are met:
#
# 1. Redistributions of source code must retain the above copyright notice, this
#    list of conditions and the following disclaimer.
#
# 2. Redistributions in binary form must reproduce the above copyright notice,
#    this list of conditions and the following disclaimer in the documentation
#    and/or other materials provided with the distribution.
#
# THIS SOFTWARE IS PROVIDED BY THE COPYRIGHT HOLDERS AND CONTRIBUTORS "AS IS"
# AND ANY EXPRESS OR IMPLIED WARRANTIES, INCLUDING, BUT NOT LIMITED TO, THE
# IMPLIED WARRANTIES OF MERCHANTABILITY AND FITNESS FOR A PARTICULAR PURPOSE ARE
# DISCLAIMED. IN NO EVENT SHALL THE COPYRIGHT HOLDER OR CONTRIBUTORS BE LIABLE
# FOR ANY DIRECT, INDIRECT, INCIDENTAL, SPECIAL, EXEMPLARY, OR CONSEQUENTIAL
# DAMAGES (INCLUDING, BUT NOT LIMITED TO, PROCUREMENT OF SUBSTITUTE GOODS OR
# SERVICES; LOSS OF USE, DATA, OR PROFITS; OR BUSINESS INTERRUPTION) HOWEVER
# CAUSED AND ON ANY THEORY OF LIABILITY, WHETHER IN CONTRACT, STRICT LIABILITY,
# OR TORT (INCLUDING NEGLIGENCE OR OTHERWISE) ARISING IN ANY WAY OUT OF THE USE
# OF THIS SOFTWARE, EVEN IF ADVISED OF THE POSSIBILITY OF SUCH DAMAGE.

import io
import json
import random
import string
import textwrap

import pytest

from smartsim import Experiment
from smartsim.database import Orchestrator
from smartsim.entity.dbnode import DBNode, LaunchedShardData
from smartsim.error.errors import SmartSimError

<<<<<<< HEAD
=======
# The tests in this file belong to the group_a group
pytestmark = pytest.mark.group_a


>>>>>>> 15ba1450
def test_parse_db_host_error():
    orc = Orchestrator()
    orc.entities[0].path = "not/a/path"
    # Fail to obtain database hostname
    with pytest.raises(SmartSimError):
        orc.entities[0].host


def test_hosts(test_dir, wlmutils):
    exp_name = "test_hosts"
    exp = Experiment(exp_name)


    orc = Orchestrator(port=wlmutils.get_test_port(), interface="lo", launcher="local")
    orc.set_path(test_dir)
    exp.start(orc)

    hosts = []
    try:
        hosts = orc.hosts
        assert len(hosts) == orc.db_nodes == 1
    finally:
        # stop the database even if there is an error raised
        exp.stop(orc)
        orc.remove_stale_files()


def _random_shard_info():
    rand_string = lambda: ''.join(random.choices(string.ascii_letters, k=10))
    rand_num = lambda: random.randint(1000, 9999)
    flip_coin = lambda: random.choice((True, False))

    return LaunchedShardData(
        name=rand_string(),
        hostname=rand_string(),
        port=rand_num(),
        cluster=flip_coin(),
    )


def test_launched_shard_info_can_be_serialized():
    shard_data = _random_shard_info()
    shard_data_from_str = LaunchedShardData(
        **json.loads(json.dumps(shard_data.to_dict()))
    )

    assert shard_data is not shard_data_from_str
    assert shard_data == shard_data_from_str


@pytest.mark.parametrize("limit", [None, 1])
def test_db_node_can_parse_launched_shard_info(limit):
    rand_shards = [_random_shard_info() for _ in range(3)]
    with io.StringIO(
        textwrap.dedent(
            """\
            This is some file like str
            --------------------------

            SMARTSIM_ORC_SHARD_INFO: {}
            ^^^^^^^^^^^^^^^^^^^^^^^
            We should be able to parse the serialized
            launched db info from this file if the line is
            prefixed with this tag.

            Here are two more for good measure:
            SMARTSIM_ORC_SHARD_INFO: {}
            SMARTSIM_ORC_SHARD_INFO: {}

            All other lines should be ignored.
            """
        ).format(*(json.dumps(s.to_dict()) for s in rand_shards))
    ) as stream:
        parsed_shards = DBNode._parse_launched_shard_info_from_iterable(
            stream, limit
        )
    if limit is not None:
        rand_shards = rand_shards[:limit]
    assert rand_shards == parsed_shards


def test_set_host():
    orc = Orchestrator()
    orc.entities[0].set_hosts(["host"])
    assert orc.entities[0].host == "host"


@pytest.mark.parametrize("nodes, mpmd", [[3, False], [3,True], [1, False]])
def test_db_id_and_name(mpmd, nodes, wlmutils):
    if nodes > 1 and wlmutils.get_test_launcher() not in pytest.wlm_options:
        pytest.skip(reason="Clustered DB can only be checked on WLMs")
    orc = Orchestrator(db_identifier="test_db", db_nodes=nodes, single_cmd=mpmd, launcher=wlmutils.get_test_launcher())
    for i, node in enumerate(orc.entities):
        assert node.name == f"{orc.name}_{i}"
        assert node.db_identifier == orc.db_identifier<|MERGE_RESOLUTION|>--- conflicted
+++ resolved
@@ -37,13 +37,10 @@
 from smartsim.entity.dbnode import DBNode, LaunchedShardData
 from smartsim.error.errors import SmartSimError
 
-<<<<<<< HEAD
-=======
 # The tests in this file belong to the group_a group
 pytestmark = pytest.mark.group_a
 
 
->>>>>>> 15ba1450
 def test_parse_db_host_error():
     orc = Orchestrator()
     orc.entities[0].path = "not/a/path"
