--- conflicted
+++ resolved
@@ -1,223 +1,3 @@
-<<<<<<< HEAD
-# # BSD 2-Clause License
-# #
-# # Copyright (c) 2021-2024, Hewlett Packard Enterprise
-# # All rights reserved.
-# #
-# # Redistribution and use in source and binary forms, with or without
-# # modification, are permitted provided that the following conditions are met:
-# #
-# # 1. Redistributions of source code must retain the above copyright notice, this
-# #    list of conditions and the following disclaimer.
-# #
-# # 2. Redistributions in binary form must reproduce the above copyright notice,
-# #    this list of conditions and the following disclaimer in the documentation
-# #    and/or other materials provided with the distribution.
-# #
-# # THIS SOFTWARE IS PROVIDED BY THE COPYRIGHT HOLDERS AND CONTRIBUTORS "AS IS"
-# # AND ANY EXPRESS OR IMPLIED WARRANTIES, INCLUDING, BUT NOT LIMITED TO, THE
-# # IMPLIED WARRANTIES OF MERCHANTABILITY AND FITNESS FOR A PARTICULAR PURPOSE ARE
-# # DISCLAIMED. IN NO EVENT SHALL THE COPYRIGHT HOLDER OR CONTRIBUTORS BE LIABLE
-# # FOR ANY DIRECT, INDIRECT, INCIDENTAL, SPECIAL, EXEMPLARY, OR CONSEQUENTIAL
-# # DAMAGES (INCLUDING, BUT NOT LIMITED TO, PROCUREMENT OF SUBSTITUTE GOODS OR
-# # SERVICES; LOSS OF USE, DATA, OR PROFITS; OR BUSINESS INTERRUPTION) HOWEVER
-# # CAUSED AND ON ANY THEORY OF LIABILITY, WHETHER IN CONTRACT, STRICT LIABILITY,
-# # OR TORT (INCLUDING NEGLIGENCE OR OTHERWISE) ARISING IN ANY WAY OUT OF THE USE
-# # OF THIS SOFTWARE, EVEN IF ADVISED OF THE POSSIBILITY OF SUCH DAMAGE.
-
-# import io
-# import logging
-# import pathlib
-# import time
-
-# import pytest
-
-# torch = pytest.importorskip("torch")
-# dragon = pytest.importorskip("dragon")
-
-# import base64
-# import multiprocessing as mp
-
-# try:
-#     mp.set_start_method("dragon")
-# except Exception:
-#     pass
-
-# import os
-
-# import dragon.channels as dch
-# from dragon import fli
-# from dragon.mpbridge.queues import DragonQueue
-
-# from smartsim._core.mli.comm.channel.channel import CommChannelBase
-# from smartsim._core.mli.comm.channel.dragon_fli import DragonFLIChannel
-# from smartsim._core.mli.infrastructure.control.worker_manager import (
-#     EnvironmentConfigLoader,
-#     WorkerManager,
-# )
-# from smartsim._core.mli.infrastructure.storage.dragon_feature_store import (
-#     DragonFeatureStore,
-# )
-# from smartsim._core.mli.infrastructure.storage.feature_store import FeatureStore
-# from smartsim._core.mli.infrastructure.worker.torch_worker import TorchWorker
-# from smartsim._core.mli.message_handler import MessageHandler
-# from smartsim.log import get_logger
-
-# from .feature_store import FileSystemFeatureStore
-# from .utils.channel import FileSystemCommChannel
-
-# logger = get_logger(__name__)
-# # The tests in this file belong to the dragon group
-# pytestmark = pytest.mark.dragon
-
-
-# def persist_model_file(model_path: pathlib.Path) -> pathlib.Path:
-#     """Create a simple torch model and persist to disk for
-#     testing purposes.
-
-#     TODO: remove once unit tests are in place"""
-#     # test_path = pathlib.Path(work_dir)
-#     if not model_path.parent.exists():
-#         model_path.parent.mkdir(parents=True, exist_ok=True)
-
-#     model_path.unlink(missing_ok=True)
-#     # model_path = test_path / "basic.pt"
-
-#     model = torch.nn.Linear(2, 1)
-#     torch.save(model, model_path)
-
-#     return model_path
-
-
-# def mock_messages(
-#     worker_manager_queue: CommChannelBase,
-#     feature_store: FeatureStore,
-#     feature_store_root_dir: pathlib.Path,
-#     comm_channel_root_dir: pathlib.Path,
-# ) -> None:
-#     """Mock event producer for triggering the inference pipeline"""
-#     feature_store_root_dir.mkdir(parents=True, exist_ok=True)
-#     comm_channel_root_dir.mkdir(parents=True, exist_ok=True)
-
-#     model_path = persist_model_file(feature_store_root_dir.parent / "model_original.pt")
-#     model_bytes = model_path.read_bytes()
-#     model_key = str(feature_store_root_dir / "model_fs.pt")
-
-#     feature_store[model_key] = model_bytes
-
-#     iteration_number = 0
-
-#     while True:
-#         iteration_number += 1
-#         time.sleep(1)
-#         # 1. for demo, ignore upstream and just put stuff into downstream
-#         # 2. for demo, only one downstream but we'd normally have to filter
-#         #       msg content and send to the correct downstream (worker) queue
-#         # timestamp = time.time_ns()
-#         # mock_channel = test_path / f"brainstorm-{timestamp}.txt"
-#         # mock_channel.touch()
-
-#         # thread - just look for key (wait for keys)
-#         # call checkpoint, try to get non-persistent key, it blocks
-#         # working set size > 1 has side-effects
-#         # only incurs cost when working set size has been exceeded
-
-#         channel_key = comm_channel_root_dir / f"{iteration_number}/channel.txt"
-#         callback_channel = FileSystemCommChannel(pathlib.Path(channel_key))
-
-#         input_path = feature_store_root_dir / f"{iteration_number}/input.pt"
-#         output_path = feature_store_root_dir / f"{iteration_number}/output.pt"
-
-#         input_key = str(input_path)
-#         output_key = str(output_path)
-
-#         buffer = io.BytesIO()
-#         tensor = torch.randn((1, 2), dtype=torch.float32)
-#         torch.save(tensor, buffer)
-#         feature_store[input_key] = buffer.getvalue()
-#         fsd = feature_store.descriptor
-
-#         message_tensor_output_key = MessageHandler.build_tensor_key(output_key, fsd)
-#         message_tensor_input_key = MessageHandler.build_tensor_key(input_key, fsd)
-#         message_model_key = MessageHandler.build_model_key(model_key, fsd)
-
-#         request = MessageHandler.build_request(
-#             reply_channel=callback_channel.descriptor,
-#             model=message_model_key,
-#             inputs=[message_tensor_input_key],
-#             outputs=[message_tensor_output_key],
-#             output_descriptors=[],
-#             custom_attributes=None,
-#         )
-#         request_bytes = MessageHandler.serialize_request(request)
-#         worker_manager_queue.send(request_bytes)
-
-
-# @pytest.fixture
-# def prepare_environment(test_dir: str) -> pathlib.Path:
-#     """Cleanup prior outputs to run demo repeatedly"""
-#     path = pathlib.Path(f"{test_dir}/workermanager.log")
-#     logging.basicConfig(filename=path.absolute(), level=logging.DEBUG)
-#     return path
-
-
-# def test_worker_manager(prepare_environment: pathlib.Path) -> None:
-#     """Test the worker manager"""
-
-#     test_path = prepare_environment
-#     fs_path = test_path / "feature_store"
-#     comm_path = test_path / "comm_store"
-
-#     to_worker_channel = dch.Channel.make_process_local()
-#     to_worker_fli = fli.FLInterface(main_ch=to_worker_channel, manager_ch=None)
-#     to_worker_fli_serialized = to_worker_fli.serialize()
-
-#     # NOTE: env vars should be set prior to instantiating EnvironmentConfigLoader
-#     # or test environment may be unable to send messages w/queue
-#     descriptor = base64.b64encode(to_worker_fli_serialized).decode("utf-8")
-#     os.environ["_SMARTSIM_REQUEST_QUEUE"] = descriptor
-
-#     config_loader = EnvironmentConfigLoader(
-#         featurestore_factory=DragonFeatureStore.from_descriptor,
-#         callback_factory=FileSystemCommChannel.from_descriptor,
-#         queue_factory=DragonFLIChannel.from_descriptor,
-#     )
-#     integrated_worker_type = TorchWorker
-
-#     worker_manager = WorkerManager(
-#         config_loader,
-#         integrated_worker_type,
-#         as_service=True,
-#         cooldown=5,
-#         device="cpu",
-#         dispatcher_queue=mp.Queue(maxsize=0),
-#     )
-
-#     worker_queue = config_loader.get_queue()
-#     if worker_queue is None:
-#         logger.warn(
-#             f"FLI input queue not loaded correctly from config_loader: {config_loader._queue_descriptor}"
-#         )
-
-#     # create a mock client application to populate the request queue
-#     msg_pump = mp.Process(
-#         target=mock_messages,
-#         args=(
-#             worker_queue,
-#             FileSystemFeatureStore(fs_path),
-#             fs_path,
-#             comm_path,
-#         ),
-#     )
-#     msg_pump.start()
-
-#     # create a process to execute commands
-#     process = mp.Process(target=worker_manager.execute)
-#     process.start()
-#     process.join(timeout=5)
-#     process.kill()
-#     msg_pump.kill()
-=======
 # BSD 2-Clause License
 #
 # Copyright (c) 2021-2024, Hewlett Packard Enterprise
@@ -531,5 +311,4 @@
     kill_queue.put_nowait("kill!")
     process.join(timeout=5)
     msg_pump.kill()
-    process.kill()
->>>>>>> ca01cb19
+    process.kill()