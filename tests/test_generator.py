--- conflicted
+++ resolved
@@ -37,12 +37,8 @@
 from smartsim import Experiment
 from smartsim._core.commands import Command, CommandList
 from smartsim._core.generation.generator import Generator
-<<<<<<< HEAD
-from smartsim.entity import Ensemble, entity
-=======
 from smartsim.builders import Ensemble
 from smartsim.entity import Application
->>>>>>> 4faf95c8
 from smartsim.entity.files import EntityFiles
 from smartsim.launchable import Job
 from smartsim.settings import LaunchSettings
@@ -332,7 +328,6 @@
     assert str(config) in cmd_list.commands[0].command
 
 
-<<<<<<< HEAD
 # INTEGRATED TESTS
 
 
@@ -352,43 +347,6 @@
     test_dir: str, wlmutils, monkeypatch: pytest.MonkeyPatch
 ):
     """Test that Experiment._generate returns expected tuple."""
-=======
-def test_exp_private_generate_method_ensemble(test_dir, wlmutils, generator_instance):
-    """Test that Job directory was created from Experiment."""
-    ensemble = Ensemble("ensemble-name", "echo", replicas=2)
-    launch_settings = LaunchSettings(wlmutils.get_test_launcher())
-    job_list = ensemble.build_jobs(launch_settings)
-    exp = Experiment(name="exp_name", exp_path=test_dir)
-    for i, job in enumerate(job_list):
-        job_run_path, _, _ = exp._generate(generator_instance, job, i)
-        head, _ = os.path.split(job_run_path)
-        expected_log_path = pathlib.Path(head) / "log"
-        assert osp.isdir(job_run_path)
-        assert osp.isdir(pathlib.Path(expected_log_path))
-
-
-def test_generate_ensemble_directory(wlmutils, generator_instance):
-    ensemble = Ensemble("ensemble-name", "echo", replicas=2)
-    launch_settings = LaunchSettings(wlmutils.get_test_launcher())
-    job_list = ensemble.build_jobs(launch_settings)
-    for i, job in enumerate(job_list):
-        # Call Generator.generate_job
-        path, _, _ = generator_instance.generate_job(job, i)
-        # Assert run directory created
-        assert osp.isdir(path)
-        # Assert smartsim params file created
-        head, _ = os.path.split(path)
-        expected_log_path = pathlib.Path(head) / "log"
-        assert osp.isdir(expected_log_path)
-        assert osp.isfile(osp.join(expected_log_path, "smartsim_params.txt"))
-        # Assert smartsim params correctly written to
-        with open(expected_log_path / "smartsim_params.txt", "r") as file:
-            content = file.read()
-            assert "Generation start date and time:" in content
-
-
-def test_generate_ensemble_directory_start(test_dir, wlmutils, monkeypatch):
->>>>>>> 4faf95c8
     monkeypatch.setattr(
         "smartsim._core.dispatch._LauncherAdapter.start",
         lambda launch, exe, job_execution_path, env, out, err: random_id(),
@@ -399,7 +357,6 @@
     exp = Experiment(name="exp_name", exp_path=test_dir)
     exp.start(*job_list)
     run_dir = listdir(test_dir)
-<<<<<<< HEAD
     jobs_dir_path = pathlib.Path(test_dir) / run_dir[0] / "jobs"
     list_of_job_dirs = jobs_dir_path.iterdir()
     for job in list_of_job_dirs:
@@ -408,15 +365,6 @@
         log_path = jobs_dir_path / job / Generator.log_directory
         assert log_path.is_dir()
     ids.clear()
-=======
-    jobs_dir = os.path.join(test_dir, run_dir[0], "jobs")
-    job_dir = listdir(jobs_dir)
-    for ensemble_dir in job_dir:
-        run_path = os.path.join(jobs_dir, ensemble_dir, "run")
-        log_path = os.path.join(jobs_dir, ensemble_dir, "log")
-        assert osp.isdir(run_path)
-        assert osp.isdir(log_path)
->>>>>>> 4faf95c8
 
 
 def test_generate_ensemble_copy(
@@ -437,14 +385,9 @@
     jobs_dir = pathlib.Path(test_dir) / run_dir[0] / "jobs"
     job_dir = jobs_dir.iterdir()
     for ensemble_dir in job_dir:
-<<<<<<< HEAD
         copy_folder_path = jobs_dir / ensemble_dir / Generator.run_directory / "to_copy_dir"
         assert copy_folder_path.is_dir()
     ids.clear()
-=======
-        copy_folder_path = os.path.join(jobs_dir, ensemble_dir, "run", "to_copy_dir")
-        assert osp.isdir(copy_folder_path)
->>>>>>> 4faf95c8
 
 
 def test_generate_ensemble_symlink(
@@ -493,11 +436,7 @@
     launch_settings = LaunchSettings(wlmutils.get_test_launcher())
     job_list = ensemble.build_jobs(launch_settings)
     exp = Experiment(name="exp_name", exp_path=test_dir)
-<<<<<<< HEAD
     _ = exp.start(*job_list)
-=======
-    id = exp.start(*job_list)
->>>>>>> 4faf95c8
     run_dir = listdir(test_dir)
     jobs_dir = pathlib.Path(test_dir) / run_dir[0] / "jobs"
 
@@ -516,15 +455,8 @@
             line = f.readline()
             assert line.strip() == f'echo "Hello with parameter 1 = {param_1}"'
 
-<<<<<<< HEAD
     _check_generated(0, 3, jobs_dir / "ensemble-name-1-1" / Generator.run_directory)
     _check_generated(1, 2, jobs_dir / "ensemble-name-2-2" / Generator.run_directory)
     _check_generated(1, 3, jobs_dir / "ensemble-name-3-3" / Generator.run_directory)
     _check_generated(0, 2, jobs_dir / "ensemble-name-0-0" / Generator.run_directory)
-    ids.clear()
-=======
-    _check_generated(0, 3, os.path.join(jobs_dir, "ensemble-name-1-1", "run"))
-    _check_generated(1, 2, os.path.join(jobs_dir, "ensemble-name-2-2", "run"))
-    _check_generated(1, 3, os.path.join(jobs_dir, "ensemble-name-3-3", "run"))
-    _check_generated(0, 2, os.path.join(jobs_dir, "ensemble-name-0-0", "run"))
->>>>>>> 4faf95c8
+    ids.clear()