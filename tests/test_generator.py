--- conflicted
+++ resolved
@@ -20,23 +20,11 @@
 
 pytestmark = pytest.mark.group_a
 
-<<<<<<< HEAD
-ID_GENERATOR = (str(i) for i in itertools.count())
+_ID_GENERATOR = (str(i) for i in itertools.count())
 
 
 def random_id():
-    return next(ID_GENERATOR)
-=======
-ids = set()
-
-
-def random_id():
-    while True:
-        num = str(random.randint(1, 100))
-        if num not in ids:
-            ids.add(num)
-            return num
->>>>>>> f9a86d9c
+    return next(_ID_GENERATOR)
 
 
 @pytest.fixture
@@ -288,7 +276,6 @@
         log_path = os.path.join(jobs_dir, ensemble_dir, "log")
         assert osp.isdir(run_path)
         assert osp.isdir(log_path)
-    ids.clear()
 
 
 def test_generate_ensemble_copy(test_dir, wlmutils, monkeypatch, get_gen_copy_dir):
@@ -309,7 +296,6 @@
     for ensemble_dir in job_dir:
         copy_folder_path = os.path.join(jobs_dir, ensemble_dir, "run", "to_copy_dir")
         assert osp.isdir(copy_folder_path)
-    ids.clear()
 
 
 def test_generate_ensemble_symlink(
@@ -337,7 +323,6 @@
         assert osp.isdir(sym_file_path)
         assert sym_file_path.is_symlink()
         assert os.fspath(sym_file_path.resolve()) == osp.realpath(get_gen_symlink_dir)
-    ids.clear()
 
 
 def test_generate_ensemble_configure(
@@ -361,7 +346,6 @@
     job_list = ensemble.as_jobs(launch_settings)
     exp = Experiment(name="exp_name", exp_path=test_dir)
     id = exp.start(*job_list)
-    print(id)
     run_dir = listdir(test_dir)
     jobs_dir = os.path.join(test_dir, run_dir[0], "jobs")
 
@@ -381,5 +365,4 @@
     _check_generated(0, 3, os.path.join(jobs_dir, "ensemble-name-1-1", "run"))
     _check_generated(1, 2, os.path.join(jobs_dir, "ensemble-name-2-2", "run"))
     _check_generated(1, 3, os.path.join(jobs_dir, "ensemble-name-3-3", "run"))
-    _check_generated(0, 2, os.path.join(jobs_dir, "ensemble-name-0-0", "run"))
-    ids.clear()+    _check_generated(0, 2, os.path.join(jobs_dir, "ensemble-name-0-0", "run"))