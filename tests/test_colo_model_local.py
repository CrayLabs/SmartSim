# BSD 2-Clause License
#
# Copyright (c) 2021-2023, Hewlett Packard Enterprise
# All rights reserved.
#
# Redistribution and use in source and binary forms, with or without
# modification, are permitted provided that the following conditions are met:
#
# 1. Redistributions of source code must retain the above copyright notice, this
#    list of conditions and the following disclaimer.
#
# 2. Redistributions in binary form must reproduce the above copyright notice,
#    this list of conditions and the following disclaimer in the documentation
#    and/or other materials provided with the distribution.
#
# THIS SOFTWARE IS PROVIDED BY THE COPYRIGHT HOLDERS AND CONTRIBUTORS "AS IS"
# AND ANY EXPRESS OR IMPLIED WARRANTIES, INCLUDING, BUT NOT LIMITED TO, THE
# IMPLIED WARRANTIES OF MERCHANTABILITY AND FITNESS FOR A PARTICULAR PURPOSE ARE
# DISCLAIMED. IN NO EVENT SHALL THE COPYRIGHT HOLDER OR CONTRIBUTORS BE LIABLE
# FOR ANY DIRECT, INDIRECT, INCIDENTAL, SPECIAL, EXEMPLARY, OR CONSEQUENTIAL
# DAMAGES (INCLUDING, BUT NOT LIMITED TO, PROCUREMENT OF SUBSTITUTE GOODS OR
# SERVICES; LOSS OF USE, DATA, OR PROFITS; OR BUSINESS INTERRUPTION) HOWEVER
# CAUSED AND ON ANY THEORY OF LIABILITY, WHETHER IN CONTRACT, STRICT LIABILITY,
# OR TORT (INCLUDING NEGLIGENCE OR OTHERWISE) ARISING IN ANY WAY OUT OF THE USE
# OF THIS SOFTWARE, EVEN IF ADVISED OF THE POSSIBILITY OF SUCH DAMAGE.

import sys

import pytest

from smartsim import Experiment, status
from smartsim.error import SSUnsupportedError
from smartsim.entity import Model

if sys.platform == "darwin":
    supported_dbs = ["tcp", "deprecated"]
else:
    supported_dbs = ["uds", "tcp", "deprecated"]

is_mac = sys.platform == "darwin"


@pytest.mark.skipif(not is_mac, reason="MacOS-only test")
def test_macosx_warning(fileutils, coloutils):
    db_args = {"custom_pinning": [1]}
    db_type = "uds"  # Test is insensitive to choice of db

    exp = Experiment("colocated_model_defaults", launcher="local")
    with pytest.warns(
        RuntimeWarning,
        match="CPU pinning is not supported on MacOSX. Ignoring pinning specification.",
    ):
        _ = coloutils.setup_test_colo(
            fileutils,
            db_type,
            exp,
            "send_data_local_smartredis.py",
            db_args,
        )


def test_unsupported_limit_app(fileutils, coloutils):
    db_args = {"limit_app_cpus": True}
    db_type = "uds"  # Test is insensitive to choice of db

    exp = Experiment("colocated_model_defaults", launcher="local")
    with pytest.raises(SSUnsupportedError):
        coloutils.setup_test_colo(
            fileutils,
            db_type,
            exp,
            "send_data_local_smartredis.py",
            db_args,
        )


@pytest.mark.skipif(is_mac, reason="Unsupported on MacOSX")
@pytest.mark.parametrize("custom_pinning", [1, "10", "#", 1.0, ["a"], [1.0]])
def test_unsupported_custom_pinning(fileutils, coloutils, custom_pinning):
    db_type = "uds"  # Test is insensitive to choice of db
    db_args = {"custom_pinning": custom_pinning}

    exp = Experiment("colocated_model_defaults", launcher="local")
    with pytest.raises(TypeError):
        coloutils.setup_test_colo(
            fileutils,
            db_type,
            exp,
            "send_data_local_smartredis.py",
            db_args,
        )


@pytest.mark.skipif(is_mac, reason="Unsupported on MacOSX")
@pytest.mark.parametrize(
    "pin_list, num_cpus, expected",
    [
        pytest.param(None, 2, "0,1", id="Automatic creation of pinned cpu list"),
        pytest.param([1, 2], 2, "1,2", id="Individual ids only"),
        pytest.param([range(2), 3], 3, "0,1,3", id="Mixed ranges and individual ids"),
        pytest.param(range(3), 3, "0,1,2", id="Range only"),
        pytest.param(
            [range(8, 10), range(6, 1, -2)], 4, "2,4,6,8,9", id="Multiple ranges"
        ),
    ],
)
def test_create_pinning_string(pin_list, num_cpus, expected):
    assert Model._create_pinning_string(pin_list, num_cpus) == expected


@pytest.mark.parametrize("db_type", supported_dbs)
def test_launch_colocated_model_defaults(
    fileutils, coloutils, db_type, launcher="local"
):
    """Test the launch of a model with a colocated database and local launcher"""

    db_args = {}

    exp = Experiment("colocated_model_defaults", launcher=launcher)
    colo_model = coloutils.setup_test_colo(
        fileutils,
        db_type,
        exp,
        "send_data_local_smartredis.py",
        db_args,
    )

    if is_mac:
        true_pinning = None
    else:
        true_pinning = "0"
    assert (
        colo_model.run_settings.colocated_db_settings["custom_pinning"] == true_pinning
    )
    exp.start(colo_model, block=True)
    statuses = exp.get_status(colo_model)
    assert all([stat == status.STATUS_COMPLETED for stat in statuses])

    # test restarting the colocated model
    exp.start(colo_model, block=True)
    statuses = exp.get_status(colo_model)
    assert all([stat == status.STATUS_COMPLETED for stat in statuses])

<<<<<<< HEAD
=======

@pytest.mark.parametrize("db_type", supported_dbs)
def test_launch_multiple_colocated_models(
    fileutils, coloutils, wlmutils, db_type, launcher="local"
):
    """Test the concurrent launch of two models with a colocated database and local launcher
    """

    db_args = {}

    exp = Experiment("multi_colo_models", launcher=launcher)
    colo_models = [
        coloutils.setup_test_colo(
            fileutils,
            db_type,
            exp,
            db_args,
            colo_model_name="colo0",
            port=wlmutils.get_test_port(),
        ),
        coloutils.setup_test_colo(
            fileutils,
            db_type,
            exp,
            db_args,
            colo_model_name="colo1",
            port=wlmutils.get_test_port() + 1,
        ),
    ]

    exp.start(*colo_models, block=True)
    statuses = exp.get_status(*colo_models)
    assert all([stat == status.STATUS_COMPLETED for stat in statuses])

    # test restarting the colocated model
    exp.start(*colo_models, block=True)
    statuses = exp.get_status(*colo_models)
    assert all([stat == status.STATUS_COMPLETED for stat in statuses])

>>>>>>> 9471ab4d

@pytest.mark.parametrize("db_type", supported_dbs)
def test_colocated_model_disable_pinning(
    fileutils, coloutils, db_type, launcher="local"
):
    exp = Experiment("colocated_model_pinning_auto_1cpu", launcher=launcher)
    db_args = {
        "db_cpus": 1,
        "custom_pinning": [],
    }
    # Check to make sure that the CPU mask was correctly generated
    colo_model = coloutils.setup_test_colo(
        fileutils,
        db_type,
        exp,
        "send_data_local_smartredis.py",
        db_args,
    )
    assert colo_model.run_settings.colocated_db_settings["custom_pinning"] is None
    exp.start(colo_model, block=True)
    statuses = exp.get_status(colo_model)
    assert all([stat == status.STATUS_COMPLETED for stat in statuses])


@pytest.mark.parametrize("db_type", supported_dbs)
def test_colocated_model_pinning_auto_2cpu(
    fileutils, coloutils, db_type, launcher="local"
):
    exp = Experiment("colocated_model_pinning_auto_2cpu", launcher=launcher)

    db_args = {
        "db_cpus": 2,
    }

    # Check to make sure that the CPU mask was correctly generated
    colo_model = coloutils.setup_test_colo(
        fileutils,
        db_type,
        exp,
        "send_data_local_smartredis.py",
        db_args,
    )
    if is_mac:
        true_pinning = None
    else:
        true_pinning = "0,1"
    assert (
        colo_model.run_settings.colocated_db_settings["custom_pinning"] == true_pinning
    )
    exp.start(colo_model, block=True)
    statuses = exp.get_status(colo_model)
    assert all([stat == status.STATUS_COMPLETED for stat in statuses])


@pytest.mark.skipif(is_mac, reason="unsupported on MacOSX")
@pytest.mark.parametrize("db_type", supported_dbs)
def test_colocated_model_pinning_range(fileutils, coloutils, db_type, launcher="local"):
    # Check to make sure that the CPU mask was correctly generated

    exp = Experiment("colocated_model_pinning_manual", launcher=launcher)

    db_args = {"db_cpus": 2, "custom_pinning": range(2)}

    colo_model = coloutils.setup_test_colo(
        fileutils,
        db_type,
        exp,
        "send_data_local_smartredis.py",
        db_args,
    )
    assert colo_model.run_settings.colocated_db_settings["custom_pinning"] == "0,1"
    exp.start(colo_model, block=True)
    statuses = exp.get_status(colo_model)
    assert all([stat == status.STATUS_COMPLETED for stat in statuses])


@pytest.mark.skipif(is_mac, reason="unsupported on MacOSX")
@pytest.mark.parametrize("db_type", supported_dbs)
def test_colocated_model_pinning_list(fileutils, coloutils, db_type, launcher="local"):
    # Check to make sure that the CPU mask was correctly generated

    exp = Experiment("colocated_model_pinning_manual", launcher=launcher)

    db_args = {"db_cpus": 1, "custom_pinning": [1]}

    colo_model = coloutils.setup_test_colo(
        fileutils,
        db_type,
        exp,
        "send_data_local_smartredis.py",
        db_args,
    )
    assert colo_model.run_settings.colocated_db_settings["custom_pinning"] == "1"
    exp.start(colo_model, block=True)
    statuses = exp.get_status(colo_model)
    assert all([stat == status.STATUS_COMPLETED for stat in statuses])<|MERGE_RESOLUTION|>--- conflicted
+++ resolved
@@ -141,8 +141,6 @@
     statuses = exp.get_status(colo_model)
     assert all([stat == status.STATUS_COMPLETED for stat in statuses])
 
-<<<<<<< HEAD
-=======
 
 @pytest.mark.parametrize("db_type", supported_dbs)
 def test_launch_multiple_colocated_models(
@@ -182,7 +180,6 @@
     statuses = exp.get_status(*colo_models)
     assert all([stat == status.STATUS_COMPLETED for stat in statuses])
 
->>>>>>> 9471ab4d
 
 @pytest.mark.parametrize("db_type", supported_dbs)
 def test_colocated_model_disable_pinning(
