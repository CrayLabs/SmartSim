# BSD 2-Clause License
#
# Copyright (c) 2021-2023, Hewlett Packard Enterprise
# All rights reserved.
#
# Redistribution and use in source and binary forms, with or without
# modification, are permitted provided that the following conditions are met:
#
# 1. Redistributions of source code must retain the above copyright notice, this
#    list of conditions and the following disclaimer.
#
# 2. Redistributions in binary form must reproduce the above copyright notice,
#    this list of conditions and the following disclaimer in the documentation
#    and/or other materials provided with the distribution.
#
# THIS SOFTWARE IS PROVIDED BY THE COPYRIGHT HOLDERS AND CONTRIBUTORS "AS IS"
# AND ANY EXPRESS OR IMPLIED WARRANTIES, INCLUDING, BUT NOT LIMITED TO, THE
# IMPLIED WARRANTIES OF MERCHANTABILITY AND FITNESS FOR A PARTICULAR PURPOSE ARE
# DISCLAIMED. IN NO EVENT SHALL THE COPYRIGHT HOLDER OR CONTRIBUTORS BE LIABLE
# FOR ANY DIRECT, INDIRECT, INCIDENTAL, SPECIAL, EXEMPLARY, OR CONSEQUENTIAL
# DAMAGES (INCLUDING, BUT NOT LIMITED TO, PROCUREMENT OF SUBSTITUTE GOODS OR
# SERVICES; LOSS OF USE, DATA, OR PROFITS; OR BUSINESS INTERRUPTION) HOWEVER
# CAUSED AND ON ANY THEORY OF LIABILITY, WHETHER IN CONTRACT, STRICT LIABILITY,
# OR TORT (INCLUDING NEGLIGENCE OR OTHERWISE) ARISING IN ANY WAY OUT OF THE USE
# OF THIS SOFTWARE, EVEN IF ADVISED OF THE POSSIBILITY OF SUCH DAMAGE.

import sys

import pytest

from smartsim import Experiment, status
from smartsim.error import SSUnsupportedError
from smartsim.entity import Model

if sys.platform == "darwin":
    supported_dbs = ["tcp", "deprecated"]
else:
    supported_dbs = ["uds", "tcp", "deprecated"]

is_mac = sys.platform == "darwin"


@pytest.mark.skipif(not is_mac, reason="MacOS-only test")
def test_macosx_warning(fileutils, coloutils):
    db_args = {"custom_pinning": [1]}
    db_type = "uds"  # Test is insensitive to choice of db

    exp = Experiment("colocated_model_defaults", launcher="local")
    with pytest.warns(
        RuntimeWarning,
        match="CPU pinning is not supported on MacOSX. Ignoring pinning specification.",
    ):
        _ = coloutils.setup_test_colo(
            fileutils,
            db_type,
            exp,
            "send_data_local_smartredis.py",
            db_args,
        )


def test_unsupported_limit_app(fileutils, coloutils):
    db_args = {"limit_app_cpus": True}
    db_type = "uds"  # Test is insensitive to choice of db

    exp = Experiment("colocated_model_defaults", launcher="local")
    with pytest.raises(SSUnsupportedError):
        coloutils.setup_test_colo(
            fileutils,
            db_type,
            exp,
            "send_data_local_smartredis.py",
            db_args,
        )


@pytest.mark.skipif(is_mac, reason="Unsupported on MacOSX")
@pytest.mark.parametrize("custom_pinning", [1, "10", "#", 1.0, ["a"], [1.0]])
def test_unsupported_custom_pinning(fileutils, coloutils, custom_pinning):
    db_type = "uds"  # Test is insensitive to choice of db
    db_args = {"custom_pinning": custom_pinning}

    exp = Experiment("colocated_model_defaults", launcher="local")
    with pytest.raises(TypeError):
        coloutils.setup_test_colo(
            fileutils,
            db_type,
            exp,
            "send_data_local_smartredis.py",
            db_args,
        )


@pytest.mark.skipif(is_mac, reason="Unsupported on MacOSX")
@pytest.mark.parametrize(
    "pin_list, num_cpus, expected",
    [
        pytest.param(None, 2, "0,1", id="Automatic creation of pinned cpu list"),
        pytest.param([1, 2], 2, "1,2", id="Individual ids only"),
        pytest.param([range(2), 3], 3, "0,1,3", id="Mixed ranges and individual ids"),
        pytest.param(range(3), 3, "0,1,2", id="Range only"),
        pytest.param(
            [range(8, 10), range(6, 1, -2)], 4, "2,4,6,8,9", id="Multiple ranges"
        ),
    ],
)
def test_create_pinning_string(pin_list, num_cpus, expected):
    assert Model._create_pinning_string(pin_list, num_cpus) == expected


@pytest.mark.parametrize("db_type", supported_dbs)
def test_launch_colocated_model_defaults(
    fileutils, coloutils, db_type, launcher="local"
):
    """Test the launch of a model with a colocated database and local launcher"""

    db_args = {}

    test_dir = fileutils.make_test_dir()
    exp = Experiment(f"colocated_model_defaults_{db_type}", test_dir, launcher=launcher)
    colo_model = coloutils.setup_test_colo(
        fileutils,
        db_type,
        exp,
        "send_data_local_smartredis.py",
        db_args,
    )

    if is_mac:
        true_pinning = None
    else:
        true_pinning = "0"
    assert (
        colo_model.run_settings.colocated_db_settings["custom_pinning"] == true_pinning
    )
    exp.start(colo_model, block=True)
    statuses = exp.get_status(colo_model)
    assert all([stat == status.STATUS_COMPLETED for stat in statuses])

    # test restarting the colocated model
    exp.start(colo_model, block=True)
    statuses = exp.get_status(colo_model)
    assert all([stat == status.STATUS_COMPLETED for stat in statuses])


@pytest.mark.parametrize("db_type", supported_dbs)
def test_launch_multiple_colocated_models(
    fileutils, make_test_dir, coloutils, wlmutils, db_type, launcher="local"
):
    """Test the concurrent launch of two models with a colocated database and local launcher
    """

    db_args = {}

    exp = Experiment("multi_colo_models", launcher=launcher, exp_path=make_test_dir)
    colo_models = [
        coloutils.setup_test_colo(
            fileutils,
            db_type,
            exp,
            "send_data_local_smartredis.py",
            db_args,
            colo_model_name="colo0",
            port=wlmutils.get_test_port(),
        ),
        coloutils.setup_test_colo(
            fileutils,
            db_type,
            exp,
            "send_data_local_smartredis.py",
            db_args,
            colo_model_name="colo1",
            port=wlmutils.get_test_port() + 1,
        ),
    ]
    exp.generate(*colo_models)
    exp.start(*colo_models, block=True)
    statuses = exp.get_status(*colo_models)
    assert all([stat == status.STATUS_COMPLETED for stat in statuses])

    # test restarting the colocated model
    exp.start(*colo_models, block=True)
    statuses = exp.get_status(*colo_models)
    assert all([stat == status.STATUS_COMPLETED for stat in statuses])


@pytest.mark.parametrize("db_type", supported_dbs)
def test_colocated_model_disable_pinning(
    fileutils, make_test_dir, coloutils, db_type, launcher="local"
):
<<<<<<< HEAD
    test_dir = fileutils.make_test_dir()
    exp = Experiment(f"colocated_model_pinning_auto_1cpu_{db_type}", test_dir, launcher=launcher)
=======
    exp = Experiment("colocated_model_pinning_auto_1cpu", launcher=launcher, exp_path=make_test_dir)
>>>>>>> fde1efee
    db_args = {
        "db_cpus": 1,
        "custom_pinning": [],
    }
    # Check to make sure that the CPU mask was correctly generated
    colo_model = coloutils.setup_test_colo(
        fileutils,
        db_type,
        exp,
        "send_data_local_smartredis.py",
        db_args,
    )
    assert colo_model.run_settings.colocated_db_settings["custom_pinning"] is None
    exp.generate(colo_model)
    exp.start(colo_model, block=True)
    statuses = exp.get_status(colo_model)
    assert all([stat == status.STATUS_COMPLETED for stat in statuses])


@pytest.mark.parametrize("db_type", supported_dbs)
def test_colocated_model_pinning_auto_2cpu(
    fileutils, make_test_dir, coloutils, db_type, launcher="local"
):
<<<<<<< HEAD
    test_dir = fileutils.make_test_dir()
    exp = Experiment(f"colocated_model_pinning_auto_2cpu_{db_type}", test_dir, launcher=launcher)
=======
    exp = Experiment("colocated_model_pinning_auto_2cpu", launcher=launcher, exp_path=make_test_dir)
>>>>>>> fde1efee

    db_args = {
        "db_cpus": 2,
    }

    # Check to make sure that the CPU mask was correctly generated
    colo_model = coloutils.setup_test_colo(
        fileutils,
        db_type,
        exp,
        "send_data_local_smartredis.py",
        db_args,
    )
    if is_mac:
        true_pinning = None
    else:
        true_pinning = "0,1"
    assert (
        colo_model.run_settings.colocated_db_settings["custom_pinning"] == true_pinning
    )
    exp.generate(colo_model)
    exp.start(colo_model, block=True)
    statuses = exp.get_status(colo_model)
    assert all([stat == status.STATUS_COMPLETED for stat in statuses])


@pytest.mark.skipif(is_mac, reason="unsupported on MacOSX")
@pytest.mark.parametrize("db_type", supported_dbs)
def test_colocated_model_pinning_range(fileutils, make_test_dir, coloutils, db_type, launcher="local"):
    # Check to make sure that the CPU mask was correctly generated

<<<<<<< HEAD
    test_dir = fileutils.make_test_dir()
    exp = Experiment(f"colocated_model_pinning_manual_{db_type}", test_dir, launcher=launcher)
=======
    exp = Experiment("colocated_model_pinning_manual", launcher=launcher, exp_path=make_test_dir)
>>>>>>> fde1efee

    db_args = {"db_cpus": 2, "custom_pinning": range(2)}

    colo_model = coloutils.setup_test_colo(
        fileutils,
        db_type,
        exp,
        "send_data_local_smartredis.py",
        db_args,
    )
    assert colo_model.run_settings.colocated_db_settings["custom_pinning"] == "0,1"
    exp.generate(colo_model)
    exp.start(colo_model, block=True)
    statuses = exp.get_status(colo_model)
    assert all([stat == status.STATUS_COMPLETED for stat in statuses])


@pytest.mark.skipif(is_mac, reason="unsupported on MacOSX")
@pytest.mark.parametrize("db_type", supported_dbs)
def test_colocated_model_pinning_list(fileutils, make_test_dir, coloutils, db_type, launcher="local"):
    # Check to make sure that the CPU mask was correctly generated

<<<<<<< HEAD
    test_dir = fileutils.make_test_dir()
    exp = Experiment(f"colocated_model_pinning_manual_{db_type}", test_dir, launcher=launcher)
=======
    exp = Experiment("colocated_model_pinning_manual", launcher=launcher, exp_path=make_test_dir)
>>>>>>> fde1efee

    db_args = {"db_cpus": 1, "custom_pinning": [1]}

    colo_model = coloutils.setup_test_colo(
        fileutils,
        db_type,
        exp,
        "send_data_local_smartredis.py",
        db_args,
    )
    assert colo_model.run_settings.colocated_db_settings["custom_pinning"] == "1"
    exp.generate(colo_model)
    exp.start(colo_model, block=True)
    statuses = exp.get_status(colo_model)
    assert all([stat == status.STATUS_COMPLETED for stat in statuses])<|MERGE_RESOLUTION|>--- conflicted
+++ resolved
@@ -188,12 +188,8 @@
 def test_colocated_model_disable_pinning(
     fileutils, make_test_dir, coloutils, db_type, launcher="local"
 ):
-<<<<<<< HEAD
-    test_dir = fileutils.make_test_dir()
-    exp = Experiment(f"colocated_model_pinning_auto_1cpu_{db_type}", test_dir, launcher=launcher)
-=======
-    exp = Experiment("colocated_model_pinning_auto_1cpu", launcher=launcher, exp_path=make_test_dir)
->>>>>>> fde1efee
+    test_dir = fileutils.make_test_dir()
+    exp = Experiment(f"colocated_model_pinning_auto_1cpu_{db_type}", launcher=launcher, exp_path=make_test_dir)
     db_args = {
         "db_cpus": 1,
         "custom_pinning": [],
@@ -217,12 +213,8 @@
 def test_colocated_model_pinning_auto_2cpu(
     fileutils, make_test_dir, coloutils, db_type, launcher="local"
 ):
-<<<<<<< HEAD
-    test_dir = fileutils.make_test_dir()
-    exp = Experiment(f"colocated_model_pinning_auto_2cpu_{db_type}", test_dir, launcher=launcher)
-=======
-    exp = Experiment("colocated_model_pinning_auto_2cpu", launcher=launcher, exp_path=make_test_dir)
->>>>>>> fde1efee
+    test_dir = fileutils.make_test_dir()
+    exp = Experiment(f"colocated_model_pinning_auto_2cpu_{db_type}", launcher=launcher, exp_path=make_test_dir)
 
     db_args = {
         "db_cpus": 2,
@@ -254,12 +246,8 @@
 def test_colocated_model_pinning_range(fileutils, make_test_dir, coloutils, db_type, launcher="local"):
     # Check to make sure that the CPU mask was correctly generated
 
-<<<<<<< HEAD
-    test_dir = fileutils.make_test_dir()
-    exp = Experiment(f"colocated_model_pinning_manual_{db_type}", test_dir, launcher=launcher)
-=======
-    exp = Experiment("colocated_model_pinning_manual", launcher=launcher, exp_path=make_test_dir)
->>>>>>> fde1efee
+    test_dir = fileutils.make_test_dir()
+    exp = Experiment(f"colocated_model_pinning_manual_{db_type}", launcher=launcher, exp_path=make_test_dir)
 
     db_args = {"db_cpus": 2, "custom_pinning": range(2)}
 
@@ -282,12 +270,8 @@
 def test_colocated_model_pinning_list(fileutils, make_test_dir, coloutils, db_type, launcher="local"):
     # Check to make sure that the CPU mask was correctly generated
 
-<<<<<<< HEAD
-    test_dir = fileutils.make_test_dir()
-    exp = Experiment(f"colocated_model_pinning_manual_{db_type}", test_dir, launcher=launcher)
-=======
-    exp = Experiment("colocated_model_pinning_manual", launcher=launcher, exp_path=make_test_dir)
->>>>>>> fde1efee
+    test_dir = fileutils.make_test_dir()
+    exp = Experiment(f"colocated_model_pinning_manual_{db_type}", launcher=launcher, exp_path=make_test_dir)
 
     db_args = {"db_cpus": 1, "custom_pinning": [1]}
 
