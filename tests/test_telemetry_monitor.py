--- conflicted
+++ resolved
@@ -781,7 +781,6 @@
         assert len(stop_events) == 1
 
 
-<<<<<<< HEAD
 @pytest.mark.parametrize("frequency, cooldown",
         [
             pytest.param(1, 1, id="1s shutdown"),
@@ -827,7 +826,8 @@
             time.sleep(3)
 
         assert popen.returncode is not None
-=======
+
+
 class MockStep(Step):
     """Mock step to implement any abstract methods so that it can be
     instanced for test purposes
@@ -917,5 +917,4 @@
     cmd = step.get_launch_cmd()
     assert PROXY_ENTRY_POINT not in cmd
     assert "hello" in cmd
-    assert "world" in cmd
->>>>>>> ead18545
+    assert "world" in cmd