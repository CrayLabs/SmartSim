--- conflicted
+++ resolved
@@ -12,13 +12,8 @@
         {
             "run_id": "2ca19ad",
             "timestamp": 1699038647234488933,
-<<<<<<< HEAD
-            "model": [],
+            "application": [],
             "featurestore": [
-=======
-            "application": [],
-            "orchestrator": [
->>>>>>> 89214d60
                 {
                     "name": "featurestore",
                     "type": "redis",
