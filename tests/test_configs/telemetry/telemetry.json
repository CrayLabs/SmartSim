{
  "experiment": {
    "name": "my-exp",
    "path": "/path/to/my-exp",
    "launcher": "Slurm"
  },
  "runs": [
    {
      "run_id": "d999ad89-020f-4e6a-b834-fsd88658ce84",
      "timestamp": 1697824072792854287,
      "application": [
        {
          "name": "my-application",
          "path": "/path/to/my-exp/my-application",
          "exe_args": [
            "hello",
            "world"
          ],
          "run_settings": {
            "exe": [
              "/usr/bin/echo"
            ],
            "run_command": "/opt/slurm/20.11.5/bin/srun",
            "run_args": {
              "nodes": 1,
              "ntasks": 1
            }
          },
          "batch_settings": {},
          "params": {},
          "files": {
            "Symlink": [],
            "Configure": [],
            "Copy": []
          },
          "colocated_fs": {
            "settings": {
              "port": 5757,
              "ifname": "lo",
              "cpus": 1,
              "custom_pinning": "0",
              "debug": false,
              "fs_identifier": "COLO",
              "rai_args": {
                "threads_per_queue": null,
                "inter_op_parallelism": null,
                "intra_op_parallelism": null
              },
              "extra_fs_args": {}
            },
            "scripts": [],
            "models": [
              {
                "cnn": {
                  "backend": "TORCH",
                  "device": "CPU"
                }
              }
            ]
          },
          "telemetry_metadata": {
            "status_dir": "/path/to/my-exp/.smartsim/telemetry/my-exp/d999ad89-020f-4e6a-b834-fsd88658ce84/model/my-model",
            "step_id": "4121050.30",
            "task_id": "25230",
            "managed": true
          },
          "out_file": "/path/to/my-exp/my-model/my-model.out",
          "err_file": "/path/to/my-exp/my-model/my-model.err"
        }
      ],
      "featurestore": [],
      "ensemble": []
    },
    {
      "run_id": "fd3cd1a8-cb8f-4f61-b847-73a8eb0881fa",
      "timestamp": 1697824102122439975,
<<<<<<< HEAD
      "model": [],
      "featurestore": [
=======
      "application": [],
      "orchestrator": [
>>>>>>> 89214d60
        {
          "name": "featurestore",
          "type": "redis",
          "interface": [
            "ipogif0"
          ],
          "shards": [
            {
              "name": "featurestore_1",
              "hostname": "10.128.0.70",
              "port": 2424,
              "cluster": true,
              "conf_file": "nodes-featurestore_1-2424.conf",
              "out_file": "/path/to/my-exp/featurestore/featurestore.out",
              "err_file": "/path/to/my-exp/featurestore/featurestore.err",
              "telemetry_metadata": {
                "status_dir": "/path/to/my-exp/.smartsim/telemetry/my-exp/fd3cd1a8-cb8f-4f61-b847-73a8eb0881fa/database/featurestore/featurestore",
                "step_id": "4121050.31+2",
                "task_id": "25241",
                "managed": true
              }
            },
            {
              "name": "featurestore_2",
              "hostname": "10.128.0.71",
              "port": 2424,
              "cluster": true,
              "conf_file": "nodes-featurestore_2-2424.conf",
              "out_file": "/path/to/my-exp/featurestore/featurestore.out",
              "err_file": "/path/to/my-exp/featurestore/featurestore.err",
              "telemetry_metadata": {
                "status_dir": "/path/to/my-exp/.smartsim/telemetry/my-exp/fd3cd1a8-cb8f-4f61-b847-73a8eb0881fa/database/featurestore/featurestore",
                "step_id": "4121050.31+2",
                "task_id": "25241",
                "managed": true
              }
            },
            {
              "name": "featurestore_0",
              "hostname": "10.128.0.69",
              "port": 2424,
              "cluster": true,
              "conf_file": "nodes-featurestore_0-2424.conf",
              "out_file": "/path/to/my-exp/featurestore/featurestore.out",
              "err_file": "/path/to/my-exp/featurestore/featurestore.err",
              "telemetry_metadata": {
                "status_dir": "/path/to/my-exp/.smartsim/telemetry/my-exp/fd3cd1a8-cb8f-4f61-b847-73a8eb0881fa/database/featurestore/featurestore",
                "step_id": "4121050.31+2",
                "task_id": "25241",
                "managed": true
              }
            }
          ]
        }
      ],
      "ensemble": []
    },
    {
      "run_id": "d65ae1df-cb5e-45d9-ab09-6fa641755997",
      "timestamp": 1697824127962219505,
<<<<<<< HEAD
      "model": [],
      "featurestore": [],
=======
      "application": [],
      "orchestrator": [],
>>>>>>> 89214d60
      "ensemble": [
        {
          "name": "my-ens",
          "params": {
            "START": [
              "spam",
              "foo"
            ],
            "MID": [
              "eggs",
              "bar"
            ],
            "END": [
              "ham",
              "baz"
            ]
          },
          "batch_settings": {},
          "applications": [
            {
              "name": "my-ens_0",
              "path": "/path/to/my-exp/my-ens/my-ens_0",
              "exe_args": [
                "yo.py"
              ],
              "run_settings": {
                "exe": [
                  "/path/to/my/python3"
                ],
                "run_command": "/opt/slurm/20.11.5/bin/srun",
                "run_args": {
                  "nodes": 1,
                  "ntasks": 1
                }
              },
              "batch_settings": {},
              "params": {
                "START": "spam",
                "MID": "eggs",
                "END": "ham"
              },
              "files": {
                "Symlink": [],
                "Configure": [
                  "/path/to/yo.py"
                ],
                "Copy": []
              },
              "colocated_fs": {},
              "telemetry_metadata": {
                "status_dir": "/path/to/my-exp/.smartsim/telemetry/my-exp/d65ae1df-cb5e-45d9-ab09-6fa641755997/ensemble/my-ens/my-ens_0",
                "step_id": "4121050.32",
                "task_id": "25639",
                "managed": true
              },
              "out_file": "/path/to/my-exp/my-ens/my-ens_0/my-ens_0.out",
              "err_file": "/path/to/my-exp/my-ens/my-ens_0/my-ens_0.err"
            },
            {
              "name": "my-ens_1",
              "path": "/path/to/my-exp/my-ens/my-ens_1",
              "exe_args": [
                "yo.py"
              ],
              "run_settings": {
                "exe": [
                  "/path/to/my/python3"
                ],
                "run_command": "/opt/slurm/20.11.5/bin/srun",
                "run_args": {
                  "nodes": 1,
                  "ntasks": 1
                }
              },
              "batch_settings": {},
              "params": {
                "START": "spam",
                "MID": "eggs",
                "END": "baz"
              },
              "files": {
                "Symlink": [],
                "Configure": [
                  "/path/to/yo.py"
                ],
                "Copy": []
              },
              "colocated_fs": {},
              "telemetry_metadata": {
                "status_dir": "/path/to/my-exp/.smartsim/telemetry/my-exp/d65ae1df-cb5e-45d9-ab09-6fa641755997/ensemble/my-ens/my-ens_1",
                "step_id": "4121050.33",
                "task_id": "25768",
                "managed": true
              },
              "out_file": "/path/to/my-exp/my-ens/my-ens_1/my-ens_1.out",
              "err_file": "/path/to/my-exp/my-ens/my-ens_1/my-ens_1.err"
            },
            {
              "name": "my-ens_2",
              "path": "/path/to/my-exp/my-ens/my-ens_2",
              "exe_args": [
                "yo.py"
              ],
              "run_settings": {
                "exe": [
                  "/path/to/my/python3"
                ],
                "run_command": "/opt/slurm/20.11.5/bin/srun",
                "run_args": {
                  "nodes": 1,
                  "ntasks": 1
                }
              },
              "batch_settings": {},
              "params": {
                "START": "spam",
                "MID": "bar",
                "END": "ham"
              },
              "files": {
                "Symlink": [],
                "Configure": [
                  "/path/to/yo.py"
                ],
                "Copy": []
              },
              "colocated_fs": {},
              "telemetry_metadata": {
                "status_dir": "/path/to/my-exp/.smartsim/telemetry/my-exp/d65ae1df-cb5e-45d9-ab09-6fa641755997/ensemble/my-ens/my-ens_2",
                "step_id": "4121050.34",
                "task_id": "25817",
                "managed": true
              },
              "out_file": "/path/to/my-exp/my-ens/my-ens_2/my-ens_2.out",
              "err_file": "/path/to/my-exp/my-ens/my-ens_2/my-ens_2.err"
            },
            {
              "name": "my-ens_3",
              "path": "/path/to/my-exp/my-ens/my-ens_3",
              "exe_args": [
                "yo.py"
              ],
              "run_settings": {
                "exe": [
                  "/path/to/my/python3"
                ],
                "run_command": "/opt/slurm/20.11.5/bin/srun",
                "run_args": {
                  "nodes": 1,
                  "ntasks": 1
                }
              },
              "batch_settings": {},
              "params": {
                "START": "spam",
                "MID": "bar",
                "END": "baz"
              },
              "files": {
                "Symlink": [],
                "Configure": [
                  "/path/to/yo.py"
                ],
                "Copy": []
              },
              "colocated_fs": {},
              "telemetry_metadata": {
                "status_dir": "/path/to/my-exp/.smartsim/telemetry/my-exp/d65ae1df-cb5e-45d9-ab09-6fa641755997/ensemble/my-ens/my-ens_3",
                "step_id": "4121050.35",
                "task_id": "25837",
                "managed": true
              },
              "out_file": "/path/to/my-exp/my-ens/my-ens_3/my-ens_3.out",
              "err_file": "/path/to/my-exp/my-ens/my-ens_3/my-ens_3.err"
            },
            {
              "name": "my-ens_4",
              "path": "/path/to/my-exp/my-ens/my-ens_4",
              "exe_args": [
                "yo.py"
              ],
              "run_settings": {
                "exe": [
                  "/path/to/my/python3"
                ],
                "run_command": "/opt/slurm/20.11.5/bin/srun",
                "run_args": {
                  "nodes": 1,
                  "ntasks": 1
                }
              },
              "batch_settings": {},
              "params": {
                "START": "foo",
                "MID": "eggs",
                "END": "ham"
              },
              "files": {
                "Symlink": [],
                "Configure": [
                  "/path/to/yo.py"
                ],
                "Copy": []
              },
              "colocated_fs": {},
              "telemetry_metadata": {
                "status_dir": "/path/to/my-exp/.smartsim/telemetry/my-exp/d65ae1df-cb5e-45d9-ab09-6fa641755997/ensemble/my-ens/my-ens_4",
                "step_id": "4121050.36",
                "task_id": "25872",
                "managed": true
              },
              "out_file": "/path/to/my-exp/my-ens/my-ens_4/my-ens_4.out",
              "err_file": "/path/to/my-exp/my-ens/my-ens_4/my-ens_4.err"
            },
            {
              "name": "my-ens_5",
              "path": "/path/to/my-exp/my-ens/my-ens_5",
              "exe_args": [
                "yo.py"
              ],
              "run_settings": {
                "exe": [
                  "/path/to/my/python3"
                ],
                "run_command": "/opt/slurm/20.11.5/bin/srun",
                "run_args": {
                  "nodes": 1,
                  "ntasks": 1
                }
              },
              "batch_settings": {},
              "params": {
                "START": "foo",
                "MID": "eggs",
                "END": "baz"
              },
              "files": {
                "Symlink": [],
                "Configure": [
                  "/path/to/yo.py"
                ],
                "Copy": []
              },
              "colocated_fs": {},
              "telemetry_metadata": {
                "status_dir": "/path/to/my-exp/.smartsim/telemetry/my-exp/d65ae1df-cb5e-45d9-ab09-6fa641755997/ensemble/my-ens/my-ens_5",
                "step_id": "4121050.37",
                "task_id": "25930",
                "managed": true
              },
              "out_file": "/path/to/my-exp/my-ens/my-ens_5/my-ens_5.out",
              "err_file": "/path/to/my-exp/my-ens/my-ens_5/my-ens_5.err"
            },
            {
              "name": "my-ens_6",
              "path": "/path/to/my-exp/my-ens/my-ens_6",
              "exe_args": [
                "yo.py"
              ],
              "run_settings": {
                "exe": [
                  "/path/to/my/python3"
                ],
                "run_command": "/opt/slurm/20.11.5/bin/srun",
                "run_args": {
                  "nodes": 1,
                  "ntasks": 1
                }
              },
              "batch_settings": {},
              "params": {
                "START": "foo",
                "MID": "bar",
                "END": "ham"
              },
              "files": {
                "Symlink": [],
                "Configure": [
                  "/path/to/yo.py"
                ],
                "Copy": []
              },
              "colocated_fs": {},
              "telemetry_metadata": {
                "status_dir": "/path/to/my-exp/.smartsim/telemetry/my-exp/d65ae1df-cb5e-45d9-ab09-6fa641755997/ensemble/my-ens/my-ens_6",
                "step_id": "4121050.38",
                "task_id": "25945",
                "managed": true
              },
              "out_file": "/path/to/my-exp/my-ens/my-ens_6/my-ens_6.out",
              "err_file": "/path/to/my-exp/my-ens/my-ens_6/my-ens_6.err"
            },
            {
              "name": "my-ens_7",
              "path": "/path/to/my-exp/my-ens/my-ens_7",
              "exe_args": [
                "yo.py"
              ],
              "run_settings": {
                "exe": [
                  "/path/to/my/python3"
                ],
                "run_command": "/opt/slurm/20.11.5/bin/srun",
                "run_args": {
                  "nodes": 1,
                  "ntasks": 1
                }
              },
              "batch_settings": {},
              "params": {
                "START": "foo",
                "MID": "bar",
                "END": "baz"
              },
              "files": {
                "Symlink": [],
                "Configure": [
                  "/path/to/yo.py"
                ],
                "Copy": []
              },
              "colocated_fs": {},
              "telemetry_metadata": {
                "status_dir": "/path/to/my-exp/.smartsim/telemetry/my-exp/d65ae1df-cb5e-45d9-ab09-6fa641755997/ensemble/my-ens/my-ens_7",
                "step_id": "4121050.39",
                "task_id": "25967",
                "managed": true
              },
              "out_file": "/path/to/my-exp/my-ens/my-ens_7/my-ens_7.out",
              "err_file": "/path/to/my-exp/my-ens/my-ens_7/my-ens_7.err"
            }
          ]
        }
      ]
    },
    {
      "run_id": "e41f8e17-c4b2-441d-adf9-707443ee2c72",
      "timestamp": 1697835227560376025,
      "application": [
        {
          "name": "my-application",
          "path": "/path/to/my-exp/my-application",
          "exe_args": [
            "hello",
            "world"
          ],
          "run_settings": {
            "exe": [
              "/usr/bin/echo"
            ],
            "run_command": "/opt/slurm/20.11.5/bin/srun",
            "run_args": {
              "nodes": 1,
              "ntasks": 1
            }
          },
          "batch_settings": {},
          "params": {},
          "files": {
            "Symlink": [],
            "Configure": [],
            "Copy": []
          },
          "colocated_fs": {
            "settings": {
              "port": 5757,
              "ifname": "lo",
              "cpus": 1,
              "custom_pinning": "0",
              "debug": false,
              "fs_identifier": "COLO",
              "rai_args": {
                "threads_per_queue": null,
                "inter_op_parallelism": null,
                "intra_op_parallelism": null
              },
              "extra_fs_args": {}
            },
            "scripts": [],
            "models": [
              {
                "cnn": {
                  "backend": "TORCH",
                  "device": "CPU"
                }
              }
            ]
          },
          "telemetry_metadata": {
            "status_dir": "/path/to/my-exp/.smartsim/telemetry/my-exp/e41f8e17-c4b2-441d-adf9-707443ee2c72/model/my-model",
            "step_id": "4121904.0",
            "task_id": "28277",
            "managed": true
          },
          "out_file": "/path/to/my-exp/my-model/my-model.out",
          "err_file": "/path/to/my-exp/my-model/my-model.err"
        }
      ],
      "featurestore": [],
      "ensemble": []
    },
    {
      "run_id": "b33a5d27-6822-4795-8e0e-cfea18551fa4",
      "timestamp": 1697835261956135240,
<<<<<<< HEAD
      "model": [],
      "featurestore": [
=======
      "application": [],
      "orchestrator": [
>>>>>>> 89214d60
        {
          "name": "featurestore",
          "type": "redis",
          "interface": [
            "ipogif0"
          ],
          "shards": [
            {
              "name": "featurestore_0",
              "hostname": "10.128.0.2",
              "port": 2424,
              "cluster": true,
              "conf_file": "nodes-featurestore_0-2424.conf",
              "out_file": "/path/to/my-exp/featurestore/featurestore.out",
              "err_file": "/path/to/my-exp/featurestore/featurestore.err",
              "telemetry_metadata": {
                "status_dir": "/path/to/my-exp/.smartsim/telemetry/my-exp/b33a5d27-6822-4795-8e0e-cfea18551fa4/database/featurestore/featurestore",
                "step_id": "4121904.1+2",
                "task_id": "28289",
                "managed": true
              }
            },
            {
              "name": "featurestore_2",
              "hostname": "10.128.0.4",
              "port": 2424,
              "cluster": true,
              "conf_file": "nodes-featurestore_2-2424.conf",
              "out_file": "/path/to/my-exp/featurestore/featurestore.out",
              "err_file": "/path/to/my-exp/featurestore/featurestore.err",
              "telemetry_metadata": {
                "status_dir": "/path/to/my-exp/.smartsim/telemetry/my-exp/b33a5d27-6822-4795-8e0e-cfea18551fa4/database/featurestore/featurestore",
                "step_id": "4121904.1+2",
                "task_id": "28289",
                "managed": true
              }
            },
            {
              "name": "featurestore_1",
              "hostname": "10.128.0.3",
              "port": 2424,
              "cluster": true,
              "conf_file": "nodes-featurestore_1-2424.conf",
              "out_file": "/path/to/my-exp/featurestore/featurestore.out",
              "err_file": "/path/to/my-exp/featurestore/featurestore.err",
              "telemetry_metadata": {
                "status_dir": "/path/to/my-exp/.smartsim/telemetry/my-exp/b33a5d27-6822-4795-8e0e-cfea18551fa4/database/featurestore/featurestore",
                "step_id": "4121904.1+2",
                "task_id": "28289",
                "managed": true
              }
            }
          ]
        }
      ],
      "ensemble": []
    },
    {
      "run_id": "45772df2-fd80-43fd-adf0-d5e319870182",
      "timestamp": 1697835287798613875,
<<<<<<< HEAD
      "model": [],
      "featurestore": [],
=======
      "application": [],
      "orchestrator": [],
>>>>>>> 89214d60
      "ensemble": [
        {
          "name": "my-ens",
          "params": {
            "START": [
              "spam",
              "foo"
            ],
            "MID": [
              "eggs",
              "bar"
            ],
            "END": [
              "ham",
              "baz"
            ]
          },
          "batch_settings": {},
          "applications": [
            {
              "name": "my-ens_0",
              "path": "/path/to/my-exp/my-ens/my-ens_0",
              "exe_args": [
                "yo.py"
              ],
              "run_settings": {
                "exe": [
                  "/path/to/my/python3"
                ],
                "run_command": "/opt/slurm/20.11.5/bin/srun",
                "run_args": {
                  "nodes": 1,
                  "ntasks": 1
                }
              },
              "batch_settings": {},
              "params": {
                "START": "spam",
                "MID": "eggs",
                "END": "ham"
              },
              "files": {
                "Symlink": [],
                "Configure": [
                  "/path/to/yo.py"
                ],
                "Copy": []
              },
              "colocated_fs": {},
              "telemetry_metadata": {
                "status_dir": "/path/to/my-exp/.smartsim/telemetry/my-exp/45772df2-fd80-43fd-adf0-d5e319870182/ensemble/my-ens/my-ens_0",
                "step_id": "4121904.2",
                "task_id": "28333",
                "managed": true
              },
              "out_file": "/path/to/my-exp/my-ens/my-ens_0/my-ens_0.out",
              "err_file": "/path/to/my-exp/my-ens/my-ens_0/my-ens_0.err"
            },
            {
              "name": "my-ens_1",
              "path": "/path/to/my-exp/my-ens/my-ens_1",
              "exe_args": [
                "yo.py"
              ],
              "run_settings": {
                "exe": [
                  "/path/to/my/python3"
                ],
                "run_command": "/opt/slurm/20.11.5/bin/srun",
                "run_args": {
                  "nodes": 1,
                  "ntasks": 1
                }
              },
              "batch_settings": {},
              "params": {
                "START": "spam",
                "MID": "eggs",
                "END": "baz"
              },
              "files": {
                "Symlink": [],
                "Configure": [
                  "/path/to/yo.py"
                ],
                "Copy": []
              },
              "colocated_fs": {},
              "telemetry_metadata": {
                "status_dir": "/path/to/my-exp/.smartsim/telemetry/my-exp/45772df2-fd80-43fd-adf0-d5e319870182/ensemble/my-ens/my-ens_1",
                "step_id": "4121904.3",
                "task_id": "28342",
                "managed": true
              },
              "out_file": "/path/to/my-exp/my-ens/my-ens_1/my-ens_1.out",
              "err_file": "/path/to/my-exp/my-ens/my-ens_1/my-ens_1.err"
            },
            {
              "name": "my-ens_2",
              "path": "/path/to/my-exp/my-ens/my-ens_2",
              "exe_args": [
                "yo.py"
              ],
              "run_settings": {
                "exe": [
                  "/path/to/my/python3"
                ],
                "run_command": "/opt/slurm/20.11.5/bin/srun",
                "run_args": {
                  "nodes": 1,
                  "ntasks": 1
                }
              },
              "batch_settings": {},
              "params": {
                "START": "spam",
                "MID": "bar",
                "END": "ham"
              },
              "files": {
                "Symlink": [],
                "Configure": [
                  "/path/to/yo.py"
                ],
                "Copy": []
              },
              "colocated_fs": {},
              "telemetry_metadata": {
                "status_dir": "/path/to/my-exp/.smartsim/telemetry/my-exp/45772df2-fd80-43fd-adf0-d5e319870182/ensemble/my-ens/my-ens_2",
                "step_id": "4121904.4",
                "task_id": "28353",
                "managed": true
              },
              "out_file": "/path/to/my-exp/my-ens/my-ens_2/my-ens_2.out",
              "err_file": "/path/to/my-exp/my-ens/my-ens_2/my-ens_2.err"
            },
            {
              "name": "my-ens_3",
              "path": "/path/to/my-exp/my-ens/my-ens_3",
              "exe_args": [
                "yo.py"
              ],
              "run_settings": {
                "exe": [
                  "/path/to/my/python3"
                ],
                "run_command": "/opt/slurm/20.11.5/bin/srun",
                "run_args": {
                  "nodes": 1,
                  "ntasks": 1
                }
              },
              "batch_settings": {},
              "params": {
                "START": "spam",
                "MID": "bar",
                "END": "baz"
              },
              "files": {
                "Symlink": [],
                "Configure": [
                  "/path/to/yo.py"
                ],
                "Copy": []
              },
              "colocated_fs": {},
              "telemetry_metadata": {
                "status_dir": "/path/to/my-exp/.smartsim/telemetry/my-exp/45772df2-fd80-43fd-adf0-d5e319870182/ensemble/my-ens/my-ens_3",
                "step_id": "4121904.5",
                "task_id": "28362",
                "managed": true
              },
              "out_file": "/path/to/my-exp/my-ens/my-ens_3/my-ens_3.out",
              "err_file": "/path/to/my-exp/my-ens/my-ens_3/my-ens_3.err"
            },
            {
              "name": "my-ens_4",
              "path": "/path/to/my-exp/my-ens/my-ens_4",
              "exe_args": [
                "yo.py"
              ],
              "run_settings": {
                "exe": [
                  "/path/to/my/python3"
                ],
                "run_command": "/opt/slurm/20.11.5/bin/srun",
                "run_args": {
                  "nodes": 1,
                  "ntasks": 1
                }
              },
              "batch_settings": {},
              "params": {
                "START": "foo",
                "MID": "eggs",
                "END": "ham"
              },
              "files": {
                "Symlink": [],
                "Configure": [
                  "/path/to/yo.py"
                ],
                "Copy": []
              },
              "colocated_fs": {},
              "telemetry_metadata": {
                "status_dir": "/path/to/my-exp/.smartsim/telemetry/my-exp/45772df2-fd80-43fd-adf0-d5e319870182/ensemble/my-ens/my-ens_4",
                "step_id": "4121904.6",
                "task_id": "28371",
                "managed": true
              },
              "out_file": "/path/to/my-exp/my-ens/my-ens_4/my-ens_4.out",
              "err_file": "/path/to/my-exp/my-ens/my-ens_4/my-ens_4.err"
            },
            {
              "name": "my-ens_5",
              "path": "/path/to/my-exp/my-ens/my-ens_5",
              "exe_args": [
                "yo.py"
              ],
              "run_settings": {
                "exe": [
                  "/path/to/my/python3"
                ],
                "run_command": "/opt/slurm/20.11.5/bin/srun",
                "run_args": {
                  "nodes": 1,
                  "ntasks": 1
                }
              },
              "batch_settings": {},
              "params": {
                "START": "foo",
                "MID": "eggs",
                "END": "baz"
              },
              "files": {
                "Symlink": [],
                "Configure": [
                  "/path/to/yo.py"
                ],
                "Copy": []
              },
              "colocated_fs": {},
              "telemetry_metadata": {
                "status_dir": "/path/to/my-exp/.smartsim/telemetry/my-exp/45772df2-fd80-43fd-adf0-d5e319870182/ensemble/my-ens/my-ens_5",
                "step_id": "4121904.7",
                "task_id": "28380",
                "managed": true
              },
              "out_file": "/path/to/my-exp/my-ens/my-ens_5/my-ens_5.out",
              "err_file": "/path/to/my-exp/my-ens/my-ens_5/my-ens_5.err"
            },
            {
              "name": "my-ens_6",
              "path": "/path/to/my-exp/my-ens/my-ens_6",
              "exe_args": [
                "yo.py"
              ],
              "run_settings": {
                "exe": [
                  "/path/to/my/python3"
                ],
                "run_command": "/opt/slurm/20.11.5/bin/srun",
                "run_args": {
                  "nodes": 1,
                  "ntasks": 1
                }
              },
              "batch_settings": {},
              "params": {
                "START": "foo",
                "MID": "bar",
                "END": "ham"
              },
              "files": {
                "Symlink": [],
                "Configure": [
                  "/path/to/yo.py"
                ],
                "Copy": []
              },
              "colocated_fs": {},
              "telemetry_metadata": {
                "status_dir": "/path/to/my-exp/.smartsim/telemetry/my-exp/45772df2-fd80-43fd-adf0-d5e319870182/ensemble/my-ens/my-ens_6",
                "step_id": "4121904.8",
                "task_id": "28389",
                "managed": true
              },
              "out_file": "/path/to/my-exp/my-ens/my-ens_6/my-ens_6.out",
              "err_file": "/path/to/my-exp/my-ens/my-ens_6/my-ens_6.err"
            },
            {
              "name": "my-ens_7",
              "path": "/path/to/my-exp/my-ens/my-ens_7",
              "exe_args": [
                "yo.py"
              ],
              "run_settings": {
                "exe": [
                  "/path/to/my/python3"
                ],
                "run_command": "/opt/slurm/20.11.5/bin/srun",
                "run_args": {
                  "nodes": 1,
                  "ntasks": 1
                }
              },
              "batch_settings": {},
              "params": {
                "START": "foo",
                "MID": "bar",
                "END": "baz"
              },
              "files": {
                "Symlink": [],
                "Configure": [
                  "/path/to/yo.py"
                ],
                "Copy": []
              },
              "colocated_fs": {},
              "telemetry_metadata": {
                "status_dir": "/path/to/my-exp/.smartsim/telemetry/my-exp/45772df2-fd80-43fd-adf0-d5e319870182/ensemble/my-ens/my-ens_7",
                "step_id": "4121904.9",
                "task_id": "28398",
                "managed": true
              },
              "out_file": "/path/to/my-exp/my-ens/my-ens_7/my-ens_7.out",
              "err_file": "/path/to/my-exp/my-ens/my-ens_7/my-ens_7.err"
            }
          ]
        }
      ]
    }
  ]
}<|MERGE_RESOLUTION|>--- conflicted
+++ resolved
@@ -74,13 +74,8 @@
     {
       "run_id": "fd3cd1a8-cb8f-4f61-b847-73a8eb0881fa",
       "timestamp": 1697824102122439975,
-<<<<<<< HEAD
-      "model": [],
+      "application": [],
       "featurestore": [
-=======
-      "application": [],
-      "orchestrator": [
->>>>>>> 89214d60
         {
           "name": "featurestore",
           "type": "redis",
@@ -141,13 +136,8 @@
     {
       "run_id": "d65ae1df-cb5e-45d9-ab09-6fa641755997",
       "timestamp": 1697824127962219505,
-<<<<<<< HEAD
-      "model": [],
+      "application": [],
       "featurestore": [],
-=======
-      "application": [],
-      "orchestrator": [],
->>>>>>> 89214d60
       "ensemble": [
         {
           "name": "my-ens",
@@ -552,13 +542,8 @@
     {
       "run_id": "b33a5d27-6822-4795-8e0e-cfea18551fa4",
       "timestamp": 1697835261956135240,
-<<<<<<< HEAD
-      "model": [],
+      "application": [],
       "featurestore": [
-=======
-      "application": [],
-      "orchestrator": [
->>>>>>> 89214d60
         {
           "name": "featurestore",
           "type": "redis",
@@ -619,13 +604,8 @@
     {
       "run_id": "45772df2-fd80-43fd-adf0-d5e319870182",
       "timestamp": 1697835287798613875,
-<<<<<<< HEAD
-      "model": [],
+      "application": [],
       "featurestore": [],
-=======
-      "application": [],
-      "orchestrator": [],
->>>>>>> 89214d60
       "ensemble": [
         {
           "name": "my-ens",
