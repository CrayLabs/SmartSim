# BSD 2-Clause License
#
# Copyright (c) 2021-2023, Hewlett Packard Enterprise
# All rights reserved.
#
# Redistribution and use in source and binary forms, with or without
# modification, are permitted provided that the following conditions are met:
#
# 1. Redistributions of source code must retain the above copyright notice, this
#    list of conditions and the following disclaimer.
#
# 2. Redistributions in binary form must reproduce the above copyright notice,
#    this list of conditions and the following disclaimer in the documentation
#    and/or other materials provided with the distribution.
#
# THIS SOFTWARE IS PROVIDED BY THE COPYRIGHT HOLDERS AND CONTRIBUTORS "AS IS"
# AND ANY EXPRESS OR IMPLIED WARRANTIES, INCLUDING, BUT NOT LIMITED TO, THE
# IMPLIED WARRANTIES OF MERCHANTABILITY AND FITNESS FOR A PARTICULAR PURPOSE ARE
# DISCLAIMED. IN NO EVENT SHALL THE COPYRIGHT HOLDER OR CONTRIBUTORS BE LIABLE
# FOR ANY DIRECT, INDIRECT, INCIDENTAL, SPECIAL, EXEMPLARY, OR CONSEQUENTIAL
# DAMAGES (INCLUDING, BUT NOT LIMITED TO, PROCUREMENT OF SUBSTITUTE GOODS OR
# SERVICES; LOSS OF USE, DATA, OR PROFITS; OR BUSINESS INTERRUPTION) HOWEVER
# CAUSED AND ON ANY THEORY OF LIABILITY, WHETHER IN CONTRACT, STRICT LIABILITY,
# OR TORT (INCLUDING NEGLIGENCE OR OTHERWISE) ARISING IN ANY WAY OUT OF THE USE
# OF THIS SOFTWARE, EVEN IF ADVISED OF THE POSSIBILITY OF SUCH DAMAGE.

import pathlib
import sys
import typing as t
from os import path as osp

import jinja2
import numpy as np
import pytest

import smartsim
import smartsim._core._cli.utils as _utils
from smartsim import Experiment
from smartsim._core import Manifest, previewrenderer
from smartsim._core.config import CONFIG
from smartsim._core.control.controller import Controller
from smartsim._core.control.job import Job
from smartsim.database import FeatureStore
from smartsim.entity.entity import SmartSimEntity
from smartsim.error.errors import PreviewFormatError
from smartsim.settings import QsubBatchSettings, RunSettings

pytestmark = pytest.mark.group_b


@pytest.fixture
def choose_host():
    def _choose_host(wlmutils, index: int = 0):
        hosts = wlmutils.get_test_hostlist()
        if hosts:
            return hosts[index]
        return None

    return _choose_host


@pytest.fixture
def preview_object(test_dir) -> t.Dict[str, Job]:
    """
    Bare bones orch
    """
    rs = RunSettings(exe="echo", exe_args="ifname=lo")
    s = SmartSimEntity(name="faux-name", path=test_dir, run_settings=rs)
    o = FeatureStore()
    o.entity = s
    s.fs_identifier = "test_fs_id"
    s.ports = [1235]
    s.num_shards = 1
    job = Job("faux-name", "faux-step-id", s, "slurm", True)
    active_fsjobs: t.Dict[str, Job] = {"mock_job": job}
    return active_fsjobs


@pytest.fixture
def preview_object_multifs(test_dir) -> t.Dict[str, Job]:
    """
    Bare bones feature store
    """
    rs = RunSettings(exe="echo", exe_args="ifname=lo")
    s = SmartSimEntity(name="faux-name", path=test_dir, run_settings=rs)
    o = FeatureStore()
    o.entity = s
    s.fs_identifier = "testfs_reg"
    s.ports = [8750]
    s.num_shards = 1
    job = Job("faux-name", "faux-step-id", s, "slurm", True)

    rs2 = RunSettings(exe="echo", exe_args="ifname=lo")
    s2 = SmartSimEntity(name="faux-name_2", path=test_dir, run_settings=rs)
    o2 = FeatureStore()
    o2.entity = s2
    s2.fs_identifier = "testfs_reg2"
    s2.ports = [8752]
    s2.num_shards = 1
    job2 = Job("faux-name_2", "faux-step-id_2", s2, "slurm", True)

    active_fsjobs: t.Dict[str, Job] = {"mock_job": job, "mock_job2": job2}
    return active_fsjobs


def add_batch_resources(wlmutils, batch_settings):
    if isinstance(batch_settings, QsubBatchSettings):
        for key, value in wlmutils.get_batch_resources().items():
            batch_settings.set_resource(key, value)


def test_get_ifname_filter():
    """Test get_ifname filter"""

    # Test input and expected output
    value_dict = (
        (["+ifname=ib0"], "ib0"),
        ("", ""),
        ("+ifnameib0", ""),
        ("=ib0", ""),
        (["_ifname=bad_if_key"], "bad_if_key"),
        (["ifname=mock_if_name"], "mock_if_name"),
        ("IFname=case_sensitive_key", ""),
        ("xfname=not_splittable", ""),
        (None, ""),
    )

    template_str = "{{ value | get_ifname }}"
    template_dict = {"ts": template_str}

    loader = jinja2.DictLoader(template_dict)
    env = jinja2.Environment(loader=loader, autoescape=True)
    env.filters["get_ifname"] = previewrenderer.get_ifname

    t = env.get_template("ts")

    for input, expected_output in value_dict:
        output = t.render(value=input)
        # assert that that filter output matches expected output
        assert output == expected_output


def test_get_fstype_filter():
    """Test get_fstype filter to extract database backend from config"""

    template_str = "{{ config | get_fstype }}"
    template_dict = {"ts": template_str}
    loader = jinja2.DictLoader(template_dict)
    env = jinja2.Environment(loader=loader, autoescape=True)
    env.filters["get_fstype"] = previewrenderer.get_fstype

    t = env.get_template("ts")
    output = t.render(config=CONFIG.database_cli)

    assert output in CONFIG.database_cli
    # Test empty input
    test_string = ""
    output = t.render(config=test_string)
    assert output == ""
    # Test empty path
    test_string = "SmartSim/smartsim/_core/bin/"
    output = t.render(config=test_string)
    assert output == ""
    # Test no hyphen
    test_string = "SmartSim/smartsim/_core/bin/rediscli"
    output = t.render(config=test_string)
    assert output == ""
    # Test no LHS
    test_string = "SmartSim/smartsim/_core/bin/redis-"
    output = t.render(config=test_string)
    assert output == ""
    # Test no RHS
    test_string = "SmartSim/smartsim/_core/bin/-cli"
    output = t.render(config=test_string)
    assert output == ""


def test_experiment_preview(test_dir, wlmutils):
    """Test correct preview output fields for Experiment preview"""
    # Prepare entities
    test_launcher = wlmutils.get_test_launcher()
    exp_name = "test_experiment_preview"
    exp = Experiment(exp_name, exp_path=test_dir, launcher=test_launcher)

    # Execute method for template rendering
    output = previewrenderer.render(exp, verbosity_level="debug")

    # Evaluate output
    summary_lines = output.split("\n")
    summary_lines = [item.replace("\t", "").strip() for item in summary_lines[-3:]]
    assert 3 == len(summary_lines)
    summary_dict = dict(row.split(": ") for row in summary_lines)
    assert set(["Experiment Name", "Experiment Path", "Launcher"]).issubset(
        summary_dict
    )


def test_experiment_preview_properties(test_dir, wlmutils):
    """Test correct preview output properties for Experiment preview"""
    # Prepare entities
    test_launcher = wlmutils.get_test_launcher()
    exp_name = "test_experiment_preview_properties"
    exp = Experiment(exp_name, exp_path=test_dir, launcher=test_launcher)

    # Execute method for template rendering
    output = previewrenderer.render(exp, verbosity_level="debug")

    # Evaluate output
    summary_lines = output.split("\n")
    summary_lines = [item.replace("\t", "").strip() for item in summary_lines[-3:]]
    assert 3 == len(summary_lines)
    summary_dict = dict(row.split(": ") for row in summary_lines)
    assert exp.name == summary_dict["Experiment Name"]
    assert exp.exp_path == summary_dict["Experiment Path"]
    assert exp.launcher == summary_dict["Launcher"]


def test_feature_store_preview_render(test_dir, wlmutils, choose_host):
    """Test correct preview output properties for FeatureStore preview"""
    # Prepare entities
    test_launcher = wlmutils.get_test_launcher()
    test_interface = wlmutils.get_test_interface()
    test_port = wlmutils.get_test_port()
    exp_name = "test_feature_store_preview_properties"
    exp = Experiment(exp_name, exp_path=test_dir, launcher=test_launcher)
    # create regular database
    feature_store = exp.create_feature_store(
        port=test_port,
        interface=test_interface,
        hosts=choose_host(wlmutils),
    )
    preview_manifest = Manifest(feature_store)

    # Execute method for template rendering
    output = previewrenderer.render(exp, preview_manifest, verbosity_level="debug")

    # Evaluate output
    assert "Feature Store Identifier" in output
    assert "Shards" in output
    assert "TCP/IP Port(s)" in output
    assert "Network Interface" in output
    assert "Type" in output
    assert "Executable" in output

    fs_path = _utils.get_db_path()
    if fs_path:
        fs_type, _ = fs_path.name.split("-", 1)

    assert feature_store.fs_identifier in output
    assert str(feature_store.num_shards) in output
    assert feature_store._interfaces[0] in output
    assert fs_type in output
    assert CONFIG.database_exe in output
    assert feature_store.run_command in output
    assert str(feature_store.fs_nodes) in output


def test_preview_to_file(test_dir, wlmutils):
    """
    Test that if an output_filename is given, a file
    is rendered for Experiment preview"
    """
    # Prepare entities
    test_launcher = wlmutils.get_test_launcher()
    exp_name = "test_preview_output_filename"
    exp = Experiment(exp_name, exp_path=test_dir, launcher=test_launcher)
    filename = "test_preview_output_filename.txt"
    path = pathlib.Path(test_dir) / filename
    # Execute preview method
    exp.preview(
        output_format=previewrenderer.Format.PLAINTEXT,
        output_filename=str(path),
        verbosity_level="debug",
    )

    # Evaluate output
    assert path.exists()
    assert path.is_file()


def test_model_preview(test_dir, wlmutils):
    """
    Test correct preview output fields for Model preview
    """
    # Prepare entities
    exp_name = "test_model_preview"
    test_launcher = wlmutils.get_test_launcher()
    exp = Experiment(exp_name, exp_path=test_dir, launcher=test_launcher)
    model_params = {"port": 6379, "password": "unbreakable_password"}
    rs1 = RunSettings("bash", "multi_tags_template.sh")
    rs2 = exp.create_run_settings("echo", ["spam", "eggs"])

    hello_world_model = exp.create_application(
        "echo-hello", run_settings=rs1, params=model_params
    )

    spam_eggs_model = exp.create_application("echo-spam", run_settings=rs2)

    preview_manifest = Manifest(hello_world_model, spam_eggs_model)

    # Execute preview method
    rendered_preview = previewrenderer.render(
        exp, preview_manifest, verbosity_level="debug"
    )

    # Evaluate output
    assert "Model Name" in rendered_preview
    assert "Executable" in rendered_preview
    assert "Executable Arguments" in rendered_preview
    assert "Model Parameters" in rendered_preview


def test_model_preview_properties(test_dir, wlmutils):
    """
    Test correct preview output properties for Model preview
    """
    # Prepare entities
    exp_name = "test_model_preview_parameters"
    test_launcher = wlmutils.get_test_launcher()
    exp = Experiment(exp_name, exp_path=test_dir, launcher=test_launcher)

    hw_name = "echo-hello"
    hw_port = 6379
    hw_password = "unbreakable_password"
    hw_rs = "multi_tags_template.sh"
    model_params = {"port": hw_port, "password": hw_password}
    hw_param1 = "bash"
    rs1 = RunSettings(hw_param1, hw_rs)

    se_name = "echo-spam"
    se_param1 = "echo"
    se_param2 = "spam"
    se_param3 = "eggs"
    rs2 = exp.create_run_settings(se_param1, [se_param2, se_param3])

    hello_world_model = exp.create_application(
        hw_name, run_settings=rs1, params=model_params
    )
    spam_eggs_model = exp.create_application(se_name, run_settings=rs2)

    preview_manifest = Manifest(hello_world_model, spam_eggs_model)

    # Execute preview method
    rendered_preview = previewrenderer.render(
        exp, preview_manifest, verbosity_level="debug"
    )

    # Evaluate output for hello world model
    assert hw_name in rendered_preview
    assert hw_param1 in rendered_preview
    assert hw_rs in rendered_preview
    assert "port" in rendered_preview
    assert "password" in rendered_preview
    assert str(hw_port) in rendered_preview
    assert hw_password in rendered_preview

    assert hw_name == hello_world_model.name
    assert hw_param1 in hello_world_model.run_settings.exe[0]
    assert hw_rs == hello_world_model.run_settings.exe_args[0]
    assert None == hello_world_model.batch_settings
    assert "port" in list(hello_world_model.params.items())[0]
    assert hw_port in list(hello_world_model.params.items())[0]
    assert "password" in list(hello_world_model.params.items())[1]
    assert hw_password in list(hello_world_model.params.items())[1]

    # Evaluate outputfor spam eggs model
    assert se_name in rendered_preview
    assert se_param1 in rendered_preview
    assert se_param2 in rendered_preview
    assert se_param3 in rendered_preview

    assert se_name == spam_eggs_model.name
    assert se_param1 in spam_eggs_model.run_settings.exe[0]
    assert se_param2 == spam_eggs_model.run_settings.exe_args[0]
    assert se_param3 == spam_eggs_model.run_settings.exe_args[1]


def test_preview_model_tagged_files(fileutils, test_dir, wlmutils):
    """
    Test model with tagged files in preview.
    """
    # Prepare entities
    exp_name = "test_model_preview_parameters"
    test_launcher = wlmutils.get_test_launcher()
    exp = Experiment(exp_name, exp_path=test_dir, launcher=test_launcher)

    model_params = {"port": 6379, "password": "unbreakable_password"}
    model_settings = RunSettings("bash", "multi_tags_template.sh")

    hello_world_model = exp.create_application(
        "echo-hello", run_settings=model_settings, params=model_params
    )

    config = fileutils.get_test_conf_path(
        osp.join("generator_files", "multi_tags_template.sh")
    )
    hello_world_model.attach_generator_files(to_configure=[config])
    exp.generate(hello_world_model, overwrite=True)

    preview_manifest = Manifest(hello_world_model)

    # Execute preview method
    rendered_preview = previewrenderer.render(
        exp, preview_manifest, verbosity_level="debug"
    )

    # Evaluate output
    assert "Tagged Files for Model Configuration" in rendered_preview
    assert "generator_files/multi_tags_template.sh" in rendered_preview
    assert "generator_files/multi_tags_template.sh" in hello_world_model.files.tagged[0]


def test_model_key_prefixing(test_dir, wlmutils):
    """
    Test preview for enabling key prefixing for a Model
    """
    # Prepare entities
    exp_name = "test_model_key_prefixing"
    test_launcher = wlmutils.get_test_launcher()
    exp = Experiment(exp_name, exp_path=test_dir, launcher=test_launcher)

    fs = exp.create_feature_store(port=6780, interface="lo")
    exp.generate(fs, overwrite=True)
    rs1 = exp.create_run_settings("echo", ["hello", "world"])
    model = exp.create_application("model_test", run_settings=rs1)

    # enable key prefixing on model
    model.enable_key_prefixing()
    exp.generate(model, overwrite=True)

    preview_manifest = Manifest(fs, model)

    # Execute preview method
    output = previewrenderer.render(exp, preview_manifest, verbosity_level="debug")

    # Evaluate output
    assert "Key Prefix" in output
    assert "model_test" in output
    assert "Outgoing Key Collision Prevention (Key Prefixing)" in output
    assert "Tensors: On" in output
    assert "Datasets: On" in output
    assert "ML Models/Torch Scripts: Off" in output
    assert "Aggregation Lists: On" in output


def test_ensembles_preview(test_dir, wlmutils):
    """
    Test ensemble preview fields are correct in template render
    """
    test_launcher = wlmutils.get_test_launcher()
    exp = Experiment(
        "test-ensembles-preview", exp_path=test_dir, launcher=test_launcher
    )

    # setup ensemble parameter space
    learning_rate = list(np.linspace(0.01, 0.5))
    train_params = {"LR": learning_rate}

    # define how each member should run
    run = exp.create_run_settings(exe="python", exe_args="./train-model.py")

    ensemble = exp.create_ensemble(
        "Training-Ensemble",
        params=train_params,
        params_as_args=["LR"],
        run_settings=run,
        perm_strategy="random",
        n_models=4,
    )

    preview_manifest = Manifest(ensemble)
    output = previewrenderer.render(exp, preview_manifest, verbosity_level="debug")

    # Evaluate output
    assert "Ensemble Name" in output
    assert "Members" in output
    assert "Ensemble Parameters" in output


def test_preview_models_and_ensembles(test_dir, wlmutils):
    """
    Test preview of separate model entity and ensemble entity
    """
    exp_name = "test-preview-model-and-ensemble"
    test_dir = pathlib.Path(test_dir) / exp_name
    test_dir.mkdir(parents=True)
    test_launcher = wlmutils.get_test_launcher()
    exp = Experiment(exp_name, exp_path=str(test_dir), launcher=test_launcher)

    rs1 = exp.create_run_settings("echo", ["hello", "world"])
    rs2 = exp.create_run_settings("echo", ["spam", "eggs"])

    hw_name = "echo-hello"
    se_name = "echo-spam"
    ens_name = "echo-ensemble"
    hello_world_model = exp.create_application(hw_name, run_settings=rs1)
    spam_eggs_model = exp.create_application(se_name, run_settings=rs2)
    hello_ensemble = exp.create_ensemble(ens_name, run_settings=rs1, replicas=3)

    exp.generate(hello_world_model, spam_eggs_model, hello_ensemble)

    preview_manifest = Manifest(hello_world_model, spam_eggs_model, hello_ensemble)
    output = previewrenderer.render(exp, preview_manifest, verbosity_level="debug")

    # Evaluate output
    assert "Models" in output
    assert hw_name in output
    assert se_name in output

    assert "Ensembles" in output
    assert ens_name + "_1" in output
    assert ens_name + "_2" in output


def test_ensemble_preview_client_configuration(test_dir, wlmutils):
    """
    Test preview of client configuration and key prefixing in Ensemble preview
    """
    # Prepare entities
    test_launcher = wlmutils.get_test_launcher()
    exp = Experiment(
        "test-preview-ensemble-clientconfig", exp_path=test_dir, launcher=test_launcher
    )
    # Create Orchestrator
    fs = exp.create_feature_store(port=6780, interface="lo")
    exp.generate(fs, overwrite=True)
    rs1 = exp.create_run_settings("echo", ["hello", "world"])
    # Create ensemble
    ensemble = exp.create_ensemble("fd_simulation", run_settings=rs1, replicas=2)
    # enable key prefixing on ensemble
    ensemble.enable_key_prefixing()
    exp.generate(ensemble, overwrite=True)
    rs2 = exp.create_run_settings("echo", ["spam", "eggs"])
    # Create model
    ml_model = exp.create_application("tf_training", rs2)

    for sim in ensemble.entities:
        ml_model.register_incoming_entity(sim)

    exp.generate(ml_model, overwrite=True)
    preview_manifest = Manifest(fs, ml_model, ensemble)

    # Call preview renderer for testing output
    output = previewrenderer.render(exp, preview_manifest, verbosity_level="debug")

    # Evaluate output
    assert "Client Configuration" in output
    assert "Feature Store Identifier" in output
    assert "Feature Store Backend" in output
    assert "Type" in output


def test_ensemble_preview_client_configuration_multifs(test_dir, wlmutils):
    """
    Test preview of client configuration and key prefixing in Ensemble preview
    with multiple feature stores
    """
    # Prepare entities
    test_launcher = wlmutils.get_test_launcher()
    exp = Experiment(
        "test-preview-multifs-clinet-config", exp_path=test_dir, launcher=test_launcher
    )
    # Create feature store
    fs1_fsid = "fs_1"
    fs1 = exp.create_feature_store(port=6780, interface="lo", fs_identifier=fs1_fsid)
    exp.generate(fs1, overwrite=True)
    # Create another feature store
    fs2_fsid = "fs_2"
    fs2 = exp.create_feature_store(port=6784, interface="lo", fs_identifier=fs2_fsid)
    exp.generate(fs2, overwrite=True)

    rs1 = exp.create_run_settings("echo", ["hello", "world"])
    # Create ensemble
    ensemble = exp.create_ensemble("fd_simulation", run_settings=rs1, replicas=2)
    # enable key prefixing on ensemble
    ensemble.enable_key_prefixing()
    exp.generate(ensemble, overwrite=True)
    rs2 = exp.create_run_settings("echo", ["spam", "eggs"])
    # Create model
    ml_model = exp.create_application("tf_training", rs2)
    for sim in ensemble.entities:
        ml_model.register_incoming_entity(sim)
    exp.generate(ml_model, overwrite=True)
    preview_manifest = Manifest(fs1, fs2, ml_model, ensemble)

    # Call preview renderer for testing output
    output = previewrenderer.render(exp, preview_manifest, verbosity_level="debug")

    # Evaluate output
    assert "Client Configuration" in output
    assert "Feature Store Identifier" in output
    assert "Feature Store Backend" in output
    assert "TCP/IP Port(s)" in output
    assert "Type" in output

    assert fs1_fsid in output
    assert fs2_fsid in output


def test_ensemble_preview_attached_files(fileutils, test_dir, wlmutils):
    """
    Test the preview of tagged, copy, and symlink files attached
    to an ensemble
    """
    # Prepare entities
    test_launcher = wlmutils.get_test_launcher()
    exp = Experiment(
        "test-preview-attached-files", exp_path=test_dir, launcher=test_launcher
    )
    ensemble = exp.create_ensemble(
        "dir_test", replicas=1, run_settings=RunSettings("python", exe_args="sleep.py")
    )
    ensemble.entities = []
    params = {"THERMO": [10, 20], "STEPS": [20, 30]}
    ensemble = exp.create_ensemble(
        "dir_test",
        params=params,
        run_settings=RunSettings("python", exe_args="sleep.py"),
    )
    gen_dir = fileutils.get_test_conf_path(osp.join("generator_files", "test_dir"))
    symlink_dir = fileutils.get_test_conf_path(
        osp.join("generator_files", "to_symlink_dir")
    )
    copy_dir = fileutils.get_test_conf_path(osp.join("generator_files", "to_copy_dir"))

    ensemble.attach_generator_files()
    ensemble.attach_generator_files(
        to_configure=[gen_dir, copy_dir], to_copy=copy_dir, to_symlink=symlink_dir
    )
    preview_manifest = Manifest(ensemble)

    # Call preview renderer for testing output
    output = previewrenderer.render(exp, preview_manifest, verbosity_level="debug")

    # Evaluate output
    assert "Tagged Files for Model Configuration" in output
    assert "Copy Files" in output
    assert "Symlink" in output
    assert "Ensemble Parameters" in output
    assert "Model Parameters" in output

    assert "generator_files/test_dir" in output
    assert "generator_files/to_copy_dir" in output
    assert "generator_files/to_symlink_dir" in output

    for model in ensemble:
        assert "generator_files/test_dir" in model.files.tagged[0]
        for copy in model.files.copy:
            assert "generator_files/to_copy_dir" in copy
        for link in model.files.link:
            assert "generator_files/to_symlink_dir" in link


def test_preview_colocated_fs_model_ensemble(fileutils, test_dir, wlmutils, mlutils):
    """
    Test preview of FSModel on colocated ensembles
    """

    exp_name = "test-preview-colocated-fs-model-ensemble"
    test_launcher = wlmutils.get_test_launcher()
    test_interface = wlmutils.get_test_interface()
    test_port = wlmutils.get_test_port()
    test_device = mlutils.get_test_device()
    test_num_gpus = 1

    test_script = fileutils.get_test_conf_path("run_tf_dbmodel_smartredis.py")

    exp = Experiment(exp_name, launcher=test_launcher, exp_path=test_dir)
    colo_settings = exp.create_run_settings(exe=sys.executable, exe_args=test_script)
    colo_settings.set_nodes(1)
    colo_settings.set_tasks(1)

    # Create the ensemble of two identical SmartSim Model
    colo_ensemble = exp.create_ensemble(
        "colocated_ens", run_settings=colo_settings, replicas=2
    )

    # Create colocated SmartSim Model
    colo_model = exp.create_application("colocated_model", colo_settings)

    # Create and save ML model to filesystem
    content = "empty test"
    model_path = pathlib.Path(test_dir) / "model1.pt"
    model_path.write_text(content)

    # Test adding a model from ensemble
    colo_ensemble.add_ml_model(
        "cnn",
        "TF",
        model_path=model_path,
        device=test_device,
        devices_per_node=test_num_gpus,
        first_device=0,
        inputs="args_0",
        outputs="Identity",
    )

    # Colocate a feature store with the first ensemble members
    for i, entity in enumerate(colo_ensemble):
        entity.colocate_fs_tcp(
            port=test_port + i, fs_cpus=1, debug=True, ifname=test_interface
        )
        # Add ML models to each ensemble member to make sure they
        # do not conflict with other ML models
        entity.add_ml_model(
            "cnn2",
            "TF",
            model_path=model_path,
            device=test_device,
            devices_per_node=test_num_gpus,
            first_device=0,
            inputs="args_0",
            outputs="Identity",
        )
        entity.disable_key_prefixing()

    # Add another ensemble member
    colo_ensemble.add_model(colo_model)

    # Colocate a feature store with the new ensemble member
    colo_model.colocate_fs_tcp(
        port=test_port + len(colo_ensemble) - 1,
        fs_cpus=1,
        debug=True,
        ifname=test_interface,
    )
    # Add a ML model to the new ensemble member
    model_inputs = "args_0"
    model_outputs = "Identity"
    model_name = "cnn2"
    model_backend = "TF"
    colo_model.add_ml_model(
        model_name,
        model_backend,
        model_path=model_path,
        device=test_device,
        devices_per_node=test_num_gpus,
        first_device=0,
        inputs=model_inputs,
        outputs=model_outputs,
    )

    exp.generate(colo_ensemble)

    preview_manifest = Manifest(colo_ensemble)

    # Execute preview method
    output = previewrenderer.render(exp, preview_manifest, verbosity_level="debug")

    # Evaluate output
    assert "Models" in output
    assert "Name" in output
    assert "Backend" in output
    assert "Path" in output
    assert "Device" in output
    assert "Devices Per Node" in output
    assert "Inputs" in output
    assert "Outputs" in output

    assert model_name in output
    assert model_backend in output
    assert "Path" in output
    assert "/model1.pt" in output
    assert "CPU" in output
    assert model_inputs in output
    assert model_outputs in output


def test_preview_colocated_fs_script_ensemble(fileutils, test_dir, wlmutils, mlutils):
    """
    Test preview of FS Scripts on colocated FS from ensemble
    """

    exp_name = "test-preview-colocated-fs-script"

    test_launcher = wlmutils.get_test_launcher()
    test_interface = wlmutils.get_test_interface()
    test_port = wlmutils.get_test_port()
    test_device = mlutils.get_test_device()
    test_num_gpus = mlutils.get_test_num_gpus() if pytest.test_device == "GPU" else 1

    expected_torch_script = "torchscript.py"
    test_script = fileutils.get_test_conf_path("run_fsscript_smartredis.py")
    torch_script = fileutils.get_test_conf_path(expected_torch_script)

    # Create SmartSim Experiment
    exp = Experiment(exp_name, launcher=test_launcher, exp_path=test_dir)

    colo_settings = exp.create_run_settings(exe=sys.executable, exe_args=test_script)
    colo_settings.set_nodes(1)
    colo_settings.set_tasks(1)

    # Create SmartSim Ensemble with two identical models
    colo_ensemble = exp.create_ensemble(
        "colocated_ensemble", run_settings=colo_settings, replicas=2
    )

    # Create a SmartSim model
    colo_model = exp.create_application("colocated_model", colo_settings)

    # Colocate a fs with each ensemble entity and add a script
    # to each entity via file
    for i, entity in enumerate(colo_ensemble):
        entity.disable_key_prefixing()
        entity.colocate_fs_tcp(
            port=test_port + i,
            fs_cpus=1,
            debug=True,
            ifname=test_interface,
        )

        entity.add_script(
            "test_script1",
            script_path=torch_script,
            device=test_device,
            devices_per_node=test_num_gpus,
            first_device=0,
        )

    # Colocate a fs with the non-ensemble Model
    colo_model.colocate_fs_tcp(
        port=test_port + len(colo_ensemble),
        fs_cpus=1,
        debug=True,
        ifname=test_interface,
    )

    # Add a script to the non-ensemble model
    torch_script_str = "def negate(x):\n\treturn torch.neg(x)\n"
    cm_name2 = "test_script2"
    colo_ensemble.add_script(
        cm_name2,
        script=torch_script_str,
        device=test_device,
        devices_per_node=test_num_gpus,
        first_device=0,
    )

    # Add the third SmartSim model to the ensemble
    colo_ensemble.add_model(colo_model)

    # Add another script via file to the entire ensemble
    cm_name1 = "test_script1"
    colo_model.add_script(
        cm_name1,
        script_path=torch_script,
        device=test_device,
        devices_per_node=test_num_gpus,
        first_device=0,
    )

    # Assert we have added one model to the ensemble
    assert len(colo_ensemble._fs_scripts) == 1
    # Assert we have added both models to each entity
    assert all([len(entity._fs_scripts) == 2 for entity in colo_ensemble])

    exp.generate(colo_ensemble)

    preview_manifest = Manifest(colo_ensemble)

    # Execute preview method
    output = previewrenderer.render(exp, preview_manifest, verbosity_level="debug")

    # Evaluate output
    assert "Torch Scripts" in output
    assert "Name" in output
    assert "Path" in output
    assert "Devices Per Node" in output

    assert cm_name2 in output
    assert expected_torch_script in output
    assert test_device in output
    assert cm_name1 in output


def test_preview_active_infrastructure(wlmutils, test_dir, preview_object):
    """Test active infrastructure without other feature stores"""

    # Prepare entities
    test_launcher = wlmutils.get_test_launcher()
    exp_name = "test_active_infrastructure_preview"
    exp = Experiment(exp_name, exp_path=test_dir, launcher=test_launcher)

    # Execute method for template rendering
    output = previewrenderer.render(
        exp, active_fsjobs=preview_object, verbosity_level="debug"
    )

    assert "Active Infrastructure" in output
    assert "Feature Store Identifier" in output
    assert "Shards" in output
    assert "Network Interface" in output
    assert "Type" in output
    assert "TCP/IP" in output


def test_preview_orch_active_infrastructure(
    wlmutils, test_dir, choose_host, preview_object
):
    """
    Test correct preview output properties for active infrastructure preview
    with other feature stores
    """
    # Prepare entities
    test_launcher = wlmutils.get_test_launcher()
    test_interface = wlmutils.get_test_interface()
    test_port = wlmutils.get_test_port()
    exp_name = "test_feature_store_active_infrastructure_preview"
    exp = Experiment(exp_name, exp_path=test_dir, launcher=test_launcher)

    feature_store2 = exp.create_feature_store(
        port=test_port,
        interface=test_interface,
        hosts=choose_host(wlmutils),
        fs_identifier="fs_2",
    )

    feature_store3 = exp.create_feature_store(
        port=test_port,
        interface=test_interface,
        hosts=choose_host(wlmutils),
        fs_identifier="fs_3",
    )

    preview_manifest = Manifest(feature_store2, feature_store3)

    # Execute method for template rendering
    output = previewrenderer.render(
        exp, preview_manifest, active_fsjobs=preview_object, verbosity_level="debug"
    )

    assert "Active Infrastructure" in output
    assert "Feature Store Identifier" in output
    assert "Shards" in output
    assert "Network Interface" in output
    assert "Type" in output
    assert "TCP/IP" in output


def test_preview_multifs_active_infrastructure(
    wlmutils, test_dir, choose_host, preview_object_multidb
):
    """multiple started feature stores active infrastructure"""

    # Retrieve parameters from testing environment
    test_launcher = wlmutils.get_test_launcher()
    test_interface = wlmutils.get_test_interface()
    test_port = wlmutils.get_test_port()

    # start a new Experiment for this section
    exp = Experiment(
        "test_preview_multifs_active_infrastructure",
        exp_path=test_dir,
        launcher=test_launcher,
    )

    # Execute method for template rendering
    output = previewrenderer.render(
        exp, active_fsjobs=preview_object_multifs, verbosity_level="debug"
    )

    assert "Active Infrastructure" in output
    assert "Feature Store Identifier" in output
    assert "Shards" in output
    assert "Network Interface" in output
    assert "Type" in output
    assert "TCP/IP" in output

    assert "testfs_reg" in output
    assert "testfs_reg2" in output
    assert "Feature Stores" not in output


def test_preview_active_infrastructure_feature_store_error(
    wlmutils, test_dir, choose_host, monkeypatch: pytest.MonkeyPatch
):
    """Demo error when trying to preview a started feature store"""
    # Prepare entities
    test_launcher = wlmutils.get_test_launcher()
    test_interface = wlmutils.get_test_interface()
    test_port = wlmutils.get_test_port()
    exp_name = "test_active_infrastructure_preview_orch_error"
    exp = Experiment(exp_name, exp_path=test_dir, launcher=test_launcher)

    monkeypatch.setattr(
        smartsim.database.orchestrator.FeatureStore, "is_active", lambda x: True
    )

    orc = exp.create_feature_store(
        port=test_port,
        interface=test_interface,
        hosts=choose_host(wlmutils),
        fs_identifier="orc_1",
    )

    # Retrieve any active jobs
    active_fsjobs = exp._control.active_feature_store_jobs

    preview_manifest = Manifest(orc)

    # Execute method for template rendering
    output = previewrenderer.render(
        exp, preview_manifest, active_fsjobs=active_fsjobs, verbosity_level="debug"
    )

    assert "WARNING: Cannot preview orc_1, because it is already started" in output


def test_active_feature_store_jobs_property(
    wlmutils,
    test_dir,
    preview_object,
):
    """Ensure fs_jobs remaines unchanged after deletion
    of active_feature_store_jobs property stays intact when retrieving fs_jobs"""

    # Retrieve parameters from testing environment
    test_launcher = wlmutils.get_test_launcher()

    # start a new Experiment for this section
    exp = Experiment(
        "test-active_feature_store_jobs-property",
        exp_path=test_dir,
        launcher=test_launcher,
    )

    controller = Controller()
    controller._jobs.fs_jobs = preview_object

    # Modify the returned job collection
    active_feature_store_jobs = exp._control.active_feature_store_jobs
    active_feature_store_jobs["test"] = "test_value"

    # Verify original collection is not also modified
    assert not exp._control.active_feature_store_jobs.get("test", None)


def test_verbosity_info_ensemble(test_dir, wlmutils):
    """
    Test preview of separate model entity and ensemble entity
    with verbosity level set to info
    """
    exp_name = "test-model-and-ensemble"
    test_dir = pathlib.Path(test_dir) / exp_name
    test_dir.mkdir(parents=True)
    test_launcher = wlmutils.get_test_launcher()
    exp = Experiment(exp_name, exp_path=str(test_dir), launcher=test_launcher)

    rs1 = exp.create_run_settings("echo", ["hello", "world"])
    rs2 = exp.create_run_settings("echo", ["spam", "eggs"])

    hw_name = "echo-hello"
    se_name = "echo-spam"
    ens_name = "echo-ensemble"
    hello_world_model = exp.create_application(hw_name, run_settings=rs1)
    spam_eggs_model = exp.create_application(se_name, run_settings=rs2)
    hello_ensemble = exp.create_ensemble(ens_name, run_settings=rs1, replicas=3)

    exp.generate(hello_world_model, spam_eggs_model, hello_ensemble)

    preview_manifest = Manifest(hello_world_model, spam_eggs_model, hello_ensemble)
    output = previewrenderer.render(exp, preview_manifest, verbosity_level="info")

    assert "Executable" not in output
    assert "Executable Arguments" not in output

    assert "echo_ensemble_1" not in output


def test_verbosity_info_colocated_fs_model_ensemble(
    fileutils, test_dir, wlmutils, mlutils
):
    """Test preview of FSModel on colocated ensembles, first adding the FSModel to the
    ensemble, then colocating FS.
    """

    exp_name = "test-colocated-fs-model-ensemble-reordered"
    test_launcher = wlmutils.get_test_launcher()
    test_interface = wlmutils.get_test_interface()
    test_port = wlmutils.get_test_port()
    test_device = mlutils.get_test_device()
    test_num_gpus = 1

    test_script = fileutils.get_test_conf_path("run_tf_dbmodel_smartredis.py")

    exp = Experiment(exp_name, launcher=test_launcher, exp_path=test_dir)
    colo_settings = exp.create_run_settings(exe=sys.executable, exe_args=test_script)
    colo_settings.set_nodes(1)
    colo_settings.set_tasks(1)

    # Create the ensemble of two identical SmartSim Model
    colo_ensemble = exp.create_ensemble(
        "colocated_ens", run_settings=colo_settings, replicas=2
    )

    # Create colocated SmartSim Model
    colo_model = exp.create_application("colocated_model", colo_settings)

    # Create and save ML model to filesystem
    content = "empty test"
    model_path = pathlib.Path(test_dir) / "model1.pt"
    model_path.write_text(content)

    # Test adding a model from ensemble
    colo_ensemble.add_ml_model(
        "cnn",
        "TF",
        model_path=model_path,
        device=test_device,
        devices_per_node=test_num_gpus,
        first_device=0,
        inputs="args_0",
        outputs="Identity",
    )

    # Colocate a feature store with the first ensemble members
    for i, entity in enumerate(colo_ensemble):
        entity.colocate_fs_tcp(
            port=test_port + i, fs_cpus=1, debug=True, ifname=test_interface
        )
        # Add ML models to each ensemble member to make sure they
        # do not conflict with other ML models
        entity.add_ml_model(
            "cnn2",
            "TF",
            model_path=model_path,
            device=test_device,
            devices_per_node=test_num_gpus,
            first_device=0,
            inputs="args_0",
            outputs="Identity",
        )
        entity.disable_key_prefixing()

    # Add another ensemble member
    colo_ensemble.add_model(colo_model)

    # Colocate a feature store with the new ensemble member
    colo_model.colocate_fs_tcp(
        port=test_port + len(colo_ensemble) - 1,
        fs_cpus=1,
        debug=True,
        ifname=test_interface,
    )
    # Add a ML model to the new ensemble member
    model_inputs = "args_0"
    model_outputs = "Identity"
    model_name = "cnn2"
    model_backend = "TF"
    colo_model.add_ml_model(
        model_name,
        model_backend,
        model_path=model_path,
        device=test_device,
        devices_per_node=test_num_gpus,
        first_device=0,
        inputs=model_inputs,
        outputs=model_outputs,
    )

    exp.generate(colo_ensemble)

    preview_manifest = Manifest(colo_ensemble)

    # Execute preview method
    output = previewrenderer.render(exp, preview_manifest, verbosity_level="info")

    assert "Outgoing Key Collision Prevention (Key Prefixing)" not in output
    assert "Devices Per Node" not in output


def test_verbosity_info_feature_store(test_dir, wlmutils, choose_host):
    """Test correct preview output properties for feature store preview"""
    # Prepare entities
    test_launcher = wlmutils.get_test_launcher()
    test_interface = wlmutils.get_test_interface()
    test_port = wlmutils.get_test_port()
    exp_name = "test_feature_store_preview_properties"
    exp = Experiment(exp_name, exp_path=test_dir, launcher=test_launcher)
    # create regular feature store
    feature_store = exp.create_feature_store(
        port=test_port,
        interface=test_interface,
        hosts=choose_host(wlmutils),
    )
    preview_manifest = Manifest(feature_store)

    # Execute method for template rendering
    output = previewrenderer.render(exp, preview_manifest, verbosity_level="info")

    # Evaluate output
    assert "Executable" not in output
    assert "Run Command" not in output


def test_verbosity_info_ensemble(test_dir, wlmutils):
    """
    Test client configuration and key prefixing in Ensemble preview
    """
    # Prepare entities
    test_launcher = wlmutils.get_test_launcher()
    exp = Experiment("key_prefix_test", exp_path=test_dir, launcher=test_launcher)
    # Create feature store
    fs = exp.create_feature_store(port=6780, interface="lo")
    exp.generate(fs, overwrite=True)
    rs1 = exp.create_run_settings("echo", ["hello", "world"])
    # Create ensemble
    ensemble = exp.create_ensemble("fd_simulation", run_settings=rs1, replicas=2)
    # enable key prefixing on ensemble
    ensemble.enable_key_prefixing()
    exp.generate(ensemble, overwrite=True)
    rs2 = exp.create_run_settings("echo", ["spam", "eggs"])
    # Create model
    ml_model = exp.create_application("tf_training", rs2)

    for sim in ensemble.entities:
        ml_model.register_incoming_entity(sim)

    exp.generate(ml_model, overwrite=True)
    preview_manifest = Manifest(fs, ml_model, ensemble)

    # Call preview renderer for testing output
    output = previewrenderer.render(exp, preview_manifest, verbosity_level="info")

    # Evaluate output
    assert "Outgoing Key Collision Prevention (Key Prefixing)" in output


def test_check_output_format_error():
    """
    Test error when invalid ouput format is given.
    """
    # Prepare entities
    exp_name = "test_output_format"
    exp = Experiment(exp_name)

    # Execute preview method
    with pytest.raises(PreviewFormatError) as ex:
        exp.preview(output_format="hello")
    assert (
        "The only valid output format currently available is plain_text"
        in ex.value.args[0]
    )


def test_check_verbosity_level_error():
    """
    Testing that an error does occur when a string verbosity is passed
    """
    # Prepare entities
    exp_name = "test_verbosity_level_error"
    exp = Experiment(exp_name)

    # Execute preview method
    with pytest.raises(ValueError) as ex:
        exp.preview(verbosity_level="hello")


def test_check_verbosity_level():
    """
    Testing that an error doesnt occur when a string verbosity is passed
    """
    # Prepare entities
    exp_name = "test_verbosity_level"
    exp = Experiment(exp_name)

    # Execute preview method
    exp.preview(verbosity_level="info")


def test_preview_colocated_fs_singular_model(wlmutils, test_dir):
    """Test preview behavior when a colocated fs is only added to
    one model. The expected behviour is that both models are colocated
    """

    test_launcher = wlmutils.get_test_launcher()

    exp = Experiment("colocated test", exp_path=test_dir, launcher=test_launcher)

    rs = exp.create_run_settings("sleep", ["100"])

    model_1 = exp.create_application("model_1", run_settings=rs)
    model_2 = exp.create_application("model_2", run_settings=rs)

    model_1.colocate_fs()

    exp.generate(model_1, model_2, overwrite=True)

    preview_manifest = Manifest(model_1, model_2)

    # Call preview renderer for testing output
    output = previewrenderer.render(exp, preview_manifest, verbosity_level="debug")

    assert "model_1" in output
    assert "model_2" in output
    assert "Client Configuration" in output


def test_preview_fs_script(wlmutils, test_dir):
    """
    Test preview of model instance with a torch script.
    """
    test_launcher = wlmutils.get_test_launcher()
    # Initialize the Experiment and set the launcher to auto

    exp = Experiment("getting-started", launcher=test_launcher)

    # Initialize a RunSettings object
    model_settings = exp.create_run_settings(exe="python", exe_args="params.py")

    # Initialize a Model object
<<<<<<< HEAD
    model_instance = exp.create_model("model_name", model_settings)
    model_instance.colocate_fs_tcp()
=======
    model_instance = exp.create_application("model_name", model_settings)
    model_instance.colocate_db_tcp()
>>>>>>> 89214d60

    # TorchScript string
    torch_script_str = "def negate(x):\n\treturn torch.neg(x)\n"

    # Attach TorchScript to Model
    model_instance.add_script(
        name="example_script",
        script=torch_script_str,
        device="GPU",
        devices_per_node=2,
        first_device=0,
    )
    preview_manifest = Manifest(model_instance)

    # Call preview renderer for testing output
    output = previewrenderer.render(exp, preview_manifest, verbosity_level="debug")

    # Evaluate output
    assert "Torch Script" in output<|MERGE_RESOLUTION|>--- conflicted
+++ resolved
@@ -1309,13 +1309,8 @@
     model_settings = exp.create_run_settings(exe="python", exe_args="params.py")
 
     # Initialize a Model object
-<<<<<<< HEAD
-    model_instance = exp.create_model("model_name", model_settings)
+    model_instance = exp.create_application("model_name", model_settings)
     model_instance.colocate_fs_tcp()
-=======
-    model_instance = exp.create_application("model_name", model_settings)
-    model_instance.colocate_db_tcp()
->>>>>>> 89214d60
 
     # TorchScript string
     torch_script_str = "def negate(x):\n\treturn torch.neg(x)\n"
