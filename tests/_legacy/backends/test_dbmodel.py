--- conflicted
+++ resolved
@@ -391,15 +391,9 @@
     colo_settings.set_tasks(1)
 
     # Create colocated Model
-<<<<<<< HEAD
-    colo_model = exp.create_model("colocated_model", colo_settings)
+    colo_model = exp.create_application("colocated_model", colo_settings)
     colo_model.colocate_fs_tcp(
         port=test_port, fs_cpus=1, debug=True, ifname=test_interface
-=======
-    colo_model = exp.create_application("colocated_model", colo_settings)
-    colo_model.colocate_db_tcp(
-        port=test_port, db_cpus=1, debug=True, ifname=test_interface
->>>>>>> 89214d60
     )
 
     # Create and save ML model to filesystem
@@ -469,15 +463,9 @@
     colo_settings.set_tasks(1)
 
     # Create colocated SmartSim Model
-<<<<<<< HEAD
-    colo_model = exp.create_model("colocated_model", colo_settings)
+    colo_model = exp.create_application("colocated_model", colo_settings)
     colo_model.colocate_fs_tcp(
         port=test_port, fs_cpus=1, debug=True, ifname=test_interface
-=======
-    colo_model = exp.create_application("colocated_model", colo_settings)
-    colo_model.colocate_db_tcp(
-        port=test_port, db_cpus=1, debug=True, ifname=test_interface
->>>>>>> 89214d60
     )
 
     # Create and save ML model to filesystem
@@ -541,17 +529,10 @@
         "colocated_ens", run_settings=colo_settings, replicas=2
     )
 
-<<<<<<< HEAD
     # Create a third model with a colocated feature store
-    colo_model = exp.create_model("colocated_model", colo_settings)
+    colo_model = exp.create_application("colocated_model", colo_settings)
     colo_model.colocate_fs_tcp(
         port=test_port, fs_cpus=1, debug=True, ifname=test_interface
-=======
-    # Create a third model with a colocated database
-    colo_model = exp.create_application("colocated_model", colo_settings)
-    colo_model.colocate_db_tcp(
-        port=test_port, db_cpus=1, debug=True, ifname=test_interface
->>>>>>> 89214d60
     )
 
     # Create and save the ML models to the filesystem
@@ -747,15 +728,9 @@
     colo_settings.set_tasks(1)
 
     # Create colocated SmartSim Model
-<<<<<<< HEAD
-    colo_model = exp.create_model("colocated_model", colo_settings)
+    colo_model = exp.create_application("colocated_model", colo_settings)
     colo_model.colocate_fs_tcp(
         port=test_port, fs_cpus=1, debug=True, ifname=test_interface
-=======
-    colo_model = exp.create_application("colocated_model", colo_settings)
-    colo_model.colocate_db_tcp(
-        port=test_port, db_cpus=1, debug=True, ifname=test_interface
->>>>>>> 89214d60
     )
 
     # Get and save TF model
