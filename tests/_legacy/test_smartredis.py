# BSD 2-Clause License
#
# Copyright (c) 2021-2024, Hewlett Packard Enterprise
# All rights reserved.
#
# Redistribution and use in source and binary forms, with or without
# modification, are permitted provided that the following conditions are met:
#
# 1. Redistributions of source code must retain the above copyright notice, this
#    list of conditions and the following disclaimer.
#
# 2. Redistributions in binary form must reproduce the above copyright notice,
#    this list of conditions and the following disclaimer in the documentation
#    and/or other materials provided with the distribution.
#
# THIS SOFTWARE IS PROVIDED BY THE COPYRIGHT HOLDERS AND CONTRIBUTORS "AS IS"
# AND ANY EXPRESS OR IMPLIED WARRANTIES, INCLUDING, BUT NOT LIMITED TO, THE
# IMPLIED WARRANTIES OF MERCHANTABILITY AND FITNESS FOR A PARTICULAR PURPOSE ARE
# DISCLAIMED. IN NO EVENT SHALL THE COPYRIGHT HOLDER OR CONTRIBUTORS BE LIABLE
# FOR ANY DIRECT, INDIRECT, INCIDENTAL, SPECIAL, EXEMPLARY, OR CONSEQUENTIAL
# DAMAGES (INCLUDING, BUT NOT LIMITED TO, PROCUREMENT OF SUBSTITUTE GOODS OR
# SERVICES; LOSS OF USE, DATA, OR PROFITS; OR BUSINESS INTERRUPTION) HOWEVER
# CAUSED AND ON ANY THEORY OF LIABILITY, WHETHER IN CONTRACT, STRICT LIABILITY,
# OR TORT (INCLUDING NEGLIGENCE OR OTHERWISE) ARISING IN ANY WAY OUT OF THE USE
# OF THIS SOFTWARE, EVEN IF ADVISED OF THE POSSIBILITY OF SUCH DAMAGE.


import pytest

from smartsim import Experiment
from smartsim._core.utils import installed_redisai_backends
<<<<<<< HEAD
from smartsim.database import FeatureStore
from smartsim.entity import Ensemble, Model
=======
from smartsim.database import Orchestrator
from smartsim.entity import Application, Ensemble
>>>>>>> 89214d60
from smartsim.status import SmartSimStatus

# The tests in this file belong to the group_b group
pytestmark = pytest.mark.group_b


"""Test smartredis integration for ensembles. Two copies of the same
   program will be executed concurrently, and name collisions
   will be avoided through smartredis prefixing:
   smartredis will prefix each instance's tensors with a prefix
   set through environment variables by SmartSim.
"""

shouldrun = True
try:
    import torch
except ImportError:
    shouldrun = False

torch_available = "torch" in installed_redisai_backends()

shouldrun &= torch_available

pytestmark = pytest.mark.skipif(
    not shouldrun,
    reason="requires PyTorch, SmartRedis, and RedisAI's Torch backend",
)


def test_exchange(local_experiment, local_fs, prepare_fs, fileutils):
    """Run two processes, each process puts a tensor on
<<<<<<< HEAD
    the FS, then accesses the other process's tensor.
    Finally, the tensor is used to run a model.
=======
    the DB, then accesses the other process's tensor.
    Finally, the tensor is used to run a application.
>>>>>>> 89214d60
    """

    fs = prepare_fs(local_fs).featurestore
    # create and start a feature store
    local_experiment.reconnect_feature_store(fs.checkpoint_file)

    rs = local_experiment.create_run_settings("python", "producer.py --exchange")
    params = {"mult": [1, -10]}
    ensemble = Ensemble(
        name="producer",
        params=params,
        run_settings=rs,
        perm_strat="step",
    )

    ensemble.register_incoming_entity(ensemble["producer_0"])
    ensemble.register_incoming_entity(ensemble["producer_1"])

    config = fileutils.get_test_conf_path("smartredis")
    ensemble.attach_generator_files(to_copy=[config])

    local_experiment.generate(ensemble)

    # start the applications
    local_experiment.start(ensemble, summary=False)

    # get and confirm statuses
    statuses = local_experiment.get_status(ensemble)
    assert all([stat == SmartSimStatus.STATUS_COMPLETED for stat in statuses])


def test_consumer(local_experiment, local_fs, prepare_fs, fileutils):
    """Run three processes, each one of the first two processes
    puts a tensor on the FS; the third process accesses the
    tensors put by the two producers.
    Finally, the tensor is used to run a application by each producer
    and the consumer accesses the two results.
    """

    fs = prepare_fs(local_fs).featurestore
    local_experiment.reconnect_feature_store(fs.checkpoint_file)

    rs_prod = local_experiment.create_run_settings("python", "producer.py")
    rs_consumer = local_experiment.create_run_settings("python", "consumer.py")
    params = {"mult": [1, -10]}
    ensemble = Ensemble(
        name="producer", params=params, run_settings=rs_prod, perm_strat="step"
    )

    consumer = Application(
        "consumer", params={}, path=ensemble.path, run_settings=rs_consumer
    )
    ensemble.add_application(consumer)

    ensemble.register_incoming_entity(ensemble["producer_0"])
    ensemble.register_incoming_entity(ensemble["producer_1"])

    config = fileutils.get_test_conf_path("smartredis")
    ensemble.attach_generator_files(to_copy=[config])

    local_experiment.generate(ensemble)

    # start the applications
    local_experiment.start(ensemble, summary=False)

    # get and confirm statuses
    statuses = local_experiment.get_status(ensemble)
    assert all([stat == SmartSimStatus.STATUS_COMPLETED for stat in statuses])<|MERGE_RESOLUTION|>--- conflicted
+++ resolved
@@ -29,13 +29,8 @@
 
 from smartsim import Experiment
 from smartsim._core.utils import installed_redisai_backends
-<<<<<<< HEAD
 from smartsim.database import FeatureStore
-from smartsim.entity import Ensemble, Model
-=======
-from smartsim.database import Orchestrator
 from smartsim.entity import Application, Ensemble
->>>>>>> 89214d60
 from smartsim.status import SmartSimStatus
 
 # The tests in this file belong to the group_b group
@@ -67,13 +62,8 @@
 
 def test_exchange(local_experiment, local_fs, prepare_fs, fileutils):
     """Run two processes, each process puts a tensor on
-<<<<<<< HEAD
     the FS, then accesses the other process's tensor.
-    Finally, the tensor is used to run a model.
-=======
-    the DB, then accesses the other process's tensor.
     Finally, the tensor is used to run a application.
->>>>>>> 89214d60
     """
 
     fs = prepare_fs(local_fs).featurestore
