# BSD 2-Clause License
#
# Copyright (c) 2021-2024, Hewlett Packard Enterprise
# All rights reserved.
#
# Redistribution and use in source and binary forms, with or without
# modification, are permitted provided that the following conditions are met:
#
# 1. Redistributions of source code must retain the above copyright notice, this
#    list of conditions and the following disclaimer.
#
# 2. Redistributions in binary form must reproduce the above copyright notice,
#    this list of conditions and the following disclaimer in the documentation
#    and/or other materials provided with the distribution.
#
# THIS SOFTWARE IS PROVIDED BY THE COPYRIGHT HOLDERS AND CONTRIBUTORS "AS IS"
# AND ANY EXPRESS OR IMPLIED WARRANTIES, INCLUDING, BUT NOT LIMITED TO, THE
# IMPLIED WARRANTIES OF MERCHANTABILITY AND FITNESS FOR A PARTICULAR PURPOSE ARE
# DISCLAIMED. IN NO EVENT SHALL THE COPYRIGHT HOLDER OR CONTRIBUTORS BE LIABLE
# FOR ANY DIRECT, INDIRECT, INCIDENTAL, SPECIAL, EXEMPLARY, OR CONSEQUENTIAL
# DAMAGES (INCLUDING, BUT NOT LIMITED TO, PROCUREMENT OF SUBSTITUTE GOODS OR
# SERVICES; LOSS OF USE, DATA, OR PROFITS; OR BUSINESS INTERRUPTION) HOWEVER
# CAUSED AND ON ANY THEORY OF LIABILITY, WHETHER IN CONTRACT, STRICT LIABILITY,
# OR TORT (INCLUDING NEGLIGENCE OR OTHERWISE) ARISING IN ANY WAY OUT OF THE USE
# OF THIS SOFTWARE, EVEN IF ADVISED OF THE POSSIBILITY OF SUCH DAMAGE.

import sys

import pytest

from smartsim import Experiment
from smartsim.entity import Application
from smartsim.error import SSUnsupportedError
from smartsim.status import SmartSimStatus

# The tests in this file belong to the slow_tests group
pytestmark = pytest.mark.slow_tests


if sys.platform == "darwin":
    supported_fss = ["tcp", "deprecated"]
else:
    supported_fss = ["uds", "tcp", "deprecated"]

is_mac = sys.platform == "darwin"


@pytest.mark.skipif(not is_mac, reason="MacOS-only test")
def test_macosx_warning(fileutils, test_dir, coloutils):
    fs_args = {"custom_pinning": [1]}
    fs_type = "uds"  # Test is insensitive to choice of fs

    exp = Experiment(
        "colocated_application_defaults", launcher="local", exp_path=test_dir
    )
    with pytest.warns(
        RuntimeWarning,
        match="CPU pinning is not supported on MacOSX. Ignoring pinning specification.",
    ):
        _ = coloutils.setup_test_colo(
            fileutils,
            fs_type,
            exp,
            "send_data_local_smartredis.py",
            fs_args,
        )


def test_unsupported_limit_app(fileutils, test_dir, coloutils):
    fs_args = {"limit_app_cpus": True}
    fs_type = "uds"  # Test is insensitive to choice of fs

    exp = Experiment(
        "colocated_application_defaults", launcher="local", exp_path=test_dir
    )
    with pytest.raises(SSUnsupportedError):
        coloutils.setup_test_colo(
            fileutils,
            fs_type,
            exp,
            "send_data_local_smartredis.py",
            fs_args,
        )


@pytest.mark.skipif(is_mac, reason="Unsupported on MacOSX")
@pytest.mark.parametrize("custom_pinning", [1, "10", "#", 1.0, ["a"], [1.0]])
def test_unsupported_custom_pinning(fileutils, test_dir, coloutils, custom_pinning):
    fs_type = "uds"  # Test is insensitive to choice of fs
    fs_args = {"custom_pinning": custom_pinning}

    exp = Experiment(
        "colocated_application_defaults", launcher="local", exp_path=test_dir
    )
    with pytest.raises(TypeError):
        coloutils.setup_test_colo(
            fileutils,
            fs_type,
            exp,
            "send_data_local_smartredis.py",
            fs_args,
        )


@pytest.mark.skipif(is_mac, reason="Unsupported on MacOSX")
@pytest.mark.parametrize(
    "pin_list, num_cpus, expected",
    [
        pytest.param(None, 2, "0,1", id="Automatic creation of pinned cpu list"),
        pytest.param([1, 2], 2, "1,2", id="Individual ids only"),
        pytest.param([range(2), 3], 3, "0,1,3", id="Mixed ranges and individual ids"),
        pytest.param(range(3), 3, "0,1,2", id="Range only"),
        pytest.param(
            [range(8, 10), range(6, 1, -2)], 4, "2,4,6,8,9", id="Multiple ranges"
        ),
    ],
)
def test_create_pinning_string(pin_list, num_cpus, expected):
    assert Application._create_pinning_string(pin_list, num_cpus) == expected


<<<<<<< HEAD
@pytest.mark.parametrize("fs_type", supported_fss)
def test_launch_colocated_model_defaults(
    fileutils, test_dir, coloutils, fs_type, launcher="local"
):
    """Test the launch of a model with a colocated feature store and local launcher"""
=======
@pytest.mark.parametrize("db_type", supported_dbs)
def test_launch_colocated_application_defaults(
    fileutils, test_dir, coloutils, db_type, launcher="local"
):
    """Test the launch of a application with a colocated database and local launcher"""
>>>>>>> 89214d60

    fs_args = {}

    exp = Experiment(
        "colocated_application_defaults", launcher=launcher, exp_path=test_dir
    )
    colo_application = coloutils.setup_test_colo(
        fileutils,
        fs_type,
        exp,
        "send_data_local_smartredis.py",
        fs_args,
    )

    if is_mac:
        true_pinning = None
    else:
        true_pinning = "0"
    assert (
<<<<<<< HEAD
        colo_model.run_settings.colocated_fs_settings["custom_pinning"] == true_pinning
=======
        colo_application.run_settings.colocated_db_settings["custom_pinning"]
        == true_pinning
>>>>>>> 89214d60
    )
    exp.generate(colo_application)
    exp.start(colo_application, block=True)
    statuses = exp.get_status(colo_application)
    assert all(stat == SmartSimStatus.STATUS_COMPLETED for stat in statuses)

    # test restarting the colocated application
    exp.start(colo_application, block=True)
    statuses = exp.get_status(colo_application)
    assert all(
        stat == SmartSimStatus.STATUS_COMPLETED for stat in statuses
    ), f"Statuses {statuses}"


<<<<<<< HEAD
@pytest.mark.parametrize("fs_type", supported_fss)
def test_launch_multiple_colocated_models(
    fileutils, test_dir, coloutils, wlmutils, fs_type, launcher="local"
):
    """Test the concurrent launch of two models with a colocated feature store and local launcher"""
=======
@pytest.mark.parametrize("db_type", supported_dbs)
def test_launch_multiple_colocated_applications(
    fileutils, test_dir, coloutils, wlmutils, db_type, launcher="local"
):
    """Test the concurrent launch of two applications with a colocated database and local launcher"""
>>>>>>> 89214d60

    fs_args = {}

    exp = Experiment("multi_colo_applications", launcher=launcher, exp_path=test_dir)
    colo_applications = [
        coloutils.setup_test_colo(
            fileutils,
            fs_type,
            exp,
            "send_data_local_smartredis.py",
<<<<<<< HEAD
            fs_args,
            colo_model_name="colo0",
=======
            db_args,
            colo_application_name="colo0",
>>>>>>> 89214d60
            port=wlmutils.get_test_port(),
        ),
        coloutils.setup_test_colo(
            fileutils,
            fs_type,
            exp,
            "send_data_local_smartredis.py",
<<<<<<< HEAD
            fs_args,
            colo_model_name="colo1",
=======
            db_args,
            colo_application_name="colo1",
>>>>>>> 89214d60
            port=wlmutils.get_test_port() + 1,
        ),
    ]
    exp.generate(*colo_applications)
    exp.start(*colo_applications, block=True)
    statuses = exp.get_status(*colo_applications)
    assert all(stat == SmartSimStatus.STATUS_COMPLETED for stat in statuses)

    # test restarting the colocated application
    exp.start(*colo_applications, block=True)
    statuses = exp.get_status(*colo_applications)
    assert all([stat == SmartSimStatus.STATUS_COMPLETED for stat in statuses])


<<<<<<< HEAD
@pytest.mark.parametrize("fs_type", supported_fss)
def test_colocated_model_disable_pinning(
    fileutils, test_dir, coloutils, fs_type, launcher="local"
=======
@pytest.mark.parametrize("db_type", supported_dbs)
def test_colocated_application_disable_pinning(
    fileutils, test_dir, coloutils, db_type, launcher="local"
>>>>>>> 89214d60
):
    exp = Experiment(
        "colocated_application_pinning_auto_1cpu", launcher=launcher, exp_path=test_dir
    )
    fs_args = {
        "fs_cpus": 1,
        "custom_pinning": [],
    }
    # Check to make sure that the CPU mask was correctly generated
    colo_application = coloutils.setup_test_colo(
        fileutils,
        fs_type,
        exp,
        "send_data_local_smartredis.py",
        fs_args,
    )
<<<<<<< HEAD
    assert colo_model.run_settings.colocated_fs_settings["custom_pinning"] is None
    exp.generate(colo_model)
    exp.start(colo_model, block=True)
    statuses = exp.get_status(colo_model)
    assert all([stat == SmartSimStatus.STATUS_COMPLETED for stat in statuses])


@pytest.mark.parametrize("fs_type", supported_fss)
def test_colocated_model_pinning_auto_2cpu(
    fileutils, test_dir, coloutils, fs_type, launcher="local"
=======
    assert colo_application.run_settings.colocated_db_settings["custom_pinning"] is None
    exp.generate(colo_application)
    exp.start(colo_application, block=True)
    statuses = exp.get_status(colo_application)
    assert all([stat == SmartSimStatus.STATUS_COMPLETED for stat in statuses])


@pytest.mark.parametrize("db_type", supported_dbs)
def test_colocated_application_pinning_auto_2cpu(
    fileutils, test_dir, coloutils, db_type, launcher="local"
>>>>>>> 89214d60
):
    exp = Experiment(
        "colocated_application_pinning_auto_2cpu", launcher=launcher, exp_path=test_dir
    )

    fs_args = {
        "fs_cpus": 2,
    }

    # Check to make sure that the CPU mask was correctly generated
    colo_application = coloutils.setup_test_colo(
        fileutils,
        fs_type,
        exp,
        "send_data_local_smartredis.py",
        fs_args,
    )
    if is_mac:
        true_pinning = None
    else:
        true_pinning = "0,1"
    assert (
<<<<<<< HEAD
        colo_model.run_settings.colocated_fs_settings["custom_pinning"] == true_pinning
=======
        colo_application.run_settings.colocated_db_settings["custom_pinning"]
        == true_pinning
>>>>>>> 89214d60
    )
    exp.generate(colo_application)
    exp.start(colo_application, block=True)
    statuses = exp.get_status(colo_application)
    assert all([stat == SmartSimStatus.STATUS_COMPLETED for stat in statuses])


@pytest.mark.skipif(is_mac, reason="unsupported on MacOSX")
<<<<<<< HEAD
@pytest.mark.parametrize("fs_type", supported_fss)
def test_colocated_model_pinning_range(
    fileutils, test_dir, coloutils, fs_type, launcher="local"
=======
@pytest.mark.parametrize("db_type", supported_dbs)
def test_colocated_application_pinning_range(
    fileutils, test_dir, coloutils, db_type, launcher="local"
>>>>>>> 89214d60
):
    # Check to make sure that the CPU mask was correctly generated

    exp = Experiment(
        "colocated_application_pinning_manual", launcher=launcher, exp_path=test_dir
    )

    fs_args = {"fs_cpus": 2, "custom_pinning": range(2)}

    colo_application = coloutils.setup_test_colo(
        fileutils,
        fs_type,
        exp,
        "send_data_local_smartredis.py",
        fs_args,
    )
<<<<<<< HEAD
    assert colo_model.run_settings.colocated_fs_settings["custom_pinning"] == "0,1"
    exp.generate(colo_model)
    exp.start(colo_model, block=True)
    statuses = exp.get_status(colo_model)
=======
    assert (
        colo_application.run_settings.colocated_db_settings["custom_pinning"] == "0,1"
    )
    exp.generate(colo_application)
    exp.start(colo_application, block=True)
    statuses = exp.get_status(colo_application)
>>>>>>> 89214d60
    assert all([stat == SmartSimStatus.STATUS_COMPLETED for stat in statuses])


@pytest.mark.skipif(is_mac, reason="unsupported on MacOSX")
<<<<<<< HEAD
@pytest.mark.parametrize("fs_type", supported_fss)
def test_colocated_model_pinning_list(
    fileutils, test_dir, coloutils, fs_type, launcher="local"
=======
@pytest.mark.parametrize("db_type", supported_dbs)
def test_colocated_application_pinning_list(
    fileutils, test_dir, coloutils, db_type, launcher="local"
>>>>>>> 89214d60
):
    # Check to make sure that the CPU mask was correctly generated

    exp = Experiment(
        "colocated_application_pinning_manual", launcher=launcher, exp_path=test_dir
    )

    fs_args = {"fs_cpus": 1, "custom_pinning": [1]}

    colo_application = coloutils.setup_test_colo(
        fileutils,
        fs_type,
        exp,
        "send_data_local_smartredis.py",
        fs_args,
    )
<<<<<<< HEAD
    assert colo_model.run_settings.colocated_fs_settings["custom_pinning"] == "1"
    exp.generate(colo_model)
    exp.start(colo_model, block=True)
    statuses = exp.get_status(colo_model)
=======
    assert colo_application.run_settings.colocated_db_settings["custom_pinning"] == "1"
    exp.generate(colo_application)
    exp.start(colo_application, block=True)
    statuses = exp.get_status(colo_application)
>>>>>>> 89214d60
    assert all([stat == SmartSimStatus.STATUS_COMPLETED for stat in statuses])


def test_colo_uds_verifies_socket_file_name(test_dir, launcher="local"):
    exp = Experiment(f"colo_uds_wrong_name", launcher=launcher, exp_path=test_dir)

    colo_settings = exp.create_run_settings(exe=sys.executable, exe_args=["--version"])

    colo_application = exp.create_application("wrong_uds_socket_name", colo_settings)

    with pytest.raises(ValueError):
<<<<<<< HEAD
        colo_model.colocate_fs_uds(unix_socket="this is not a valid name!")
=======
        colo_application.colocate_db_uds(unix_socket="this is not a valid name!")
>>>>>>> 89214d60
<|MERGE_RESOLUTION|>--- conflicted
+++ resolved
@@ -119,19 +119,11 @@
     assert Application._create_pinning_string(pin_list, num_cpus) == expected
 
 
-<<<<<<< HEAD
-@pytest.mark.parametrize("fs_type", supported_fss)
-def test_launch_colocated_model_defaults(
-    fileutils, test_dir, coloutils, fs_type, launcher="local"
-):
-    """Test the launch of a model with a colocated feature store and local launcher"""
-=======
-@pytest.mark.parametrize("db_type", supported_dbs)
+@pytest.mark.parametrize("fs_type", supported_fss)
 def test_launch_colocated_application_defaults(
-    fileutils, test_dir, coloutils, db_type, launcher="local"
-):
-    """Test the launch of a application with a colocated database and local launcher"""
->>>>>>> 89214d60
+    fileutils, test_dir, coloutils, fs_type, launcher="local"
+):
+    """Test the launch of a application with a colocated feature store and local launcher"""
 
     fs_args = {}
 
@@ -151,12 +143,8 @@
     else:
         true_pinning = "0"
     assert (
-<<<<<<< HEAD
-        colo_model.run_settings.colocated_fs_settings["custom_pinning"] == true_pinning
-=======
-        colo_application.run_settings.colocated_db_settings["custom_pinning"]
+        colo_application.run_settings.colocated_fs_settings["custom_pinning"]
         == true_pinning
->>>>>>> 89214d60
     )
     exp.generate(colo_application)
     exp.start(colo_application, block=True)
@@ -171,19 +159,11 @@
     ), f"Statuses {statuses}"
 
 
-<<<<<<< HEAD
-@pytest.mark.parametrize("fs_type", supported_fss)
-def test_launch_multiple_colocated_models(
+@pytest.mark.parametrize("fs_type", supported_fss)
+def test_launch_multiple_colocated_applications(
     fileutils, test_dir, coloutils, wlmutils, fs_type, launcher="local"
 ):
-    """Test the concurrent launch of two models with a colocated feature store and local launcher"""
-=======
-@pytest.mark.parametrize("db_type", supported_dbs)
-def test_launch_multiple_colocated_applications(
-    fileutils, test_dir, coloutils, wlmutils, db_type, launcher="local"
-):
-    """Test the concurrent launch of two applications with a colocated database and local launcher"""
->>>>>>> 89214d60
+    """Test the concurrent launch of two applications with a colocated feature store and local launcher"""
 
     fs_args = {}
 
@@ -194,13 +174,8 @@
             fs_type,
             exp,
             "send_data_local_smartredis.py",
-<<<<<<< HEAD
-            fs_args,
-            colo_model_name="colo0",
-=======
-            db_args,
+            fs_args,
             colo_application_name="colo0",
->>>>>>> 89214d60
             port=wlmutils.get_test_port(),
         ),
         coloutils.setup_test_colo(
@@ -208,13 +183,8 @@
             fs_type,
             exp,
             "send_data_local_smartredis.py",
-<<<<<<< HEAD
-            fs_args,
-            colo_model_name="colo1",
-=======
-            db_args,
+            fs_args,
             colo_application_name="colo1",
->>>>>>> 89214d60
             port=wlmutils.get_test_port() + 1,
         ),
     ]
@@ -229,15 +199,9 @@
     assert all([stat == SmartSimStatus.STATUS_COMPLETED for stat in statuses])
 
 
-<<<<<<< HEAD
-@pytest.mark.parametrize("fs_type", supported_fss)
-def test_colocated_model_disable_pinning(
-    fileutils, test_dir, coloutils, fs_type, launcher="local"
-=======
-@pytest.mark.parametrize("db_type", supported_dbs)
+@pytest.mark.parametrize("fs_type", supported_fss)
 def test_colocated_application_disable_pinning(
-    fileutils, test_dir, coloutils, db_type, launcher="local"
->>>>>>> 89214d60
+    fileutils, test_dir, coloutils, fs_type, launcher="local"
 ):
     exp = Experiment(
         "colocated_application_pinning_auto_1cpu", launcher=launcher, exp_path=test_dir
@@ -254,29 +218,16 @@
         "send_data_local_smartredis.py",
         fs_args,
     )
-<<<<<<< HEAD
-    assert colo_model.run_settings.colocated_fs_settings["custom_pinning"] is None
-    exp.generate(colo_model)
-    exp.start(colo_model, block=True)
-    statuses = exp.get_status(colo_model)
-    assert all([stat == SmartSimStatus.STATUS_COMPLETED for stat in statuses])
-
-
-@pytest.mark.parametrize("fs_type", supported_fss)
-def test_colocated_model_pinning_auto_2cpu(
-    fileutils, test_dir, coloutils, fs_type, launcher="local"
-=======
-    assert colo_application.run_settings.colocated_db_settings["custom_pinning"] is None
-    exp.generate(colo_application)
-    exp.start(colo_application, block=True)
-    statuses = exp.get_status(colo_application)
-    assert all([stat == SmartSimStatus.STATUS_COMPLETED for stat in statuses])
-
-
-@pytest.mark.parametrize("db_type", supported_dbs)
+    assert colo_application.run_settings.colocated_fs_settings["custom_pinning"] is None
+    exp.generate(colo_application)
+    exp.start(colo_application, block=True)
+    statuses = exp.get_status(colo_application)
+    assert all([stat == SmartSimStatus.STATUS_COMPLETED for stat in statuses])
+
+
+@pytest.mark.parametrize("fs_type", supported_fss)
 def test_colocated_application_pinning_auto_2cpu(
-    fileutils, test_dir, coloutils, db_type, launcher="local"
->>>>>>> 89214d60
+    fileutils, test_dir, coloutils, fs_type, launcher="local"
 ):
     exp = Experiment(
         "colocated_application_pinning_auto_2cpu", launcher=launcher, exp_path=test_dir
@@ -299,12 +250,8 @@
     else:
         true_pinning = "0,1"
     assert (
-<<<<<<< HEAD
-        colo_model.run_settings.colocated_fs_settings["custom_pinning"] == true_pinning
-=======
-        colo_application.run_settings.colocated_db_settings["custom_pinning"]
+        colo_application.run_settings.colocated_fs_settings["custom_pinning"]
         == true_pinning
->>>>>>> 89214d60
     )
     exp.generate(colo_application)
     exp.start(colo_application, block=True)
@@ -313,15 +260,9 @@
 
 
 @pytest.mark.skipif(is_mac, reason="unsupported on MacOSX")
-<<<<<<< HEAD
-@pytest.mark.parametrize("fs_type", supported_fss)
-def test_colocated_model_pinning_range(
-    fileutils, test_dir, coloutils, fs_type, launcher="local"
-=======
-@pytest.mark.parametrize("db_type", supported_dbs)
+@pytest.mark.parametrize("fs_type", supported_fss)
 def test_colocated_application_pinning_range(
-    fileutils, test_dir, coloutils, db_type, launcher="local"
->>>>>>> 89214d60
+    fileutils, test_dir, coloutils, fs_type, launcher="local"
 ):
     # Check to make sure that the CPU mask was correctly generated
 
@@ -338,32 +279,19 @@
         "send_data_local_smartredis.py",
         fs_args,
     )
-<<<<<<< HEAD
-    assert colo_model.run_settings.colocated_fs_settings["custom_pinning"] == "0,1"
-    exp.generate(colo_model)
-    exp.start(colo_model, block=True)
-    statuses = exp.get_status(colo_model)
-=======
     assert (
-        colo_application.run_settings.colocated_db_settings["custom_pinning"] == "0,1"
-    )
-    exp.generate(colo_application)
-    exp.start(colo_application, block=True)
-    statuses = exp.get_status(colo_application)
->>>>>>> 89214d60
+        colo_application.run_settings.colocated_fs_settings["custom_pinning"] == "0,1"
+    )
+    exp.generate(colo_application)
+    exp.start(colo_application, block=True)
+    statuses = exp.get_status(colo_application)
     assert all([stat == SmartSimStatus.STATUS_COMPLETED for stat in statuses])
 
 
 @pytest.mark.skipif(is_mac, reason="unsupported on MacOSX")
-<<<<<<< HEAD
-@pytest.mark.parametrize("fs_type", supported_fss)
-def test_colocated_model_pinning_list(
-    fileutils, test_dir, coloutils, fs_type, launcher="local"
-=======
-@pytest.mark.parametrize("db_type", supported_dbs)
+@pytest.mark.parametrize("fs_type", supported_fss)
 def test_colocated_application_pinning_list(
-    fileutils, test_dir, coloutils, db_type, launcher="local"
->>>>>>> 89214d60
+    fileutils, test_dir, coloutils, fs_type, launcher="local"
 ):
     # Check to make sure that the CPU mask was correctly generated
 
@@ -380,17 +308,10 @@
         "send_data_local_smartredis.py",
         fs_args,
     )
-<<<<<<< HEAD
-    assert colo_model.run_settings.colocated_fs_settings["custom_pinning"] == "1"
-    exp.generate(colo_model)
-    exp.start(colo_model, block=True)
-    statuses = exp.get_status(colo_model)
-=======
-    assert colo_application.run_settings.colocated_db_settings["custom_pinning"] == "1"
-    exp.generate(colo_application)
-    exp.start(colo_application, block=True)
-    statuses = exp.get_status(colo_application)
->>>>>>> 89214d60
+    assert colo_application.run_settings.colocated_fs_settings["custom_pinning"] == "1"
+    exp.generate(colo_application)
+    exp.start(colo_application, block=True)
+    statuses = exp.get_status(colo_application)
     assert all([stat == SmartSimStatus.STATUS_COMPLETED for stat in statuses])
 
 
@@ -402,8 +323,4 @@
     colo_application = exp.create_application("wrong_uds_socket_name", colo_settings)
 
     with pytest.raises(ValueError):
-<<<<<<< HEAD
-        colo_model.colocate_fs_uds(unix_socket="this is not a valid name!")
-=======
-        colo_application.colocate_db_uds(unix_socket="this is not a valid name!")
->>>>>>> 89214d60
+        colo_application.colocate_fs_uds(unix_socket="this is not a valid name!")