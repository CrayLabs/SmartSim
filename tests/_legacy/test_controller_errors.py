# BSD 2-Clause License
#
# Copyright (c) 2021-2024, Hewlett Packard Enterprise
# All rights reserved.
#
# Redistribution and use in source and binary forms, with or without
# modification, are permitted provided that the following conditions are met:
#
# 1. Redistributions of source code must retain the above copyright notice, this
#    list of conditions and the following disclaimer.
#
# 2. Redistributions in binary form must reproduce the above copyright notice,
#    this list of conditions and the following disclaimer in the documentation
#    and/or other materials provided with the distribution.
#
# THIS SOFTWARE IS PROVIDED BY THE COPYRIGHT HOLDERS AND CONTRIBUTORS "AS IS"
# AND ANY EXPRESS OR IMPLIED WARRANTIES, INCLUDING, BUT NOT LIMITED TO, THE
# IMPLIED WARRANTIES OF MERCHANTABILITY AND FITNESS FOR A PARTICULAR PURPOSE ARE
# DISCLAIMED. IN NO EVENT SHALL THE COPYRIGHT HOLDER OR CONTRIBUTORS BE LIABLE
# FOR ANY DIRECT, INDIRECT, INCIDENTAL, SPECIAL, EXEMPLARY, OR CONSEQUENTIAL
# DAMAGES (INCLUDING, BUT NOT LIMITED TO, PROCUREMENT OF SUBSTITUTE GOODS OR
# SERVICES; LOSS OF USE, DATA, OR PROFITS; OR BUSINESS INTERRUPTION) HOWEVER
# CAUSED AND ON ANY THEORY OF LIABILITY, WHETHER IN CONTRACT, STRICT LIABILITY,
# OR TORT (INCLUDING NEGLIGENCE OR OTHERWISE) ARISING IN ANY WAY OUT OF THE USE
# OF THIS SOFTWARE, EVEN IF ADVISED OF THE POSSIBILITY OF SUCH DAMAGE.


import pytest

from smartsim._core.control import Controller, Manifest
from smartsim._core.launcher.step import Step
from smartsim._core.launcher.step.dragonStep import DragonStep
<<<<<<< HEAD
from smartsim.database import FeatureStore
from smartsim.entity import Model
=======
from smartsim.database import Orchestrator
from smartsim.entity import Application
>>>>>>> 89214d60
from smartsim.entity.ensemble import Ensemble
from smartsim.error import SmartSimError, SSUnsupportedError
from smartsim.error.errors import SSUnsupportedError
from smartsim.settings import RunSettings, SrunSettings

# The tests in this file belong to the group_a group
pytestmark = pytest.mark.group_a

entity_settings = SrunSettings("echo", ["spam", "eggs"])
application_dup_setting = RunSettings("echo", ["spam_1", "eggs_2"])
application = Application(
    "application_name", run_settings=entity_settings, params={}, path=""
)
# Application entity slightly different but with same name
application_2 = Application(
    "application_name", run_settings=application_dup_setting, params={}, path=""
)
ens = Ensemble("ensemble_name", params={}, run_settings=entity_settings, replicas=2)
# Ensemble entity slightly different but with same name
ens_2 = Ensemble("ensemble_name", params={}, run_settings=entity_settings, replicas=3)
feature_store = FeatureStore(
    fs_nodes=3, batch=True, launcher="slurm", run_command="srun"
)


def test_finished_entity_feature_store_error():
    """FeatureStores are never 'finished', either run forever or stopped by user"""
    feature_store = FeatureStore()
    cont = Controller(launcher="local")
    with pytest.raises(TypeError):
        cont.finished(feature_store)


def test_finished_entity_wrong_type():
    """Wrong type supplied to controller.finished"""
    cont = Controller(launcher="local")
    with pytest.raises(TypeError):
        cont.finished([])


def test_finished_not_found():
    """Ask if application is finished that hasnt been launched by this experiment"""
    rs = RunSettings("python")
    application = Application("hello", {}, "./", rs)
    cont = Controller(launcher="local")
    with pytest.raises(ValueError):
        cont.finished(application)


def test_entity_status_wrong_type():
    cont = Controller(launcher="local")
    with pytest.raises(TypeError):
        cont.get_entity_status([])


def test_entity_list_status_wrong_type():
    cont = Controller(launcher="local")
    with pytest.raises(TypeError):
        cont.get_entity_list_status([])


def test_unsupported_launcher():
    """Test when user provideds unsupported launcher"""
    cont = Controller(launcher="local")
    with pytest.raises(SSUnsupportedError):
        cont.init_launcher("thelauncherwhichdoesnotexist")


def test_no_launcher():
    """Test when user provideds unsupported launcher"""
    cont = Controller(launcher="local")
    with pytest.raises(TypeError):
        cont.init_launcher(None)


def test_wrong_feature_store(wlmutils):
    # lo interface to avoid warning from SmartSim
    feature_store = FeatureStore(
        wlmutils.get_test_port(),
        fs_nodes=3,
        interface="lo",
        run_command="aprun",
        launcher="pbs",
    )
    cont = Controller(launcher="local")
    manifest = Manifest(feature_store)
    with pytest.raises(SmartSimError):
        cont._launch("exp_name", "exp_path", manifest)


def test_bad_feature_store_checkpoint():
    checkpoint = "./bad-checkpoint"
    cont = Controller(launcher="local")
    with pytest.raises(FileNotFoundError):
        cont.reload_saved_fs(checkpoint)


class MockStep(Step):
    """Mock step to implement any abstract methods so that it can be
    instanced for test purposes
    """

    def get_launch_cmd(self):
        return ["echo", "spam"]


@pytest.mark.parametrize(
    "entity",
    [
        pytest.param(ens, id="Ensemble_running"),
<<<<<<< HEAD
        pytest.param(model, id="Model_running"),
        pytest.param(feature_store, id="Feature_store_running"),
=======
        pytest.param(application, id="Application_running"),
        pytest.param(orc, id="Orch_running"),
>>>>>>> 89214d60
    ],
)
def test_duplicate_running_entity(test_dir, wlmutils, entity):
    """This test validates that users cannot reuse entity names
    that are running in JobManager.jobs or JobManager.fs_jobs
    """
    step_settings = RunSettings("echo")
    step = MockStep("mock-step", test_dir, step_settings)
    test_launcher = wlmutils.get_test_launcher()
    controller = Controller(test_launcher)
    controller._jobs.add_job(entity.name, job_id="1234", entity=entity)
    with pytest.raises(SSUnsupportedError) as ex:
        controller._launch_step(step, entity=entity)
    assert ex.value.args[0] == "SmartSim entities cannot have duplicate names."


@pytest.mark.parametrize(
    "entity",
    [
        pytest.param(ens, id="Ensemble_running"),
        pytest.param(application, id="Application_running"),
    ],
)
def test_restarting_entity(test_dir, wlmutils, entity):
    """Validate restarting a completed Application/Ensemble job"""
    step_settings = RunSettings("echo")
    test_launcher = wlmutils.get_test_launcher()
    step = MockStep("mock-step", test_dir, step_settings)
    step.meta["status_dir"] = test_dir
    entity.path = test_dir
    controller = Controller(test_launcher)
    controller._jobs.add_job(entity.name, job_id="1234", entity=entity)
    controller._jobs.move_to_completed(controller._jobs.jobs.get(entity.name))
    controller._launch_step(step, entity=entity)


def test_restarting_feature_store(test_dir, wlmutils):
    """Validate restarting a completed FeatureStore job"""
    step_settings = RunSettings("echo")
    test_launcher = wlmutils.get_test_launcher()
    step = MockStep("mock-step", test_dir, step_settings)
    step.meta["status_dir"] = test_dir
    feature_store.path = test_dir
    controller = Controller(test_launcher)
    controller._jobs.add_job(feature_store.name, job_id="1234", entity=feature_store)
    controller._jobs.move_to_completed(controller._jobs.fs_jobs.get(feature_store.name))
    controller._launch_step(step, entity=feature_store)


@pytest.mark.parametrize(
    "entity,entity_2",
    [
        pytest.param(ens, ens_2, id="Ensemble_running"),
        pytest.param(application, application_2, id="Application_running"),
    ],
)
def test_starting_entity(test_dir, wlmutils, entity, entity_2):
    """Test launching a job of Application/Ensemble with same name in completed"""
    step_settings = RunSettings("echo")
    step = MockStep("mock-step", test_dir, step_settings)
    test_launcher = wlmutils.get_test_launcher()
    controller = Controller(test_launcher)
    controller._jobs.add_job(entity.name, job_id="1234", entity=entity)
    controller._jobs.move_to_completed(controller._jobs.jobs.get(entity.name))
    with pytest.raises(SSUnsupportedError) as ex:
        controller._launch_step(step, entity=entity_2)
    assert ex.value.args[0] == "SmartSim entities cannot have duplicate names."<|MERGE_RESOLUTION|>--- conflicted
+++ resolved
@@ -30,13 +30,8 @@
 from smartsim._core.control import Controller, Manifest
 from smartsim._core.launcher.step import Step
 from smartsim._core.launcher.step.dragonStep import DragonStep
-<<<<<<< HEAD
 from smartsim.database import FeatureStore
-from smartsim.entity import Model
-=======
-from smartsim.database import Orchestrator
 from smartsim.entity import Application
->>>>>>> 89214d60
 from smartsim.entity.ensemble import Ensemble
 from smartsim.error import SmartSimError, SSUnsupportedError
 from smartsim.error.errors import SSUnsupportedError
@@ -147,13 +142,8 @@
     "entity",
     [
         pytest.param(ens, id="Ensemble_running"),
-<<<<<<< HEAD
-        pytest.param(model, id="Model_running"),
-        pytest.param(feature_store, id="Feature_store_running"),
-=======
         pytest.param(application, id="Application_running"),
-        pytest.param(orc, id="Orch_running"),
->>>>>>> 89214d60
+        pytest.param(orc, id="Feature_store_running"),
     ],
 )
 def test_duplicate_running_entity(test_dir, wlmutils, entity):
