# BSD 2-Clause License
#
# Copyright (c) 2021-2024, Hewlett Packard Enterprise
# All rights reserved.
#
# Redistribution and use in source and binary forms, with or without
# modification, are permitted provided that the following conditions are met:
#
# 1. Redistributions of source code must retain the above copyright notice, this
#    list of conditions and the following disclaimer.
#
# 2. Redistributions in binary form must reproduce the above copyright notice,
#    this list of conditions and the following disclaimer in the documentation
#    and/or other materials provided with the distribution.
#
# THIS SOFTWARE IS PROVIDED BY THE COPYRIGHT HOLDERS AND CONTRIBUTORS "AS IS"
# AND ANY EXPRESS OR IMPLIED WARRANTIES, INCLUDING, BUT NOT LIMITED TO, THE
# IMPLIED WARRANTIES OF MERCHANTABILITY AND FITNESS FOR A PARTICULAR PURPOSE ARE
# DISCLAIMED. IN NO EVENT SHALL THE COPYRIGHT HOLDER OR CONTRIBUTORS BE LIABLE
# FOR ANY DIRECT, INDIRECT, INCIDENTAL, SPECIAL, EXEMPLARY, OR CONSEQUENTIAL
# DAMAGES (INCLUDING, BUT NOT LIMITED TO, PROCUREMENT OF SUBSTITUTE GOODS OR
# SERVICES; LOSS OF USE, DATA, OR PROFITS; OR BUSINESS INTERRUPTION) HOWEVER
# CAUSED AND ON ANY THEORY OF LIABILITY, WHETHER IN CONTRACT, STRICT LIABILITY,
# OR TORT (INCLUDING NEGLIGENCE OR OTHERWISE) ARISING IN ANY WAY OUT OF THE USE
# OF THIS SOFTWARE, EVEN IF ADVISED OF THE POSSIBILITY OF SUCH DAMAGE.


import typing as t

import psutil
import pytest

from smartsim import Experiment
from smartsim.database import FeatureStore
from smartsim.error import SmartSimError
from smartsim.error.errors import SSUnsupportedError

# The tests in this file belong to the slow_tests group
pytestmark = pytest.mark.slow_tests


if t.TYPE_CHECKING:
    import conftest


def test_feature_store_parameters() -> None:
    threads_per_queue = 2
    inter_op_threads = 2
    intra_op_threads = 2
    fs = FeatureStore(
        fs_nodes=1,
        threads_per_queue=threads_per_queue,
        inter_op_threads=inter_op_threads,
        intra_op_threads=intra_op_threads,
    )
    assert fs.queue_threads == threads_per_queue
    assert fs.inter_threads == inter_op_threads
    assert fs.intra_threads == intra_op_threads

    module_str = fs._rai_module
    assert "THREADS_PER_QUEUE" in module_str
    assert "INTRA_OP_PARALLELISM" in module_str
    assert "INTER_OP_PARALLELISM" in module_str


def test_is_not_active() -> None:
    fs = FeatureStore(fs_nodes=1)
    assert not fs.is_active()


def test_inactive_feature_store_get_address() -> None:
    fs = FeatureStore()
    with pytest.raises(SmartSimError):
        fs.get_address()


<<<<<<< HEAD
def test_feature_store_is_active_functions(
    local_experiment,
    prepare_fs,
    local_fs,
) -> None:
    fs = prepare_fs(local_fs).featurestore
    fs = local_experiment.reconnect_feature_store(fs.checkpoint_file)
    assert fs.is_active()

    # check if the featurestore can get the address
    assert fs.get_address() == [f"127.0.0.1:{fs.ports[0]}"]


=======
def test_orc_is_active_functions(
    local_experiment,
    prepare_db,
    local_db,
) -> None:
    db = prepare_db(local_db).orchestrator
    db = local_experiment.reconnect_orchestrator(db.checkpoint_file)
    assert db.is_active()

    # check if the orchestrator can get the address
    assert db.get_address() == [f"127.0.0.1:{db.ports[0]}"]


>>>>>>> 0c0ab7b2
def test_multiple_interfaces(
    test_dir: str, wlmutils: t.Type["conftest.WLMUtils"]
) -> None:
    exp_name = "test_multiple_interfaces"
    exp = Experiment(exp_name, launcher="local", exp_path=test_dir)

    net_if_addrs = psutil.net_if_addrs()
    net_if_addrs = [
        net_if_addr for net_if_addr in net_if_addrs if not net_if_addr.startswith("lo")
    ]

    net_if_addrs = ["lo", net_if_addrs[0]]

    port = wlmutils.get_test_port()
<<<<<<< HEAD
    fs = FeatureStore(port=port, interface=net_if_addrs)
    fs.set_path(test_dir)

    exp.start(fs)
=======
    db = Orchestrator(port=port, interface=net_if_addrs)
    db.set_path(test_dir)
>>>>>>> 0c0ab7b2

    # check if the FeatureStore is active
    assert fs.is_active()

    # check if the feature store can get the address
    correct_address = [f"127.0.0.1:{port}"]

<<<<<<< HEAD
    if not correct_address == fs.get_address():
        exp.stop(fs)
=======
    # check if the orchestrator can get the address
    correct_address = [f"127.0.0.1:{port}"]

    if not correct_address == db.get_address():
        exp.stop(db)
>>>>>>> 0c0ab7b2
        assert False

    exp.stop(fs)


def test_catch_local_feature_store_errors() -> None:
    # local feature store with more than one node not allowed
    with pytest.raises(SSUnsupportedError):
        fs = FeatureStore(fs_nodes=2)

    # Run command for local FeatureStore not allowed
    with pytest.raises(SmartSimError):
        fs = FeatureStore(run_command="srun")

    # Batch mode for local FeatureStore is not allowed
    with pytest.raises(SmartSimError):
        fs = FeatureStore(batch=True)


#####  PBS  ######


def test_pbs_set_run_arg(wlmutils: t.Type["conftest.WLMUtils"]) -> None:
<<<<<<< HEAD
    feature_store = FeatureStore(
=======
    orc = Orchestrator(
>>>>>>> 0c0ab7b2
        wlmutils.get_test_port(),
        fs_nodes=3,
        batch=False,
        interface="lo",
        launcher="pbs",
        run_command="aprun",
    )
    feature_store.set_run_arg("account", "ACCOUNT")
    assert all(
        [fs.run_settings.run_args["account"] == "ACCOUNT" for fs in feature_store.entities]
    )
    feature_store.set_run_arg("pes-per-numa-node", "5")
    assert all(
        ["pes-per-numa-node" not in fs.run_settings.run_args for fs in feature_store.entities]
    )


def test_pbs_set_batch_arg(wlmutils: t.Type["conftest.WLMUtils"]) -> None:
<<<<<<< HEAD
    feature_store = FeatureStore(
=======
    orc = Orchestrator(
>>>>>>> 0c0ab7b2
        wlmutils.get_test_port(),
        fs_nodes=3,
        batch=False,
        interface="lo",
        launcher="pbs",
        run_command="aprun",
    )
    with pytest.raises(SmartSimError):
        feature_store.set_batch_arg("account", "ACCOUNT")

    feature_store2 = FeatureStore(
        wlmutils.get_test_port(),
        fs_nodes=3,
        batch=True,
        interface="lo",
        launcher="pbs",
        run_command="aprun",
    )
    feature_store2.set_batch_arg("account", "ACCOUNT")
    assert feature_store2.batch_settings.batch_args["account"] == "ACCOUNT"
    feature_store2.set_batch_arg("N", "another_name")
    assert "N" not in feature_store2.batch_settings.batch_args


##### Slurm ######


def test_slurm_set_run_arg(wlmutils: t.Type["conftest.WLMUtils"]) -> None:
<<<<<<< HEAD
    feature_store = FeatureStore(
=======
    orc = Orchestrator(
>>>>>>> 0c0ab7b2
        wlmutils.get_test_port(),
        fs_nodes=3,
        batch=False,
        interface="lo",
        launcher="slurm",
        run_command="srun",
    )
    feature_store.set_run_arg("account", "ACCOUNT")
    assert all(
        [fs.run_settings.run_args["account"] == "ACCOUNT" for fs in feature_store.entities]
    )


def test_slurm_set_batch_arg(wlmutils: t.Type["conftest.WLMUtils"]) -> None:
<<<<<<< HEAD
    feature_store = FeatureStore(
=======
    orc = Orchestrator(
>>>>>>> 0c0ab7b2
        wlmutils.get_test_port(),
        fs_nodes=3,
        batch=False,
        interface="lo",
        launcher="slurm",
        run_command="srun",
    )
    with pytest.raises(SmartSimError):
        feature_store.set_batch_arg("account", "ACCOUNT")

    feature_store2 = FeatureStore(
        wlmutils.get_test_port(),
        fs_nodes=3,
        batch=True,
        interface="lo",
        launcher="slurm",
        run_command="srun",
    )
    feature_store2.set_batch_arg("account", "ACCOUNT")
    assert feature_store2.batch_settings.batch_args["account"] == "ACCOUNT"


@pytest.mark.parametrize(
    "single_cmd",
    [
        pytest.param(True, id="Single MPMD `srun`"),
        pytest.param(False, id="Multiple `srun`s"),
    ],
)
def test_feature_store_results_in_correct_number_of_shards(single_cmd: bool) -> None:
    num_shards = 5
    feature_store = FeatureStore(
        port=12345,
        launcher="slurm",
        run_command="srun",
        fs_nodes=num_shards,
        batch=False,
        single_cmd=single_cmd,
    )
    if single_cmd:
        assert len(feature_store.entities) == 1
        (node,) = feature_store.entities
        assert len(node.run_settings.mpmd) == num_shards - 1
    else:
        assert len(feature_store.entities) == num_shards
        assert all(node.run_settings.mpmd == [] for node in feature_store.entities)
    assert (
        feature_store.num_shards == feature_store.fs_nodes == sum(node.num_shards for node in feature_store.entities)
    )


###### LSF ######


<<<<<<< HEAD
def test_catch_feature_store_errors_lsf(wlmutils: t.Type["conftest.WLMUtils"]) -> None:
=======
def test_catch_orc_errors_lsf(wlmutils: t.Type["conftest.WLMUtils"]) -> None:
>>>>>>> 0c0ab7b2
    with pytest.raises(SSUnsupportedError):
        feature_store = FeatureStore(
            wlmutils.get_test_port(),
            fs_nodes=2,
            fs_per_host=2,
            batch=False,
            launcher="lsf",
            run_command="jsrun",
        )

    feature_store = FeatureStore(
        wlmutils.get_test_port(),
        fs_nodes=3,
        batch=False,
        hosts=["batch", "host1", "host2"],
        launcher="lsf",
        run_command="jsrun",
    )
    with pytest.raises(SmartSimError):
        feature_store.set_batch_arg("P", "MYPROJECT")


def test_lsf_set_run_args(wlmutils: t.Type["conftest.WLMUtils"]) -> None:
<<<<<<< HEAD
    feature_store = FeatureStore(
=======
    orc = Orchestrator(
>>>>>>> 0c0ab7b2
        wlmutils.get_test_port(),
        fs_nodes=3,
        batch=True,
        hosts=["batch", "host1", "host2"],
        launcher="lsf",
        run_command="jsrun",
    )
    feature_store.set_run_arg("l", "gpu-gpu")
    assert all(["l" not in fs.run_settings.run_args for fs in feature_store.entities])


def test_lsf_set_batch_args(wlmutils: t.Type["conftest.WLMUtils"]) -> None:
<<<<<<< HEAD
    feature_store = FeatureStore(
=======
    orc = Orchestrator(
>>>>>>> 0c0ab7b2
        wlmutils.get_test_port(),
        fs_nodes=3,
        batch=True,
        hosts=["batch", "host1", "host2"],
        launcher="lsf",
        run_command="jsrun",
    )

    assert feature_store.batch_settings.batch_args["m"] == '"batch host1 host2"'
    feature_store.set_batch_arg("D", "102400000")
    assert feature_store.batch_settings.batch_args["D"] == "102400000"


def test_orc_telemetry(test_dir: str, wlmutils: t.Type["conftest.WLMUtils"]) -> None:
<<<<<<< HEAD
    """Ensure the default behavior for an feature store is to disable telemetry"""
    fs = FeatureStore(port=wlmutils.get_test_port())
    fs.set_path(test_dir)
=======
    """Ensure the default behavior for an orchestrator is to disable telemetry"""
    db = Orchestrator(port=wlmutils.get_test_port())
    db.set_path(test_dir)
>>>>>>> 0c0ab7b2

    # default is disabled
    assert not fs.telemetry.is_enabled

    # ensure updating value works as expected
    fs.telemetry.enable()
    assert fs.telemetry.is_enabled

    # toggle back
    fs.telemetry.disable()
    assert not fs.telemetry.is_enabled

    # toggle one more time
    fs.telemetry.enable()
    assert fs.telemetry.is_enabled<|MERGE_RESOLUTION|>--- conflicted
+++ resolved
@@ -74,7 +74,6 @@
         fs.get_address()
 
 
-<<<<<<< HEAD
 def test_feature_store_is_active_functions(
     local_experiment,
     prepare_fs,
@@ -84,25 +83,10 @@
     fs = local_experiment.reconnect_feature_store(fs.checkpoint_file)
     assert fs.is_active()
 
-    # check if the featurestore can get the address
+    # check if the feature store can get the address
     assert fs.get_address() == [f"127.0.0.1:{fs.ports[0]}"]
 
 
-=======
-def test_orc_is_active_functions(
-    local_experiment,
-    prepare_db,
-    local_db,
-) -> None:
-    db = prepare_db(local_db).orchestrator
-    db = local_experiment.reconnect_orchestrator(db.checkpoint_file)
-    assert db.is_active()
-
-    # check if the orchestrator can get the address
-    assert db.get_address() == [f"127.0.0.1:{db.ports[0]}"]
-
-
->>>>>>> 0c0ab7b2
 def test_multiple_interfaces(
     test_dir: str, wlmutils: t.Type["conftest.WLMUtils"]
 ) -> None:
@@ -117,15 +101,10 @@
     net_if_addrs = ["lo", net_if_addrs[0]]
 
     port = wlmutils.get_test_port()
-<<<<<<< HEAD
     fs = FeatureStore(port=port, interface=net_if_addrs)
     fs.set_path(test_dir)
 
     exp.start(fs)
-=======
-    db = Orchestrator(port=port, interface=net_if_addrs)
-    db.set_path(test_dir)
->>>>>>> 0c0ab7b2
 
     # check if the FeatureStore is active
     assert fs.is_active()
@@ -133,16 +112,8 @@
     # check if the feature store can get the address
     correct_address = [f"127.0.0.1:{port}"]
 
-<<<<<<< HEAD
     if not correct_address == fs.get_address():
         exp.stop(fs)
-=======
-    # check if the orchestrator can get the address
-    correct_address = [f"127.0.0.1:{port}"]
-
-    if not correct_address == db.get_address():
-        exp.stop(db)
->>>>>>> 0c0ab7b2
         assert False
 
     exp.stop(fs)
@@ -166,11 +137,7 @@
 
 
 def test_pbs_set_run_arg(wlmutils: t.Type["conftest.WLMUtils"]) -> None:
-<<<<<<< HEAD
-    feature_store = FeatureStore(
-=======
-    orc = Orchestrator(
->>>>>>> 0c0ab7b2
+    feature_store = FeatureStore(
         wlmutils.get_test_port(),
         fs_nodes=3,
         batch=False,
@@ -189,11 +156,7 @@
 
 
 def test_pbs_set_batch_arg(wlmutils: t.Type["conftest.WLMUtils"]) -> None:
-<<<<<<< HEAD
-    feature_store = FeatureStore(
-=======
-    orc = Orchestrator(
->>>>>>> 0c0ab7b2
+    feature_store = FeatureStore(
         wlmutils.get_test_port(),
         fs_nodes=3,
         batch=False,
@@ -222,11 +185,7 @@
 
 
 def test_slurm_set_run_arg(wlmutils: t.Type["conftest.WLMUtils"]) -> None:
-<<<<<<< HEAD
-    feature_store = FeatureStore(
-=======
-    orc = Orchestrator(
->>>>>>> 0c0ab7b2
+    feature_store = FeatureStore(
         wlmutils.get_test_port(),
         fs_nodes=3,
         batch=False,
@@ -241,11 +200,7 @@
 
 
 def test_slurm_set_batch_arg(wlmutils: t.Type["conftest.WLMUtils"]) -> None:
-<<<<<<< HEAD
-    feature_store = FeatureStore(
-=======
-    orc = Orchestrator(
->>>>>>> 0c0ab7b2
+    feature_store = FeatureStore(
         wlmutils.get_test_port(),
         fs_nodes=3,
         batch=False,
@@ -300,11 +255,7 @@
 ###### LSF ######
 
 
-<<<<<<< HEAD
 def test_catch_feature_store_errors_lsf(wlmutils: t.Type["conftest.WLMUtils"]) -> None:
-=======
-def test_catch_orc_errors_lsf(wlmutils: t.Type["conftest.WLMUtils"]) -> None:
->>>>>>> 0c0ab7b2
     with pytest.raises(SSUnsupportedError):
         feature_store = FeatureStore(
             wlmutils.get_test_port(),
@@ -328,11 +279,7 @@
 
 
 def test_lsf_set_run_args(wlmutils: t.Type["conftest.WLMUtils"]) -> None:
-<<<<<<< HEAD
-    feature_store = FeatureStore(
-=======
-    orc = Orchestrator(
->>>>>>> 0c0ab7b2
+    feature_store = FeatureStore(
         wlmutils.get_test_port(),
         fs_nodes=3,
         batch=True,
@@ -345,11 +292,7 @@
 
 
 def test_lsf_set_batch_args(wlmutils: t.Type["conftest.WLMUtils"]) -> None:
-<<<<<<< HEAD
-    feature_store = FeatureStore(
-=======
-    orc = Orchestrator(
->>>>>>> 0c0ab7b2
+    feature_store = FeatureStore(
         wlmutils.get_test_port(),
         fs_nodes=3,
         batch=True,
@@ -364,15 +307,9 @@
 
 
 def test_orc_telemetry(test_dir: str, wlmutils: t.Type["conftest.WLMUtils"]) -> None:
-<<<<<<< HEAD
-    """Ensure the default behavior for an feature store is to disable telemetry"""
+    """Ensure the default behavior for a feature store is to disable telemetry"""
     fs = FeatureStore(port=wlmutils.get_test_port())
     fs.set_path(test_dir)
-=======
-    """Ensure the default behavior for an orchestrator is to disable telemetry"""
-    db = Orchestrator(port=wlmutils.get_test_port())
-    db.set_path(test_dir)
->>>>>>> 0c0ab7b2
 
     # default is disabled
     assert not fs.telemetry.is_enabled
