--- conflicted
+++ resolved
@@ -52,18 +52,14 @@
     && python -m pip install . \
     && rm -rf ~/.cache/pip
 
-<<<<<<< HEAD
-RUN mkdir doc/tutorials/ && \
-    cd doc/tutorials/ && \
-=======
 # Install smartdashboard
 RUN git clone https://github.com/CrayLabs/SmartDashboard.git --branch develop --depth=1 smartdashboard \
     && cd smartdashboard \
     && python -m pip install . \
     && rm -rf ~/.cache/pip
 
-RUN cd doc/tutorials/ && \
->>>>>>> 1b92adf7
+RUN mkdir doc/tutorials/ && \
+    cd doc/tutorials/ && \
     ln -s ../../tutorials/* .
 
 RUN make docs