--- conflicted
+++ resolved
@@ -34,12 +34,7 @@
     psutil>=5.7.2
     coloredlogs==10.0
     pandas>=1.1.3
-<<<<<<< HEAD
-    redis==3.5.3
-    redis-py-cluster==2.1.2
-=======
     smartredis==0.1.1
->>>>>>> f30a68ce
     numpy>=1.18.2
     tqdm>=4.50.2
     toml>=0.10.1
